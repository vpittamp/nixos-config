{
  "nodes": {
    "claude-code-nix": {
      "inputs": {
        "flake-utils": "flake-utils",
        "nixpkgs": [
          "nixpkgs"
        ]
      },
      "locked": {
        "lastModified": 1766008910,
        "narHash": "sha256-mrhbMNkrkvAPQsytce3zMeDF1UVkkcj8N/Bw9n4BFUo=",
        "owner": "sadjow",
        "repo": "claude-code-nix",
        "rev": "e39652c800e82c4f8cae68ac0bacb7bdecace7f5",
        "type": "github"
      },
      "original": {
        "owner": "sadjow",
        "repo": "claude-code-nix",
        "type": "github"
      }
    },
    "claude-desktop": {
      "inputs": {
        "flake-utils": "flake-utils_2",
        "nixpkgs": [
          "nixpkgs"
        ]
      },
      "locked": {
        "lastModified": 1764098187,
        "narHash": "sha256-H6JjWXhKqxZ8QLMoqndZx9e5x0Sv5AiipSmqvIxIbgo=",
        "owner": "k3d3",
        "repo": "claude-desktop-linux-flake",
        "rev": "b2b040cb68231d2118906507d9cc8fd181ca6308",
        "type": "github"
      },
      "original": {
        "owner": "k3d3",
        "repo": "claude-desktop-linux-flake",
        "type": "github"
      }
    },
    "disko": {
      "inputs": {
        "nixpkgs": [
          "nixpkgs"
        ]
      },
      "locked": {
        "lastModified": 1765794845,
        "narHash": "sha256-YD5QWlGnusNbZCqR3pxG8tRxx9yUXayLZfAJRWspq2s=",
        "owner": "nix-community",
        "repo": "disko",
        "rev": "7194cfe5b7a3660726b0fe7296070eaef601cae9",
        "type": "github"
      },
      "original": {
        "owner": "nix-community",
        "repo": "disko",
        "type": "github"
      }
    },
    "elephant": {
      "inputs": {
        "nixpkgs": "nixpkgs",
        "systems": "systems_3"
      },
      "locked": {
        "lastModified": 1766069388,
        "narHash": "sha256-PSFrMcVBKV+TiEgLyt2EPxOTlzmIPers+HFgh+cxkJs=",
        "owner": "abenz1267",
        "repo": "elephant",
        "rev": "8fa6fc252ebfa92c4175dd41827df9ab5c196003",
        "type": "github"
      },
      "original": {
        "owner": "abenz1267",
        "repo": "elephant",
        "type": "github"
      }
    },
    "flake-parts": {
      "inputs": {
        "nixpkgs-lib": [
          "nixpkgs"
        ]
      },
      "locked": {
        "lastModified": 1765835352,
        "narHash": "sha256-XswHlK/Qtjasvhd1nOa1e8MgZ8GS//jBoTqWtrS1Giw=",
        "owner": "hercules-ci",
        "repo": "flake-parts",
        "rev": "a34fae9c08a15ad73f295041fec82323541400a9",
        "type": "github"
      },
      "original": {
        "owner": "hercules-ci",
        "repo": "flake-parts",
        "type": "github"
      }
    },
    "flake-utils": {
      "inputs": {
        "systems": "systems"
      },
      "locked": {
        "lastModified": 1731533236,
        "narHash": "sha256-l0KFg5HjrsfsO/JpG+r7fRrqm12kzFHyUHqHCVpMMbI=",
        "owner": "numtide",
        "repo": "flake-utils",
        "rev": "11707dc2f618dd54ca8739b309ec4fc024de578b",
        "type": "github"
      },
      "original": {
        "owner": "numtide",
        "repo": "flake-utils",
        "type": "github"
      }
    },
    "flake-utils_2": {
      "inputs": {
        "systems": "systems_2"
      },
      "locked": {
        "lastModified": 1731533236,
        "narHash": "sha256-l0KFg5HjrsfsO/JpG+r7fRrqm12kzFHyUHqHCVpMMbI=",
        "owner": "numtide",
        "repo": "flake-utils",
        "rev": "11707dc2f618dd54ca8739b309ec4fc024de578b",
        "type": "github"
      },
      "original": {
        "owner": "numtide",
        "repo": "flake-utils",
        "type": "github"
      }
    },
    "flake-utils_3": {
      "inputs": {
        "systems": "systems_4"
      },
      "locked": {
        "lastModified": 1731533236,
        "narHash": "sha256-l0KFg5HjrsfsO/JpG+r7fRrqm12kzFHyUHqHCVpMMbI=",
        "owner": "numtide",
        "repo": "flake-utils",
        "rev": "11707dc2f618dd54ca8739b309ec4fc024de578b",
        "type": "github"
      },
      "original": {
        "owner": "numtide",
        "repo": "flake-utils",
        "type": "github"
      }
    },
    "flake-utils_4": {
      "inputs": {
        "systems": "systems_6"
      },
      "locked": {
        "lastModified": 1681202837,
        "narHash": "sha256-H+Rh19JDwRtpVPAWp64F+rlEtxUWBAQW28eAi3SRSzg=",
        "owner": "numtide",
        "repo": "flake-utils",
        "rev": "cfacdce06f30d2b68473a46042957675eebb3401",
        "type": "github"
      },
      "original": {
        "owner": "numtide",
        "repo": "flake-utils",
        "type": "github"
      }
    },
    "home-manager": {
      "inputs": {
        "nixpkgs": [
          "nixpkgs"
        ]
      },
      "locked": {
        "lastModified": 1765980955,
        "narHash": "sha256-rB45jv4uwC90vM9UZ70plfvY/2Kdygs+zlQ07dGQFk4=",
        "owner": "nix-community",
        "repo": "home-manager",
        "rev": "89c9508bbe9b40d36b3dc206c2483ef176f15173",
        "type": "github"
      },
      "original": {
        "owner": "nix-community",
        "ref": "master",
        "repo": "home-manager",
        "type": "github"
      }
    },
    "nix-ai-help": {
      "inputs": {
        "flake-utils": "flake-utils_3",
        "nixpkgs": [
          "nixpkgs"
        ]
      },
      "locked": {
        "lastModified": 1755942173,
        "narHash": "sha256-wSjUhxwartHibNyGrVudc0Zmsv/qgUTL6rBeETl4UTE=",
        "owner": "olafkfreund",
        "repo": "nix-ai-help",
        "rev": "056c3ddc1601b1a8c4d6b1d5cf0ba2d35b8206ee",
        "type": "github"
      },
      "original": {
        "owner": "olafkfreund",
        "repo": "nix-ai-help",
        "type": "github"
      }
    },
    "nixlib": {
      "locked": {
        "lastModified": 1736643958,
        "narHash": "sha256-tmpqTSWVRJVhpvfSN9KXBvKEXplrwKnSZNAoNPf/S/s=",
        "owner": "nix-community",
        "repo": "nixpkgs.lib",
        "rev": "1418bc28a52126761c02dd3d89b2d8ca0f521181",
        "type": "github"
      },
      "original": {
        "owner": "nix-community",
        "repo": "nixpkgs.lib",
        "type": "github"
      }
    },
    "nixos-generators": {
      "inputs": {
        "nixlib": "nixlib",
        "nixpkgs": [
          "nixpkgs"
        ]
      },
      "locked": {
        "lastModified": 1764234087,
        "narHash": "sha256-NHF7QWa0ZPT8hsJrvijREW3+nifmF2rTXgS2v0tpcEA=",
        "owner": "nix-community",
        "repo": "nixos-generators",
        "rev": "032a1878682fafe829edfcf5fdfad635a2efe748",
        "type": "github"
      },
      "original": {
        "owner": "nix-community",
        "repo": "nixos-generators",
        "type": "github"
      }
    },
    "nixos-hardware": {
      "locked": {
        "lastModified": 1764440730,
        "narHash": "sha256-ZlJTNLUKQRANlLDomuRWLBCH5792x+6XUJ4YdFRjtO4=",
        "owner": "NixOS",
        "repo": "nixos-hardware",
        "rev": "9154f4569b6cdfd3c595851a6ba51bfaa472d9f3",
        "type": "github"
      },
      "original": {
        "owner": "NixOS",
        "ref": "master",
        "repo": "nixos-hardware",
        "type": "github"
      }
    },
    "nixpkgs": {
      "locked": {
        "lastModified": 1764242076,
        "narHash": "sha256-sKoIWfnijJ0+9e4wRvIgm/HgE27bzwQxcEmo2J/gNpI=",
        "owner": "NixOS",
        "repo": "nixpkgs",
        "rev": "2fad6eac6077f03fe109c4d4eb171cf96791faa4",
        "type": "github"
      },
      "original": {
        "owner": "NixOS",
        "ref": "nixos-unstable",
        "repo": "nixpkgs",
        "type": "github"
      }
    },
    "nixpkgs-bleeding": {
      "locked": {
<<<<<<< HEAD
        "lastModified": 1765934234,
        "narHash": "sha256-pJjWUzNnjbIAMIc5gRFUuKCDQ9S1cuh3b2hKgA7Mc4A=",
        "owner": "NixOS",
        "repo": "nixpkgs",
        "rev": "af84f9d270d404c17699522fab95bbf928a2d92f",
=======
        "lastModified": 1766025857,
        "narHash": "sha256-Lav5jJazCW4mdg1iHcROpuXqmM94BWJvabLFWaJVJp0=",
        "owner": "NixOS",
        "repo": "nixpkgs",
        "rev": "def3da69945bbe338c373fddad5a1bb49cf199ce",
>>>>>>> 36866031
        "type": "github"
      },
      "original": {
        "owner": "NixOS",
        "ref": "nixpkgs-unstable",
        "repo": "nixpkgs",
        "type": "github"
      }
    },
    "nixpkgs_2": {
      "locked": {
        "lastModified": 1765779637,
        "narHash": "sha256-KJ2wa/BLSrTqDjbfyNx70ov/HdgNBCBBSQP3BIzKnv4=",
        "owner": "NixOS",
        "repo": "nixpkgs",
        "rev": "1306659b587dc277866c7b69eb97e5f07864d8c4",
        "type": "github"
      },
      "original": {
        "owner": "NixOS",
        "ref": "nixos-unstable",
        "repo": "nixpkgs",
        "type": "github"
      }
    },
    "nixpkgs_3": {
      "locked": {
        "lastModified": 1757068644,
        "narHash": "sha256-NOrUtIhTkIIumj1E/Rsv1J37Yi3xGStISEo8tZm3KW4=",
        "owner": "NixOS",
        "repo": "nixpkgs",
        "rev": "8eb28adfa3dc4de28e792e3bf49fcf9007ca8ac9",
        "type": "github"
      },
      "original": {
        "owner": "NixOS",
        "ref": "nixos-unstable",
        "repo": "nixpkgs",
        "type": "github"
      }
    },
    "onepassword-shell-plugins": {
      "inputs": {
        "nixpkgs": [
          "nixpkgs"
        ],
        "systems": "systems_5"
      },
      "locked": {
        "lastModified": 1756860511,
        "narHash": "sha256-AA8vN5YMXcCznWfaH/2AgtRNpZPG4wvbLTT79u0b+LU=",
        "owner": "1Password",
        "repo": "shell-plugins",
        "rev": "49810df8fe11221250a890191185c6e59aea8d1e",
        "type": "github"
      },
      "original": {
        "owner": "1Password",
        "repo": "shell-plugins",
        "type": "github"
      }
    },
    "root": {
      "inputs": {
        "claude-code-nix": "claude-code-nix",
        "claude-desktop": "claude-desktop",
        "disko": "disko",
        "elephant": "elephant",
        "flake-parts": "flake-parts",
        "home-manager": "home-manager",
        "nix-ai-help": "nix-ai-help",
        "nixos-generators": "nixos-generators",
        "nixos-hardware": "nixos-hardware",
        "nixpkgs": "nixpkgs_2",
        "nixpkgs-bleeding": "nixpkgs-bleeding",
        "onepassword-shell-plugins": "onepassword-shell-plugins",
        "vscode-server": "vscode-server",
        "walker": "walker"
      }
    },
    "systems": {
      "locked": {
        "lastModified": 1681028828,
        "narHash": "sha256-Vy1rq5AaRuLzOxct8nz4T6wlgyUR7zLU309k9mBC768=",
        "owner": "nix-systems",
        "repo": "default",
        "rev": "da67096a3b9bf56a91d16901293e51ba5b49a27e",
        "type": "github"
      },
      "original": {
        "owner": "nix-systems",
        "repo": "default",
        "type": "github"
      }
    },
    "systems_2": {
      "locked": {
        "lastModified": 1681028828,
        "narHash": "sha256-Vy1rq5AaRuLzOxct8nz4T6wlgyUR7zLU309k9mBC768=",
        "owner": "nix-systems",
        "repo": "default",
        "rev": "da67096a3b9bf56a91d16901293e51ba5b49a27e",
        "type": "github"
      },
      "original": {
        "owner": "nix-systems",
        "repo": "default",
        "type": "github"
      }
    },
    "systems_3": {
      "locked": {
        "lastModified": 1689347949,
        "narHash": "sha256-12tWmuL2zgBgZkdoB6qXZsgJEH9LR3oUgpaQq2RbI80=",
        "owner": "nix-systems",
        "repo": "default-linux",
        "rev": "31732fcf5e8fea42e59c2488ad31a0e651500f68",
        "type": "github"
      },
      "original": {
        "owner": "nix-systems",
        "repo": "default-linux",
        "type": "github"
      }
    },
    "systems_4": {
      "locked": {
        "lastModified": 1681028828,
        "narHash": "sha256-Vy1rq5AaRuLzOxct8nz4T6wlgyUR7zLU309k9mBC768=",
        "owner": "nix-systems",
        "repo": "default",
        "rev": "da67096a3b9bf56a91d16901293e51ba5b49a27e",
        "type": "github"
      },
      "original": {
        "owner": "nix-systems",
        "repo": "default",
        "type": "github"
      }
    },
    "systems_5": {
      "locked": {
        "lastModified": 1681028828,
        "narHash": "sha256-Vy1rq5AaRuLzOxct8nz4T6wlgyUR7zLU309k9mBC768=",
        "owner": "nix-systems",
        "repo": "default",
        "rev": "da67096a3b9bf56a91d16901293e51ba5b49a27e",
        "type": "github"
      },
      "original": {
        "owner": "nix-systems",
        "repo": "default",
        "type": "github"
      }
    },
    "systems_6": {
      "locked": {
        "lastModified": 1681028828,
        "narHash": "sha256-Vy1rq5AaRuLzOxct8nz4T6wlgyUR7zLU309k9mBC768=",
        "owner": "nix-systems",
        "repo": "default",
        "rev": "da67096a3b9bf56a91d16901293e51ba5b49a27e",
        "type": "github"
      },
      "original": {
        "owner": "nix-systems",
        "repo": "default",
        "type": "github"
      }
    },
    "systems_7": {
      "locked": {
        "lastModified": 1689347949,
        "narHash": "sha256-12tWmuL2zgBgZkdoB6qXZsgJEH9LR3oUgpaQq2RbI80=",
        "owner": "nix-systems",
        "repo": "default-linux",
        "rev": "31732fcf5e8fea42e59c2488ad31a0e651500f68",
        "type": "github"
      },
      "original": {
        "owner": "nix-systems",
        "repo": "default-linux",
        "type": "github"
      }
    },
    "vscode-server": {
      "inputs": {
        "flake-utils": "flake-utils_4",
        "nixpkgs": [
          "nixpkgs"
        ]
      },
      "locked": {
        "lastModified": 1753541826,
        "narHash": "sha256-foGgZu8+bCNIGeuDqQ84jNbmKZpd+JvnrL2WlyU4tuU=",
        "owner": "nix-community",
        "repo": "nixos-vscode-server",
        "rev": "6d5f074e4811d143d44169ba4af09b20ddb6937d",
        "type": "github"
      },
      "original": {
        "owner": "nix-community",
        "repo": "nixos-vscode-server",
        "type": "github"
      }
    },
    "walker": {
      "inputs": {
        "elephant": [
          "elephant"
        ],
        "nixpkgs": "nixpkgs_3",
        "systems": "systems_7"
      },
      "locked": {
        "lastModified": 1765305269,
        "narHash": "sha256-2OQsyZaO2Uy6EnDLcDZGBbDEa0X1WuZ4NoZ5kW52OeA=",
        "owner": "abenz1267",
        "repo": "walker",
        "rev": "132004947c5c877f510177d8c68f754e37169ecc",
        "type": "github"
      },
      "original": {
        "owner": "abenz1267",
        "repo": "walker",
        "type": "github"
      }
    }
  },
  "root": "root",
  "version": 7
}<|MERGE_RESOLUTION|>--- conflicted
+++ resolved
@@ -8,11 +8,11 @@
         ]
       },
       "locked": {
-        "lastModified": 1766008910,
-        "narHash": "sha256-mrhbMNkrkvAPQsytce3zMeDF1UVkkcj8N/Bw9n4BFUo=",
+        "lastModified": 1765926092,
+        "narHash": "sha256-4xj0X9nlnwtFsVkoyBpicav1771dalTPfhWbpvIWK/A=",
         "owner": "sadjow",
         "repo": "claude-code-nix",
-        "rev": "e39652c800e82c4f8cae68ac0bacb7bdecace7f5",
+        "rev": "ec767db85d74078a3c21c4477609405d6c26714e",
         "type": "github"
       },
       "original": {
@@ -68,11 +68,11 @@
         "systems": "systems_3"
       },
       "locked": {
-        "lastModified": 1766069388,
-        "narHash": "sha256-PSFrMcVBKV+TiEgLyt2EPxOTlzmIPers+HFgh+cxkJs=",
+        "lastModified": 1765715259,
+        "narHash": "sha256-fqj1c3RVPrwOdJgg5AiH69LBiFozHsCu3mOnxUevG6g=",
         "owner": "abenz1267",
         "repo": "elephant",
-        "rev": "8fa6fc252ebfa92c4175dd41827df9ab5c196003",
+        "rev": "3cd81164d20b266288d3febcd0390b2e21f30c48",
         "type": "github"
       },
       "original": {
@@ -180,11 +180,11 @@
         ]
       },
       "locked": {
-        "lastModified": 1765980955,
-        "narHash": "sha256-rB45jv4uwC90vM9UZ70plfvY/2Kdygs+zlQ07dGQFk4=",
+        "lastModified": 1765860045,
+        "narHash": "sha256-7Lxp/PfOy4h3QIDtmWG/EgycaswqRSkDX4DGtet14NE=",
         "owner": "nix-community",
         "repo": "home-manager",
-        "rev": "89c9508bbe9b40d36b3dc206c2483ef176f15173",
+        "rev": "09de9577d47d8bffb11c449b6a3d24e32ac16c99",
         "type": "github"
       },
       "original": {
@@ -285,19 +285,11 @@
     },
     "nixpkgs-bleeding": {
       "locked": {
-<<<<<<< HEAD
-        "lastModified": 1765934234,
-        "narHash": "sha256-pJjWUzNnjbIAMIc5gRFUuKCDQ9S1cuh3b2hKgA7Mc4A=",
-        "owner": "NixOS",
-        "repo": "nixpkgs",
-        "rev": "af84f9d270d404c17699522fab95bbf928a2d92f",
-=======
         "lastModified": 1766025857,
         "narHash": "sha256-Lav5jJazCW4mdg1iHcROpuXqmM94BWJvabLFWaJVJp0=",
         "owner": "NixOS",
         "repo": "nixpkgs",
         "rev": "def3da69945bbe338c373fddad5a1bb49cf199ce",
->>>>>>> 36866031
         "type": "github"
       },
       "original": {
