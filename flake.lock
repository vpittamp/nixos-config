{
  "nodes": {
    "claude-code-nix": {
      "inputs": {
        "flake-utils": "flake-utils",
        "nixpkgs": [
          "nixpkgs"
        ]
      },
      "locked": {
        "lastModified": 1764201807,
        "narHash": "sha256-W3zh+f2Scuvk2iRlAbWlvZw1CEYplmhBrtBQ/+Y55zU=",
        "owner": "sadjow",
        "repo": "claude-code-nix",
        "rev": "de113a7058f300d6154acbfe2e27f5be9312a412",
        "type": "github"
      },
      "original": {
        "owner": "sadjow",
        "repo": "claude-code-nix",
        "type": "github"
      }
    },
    "claude-desktop": {
      "inputs": {
        "flake-utils": "flake-utils_2",
        "nixpkgs": [
          "nixpkgs"
        ]
      },
      "locked": {
        "lastModified": 1764098187,
        "narHash": "sha256-H6JjWXhKqxZ8QLMoqndZx9e5x0Sv5AiipSmqvIxIbgo=",
        "owner": "k3d3",
        "repo": "claude-desktop-linux-flake",
        "rev": "b2b040cb68231d2118906507d9cc8fd181ca6308",
        "type": "github"
      },
      "original": {
        "owner": "k3d3",
        "repo": "claude-desktop-linux-flake",
        "type": "github"
      }
    },
    "disko": {
      "inputs": {
        "nixpkgs": [
          "nixpkgs"
        ]
      },
      "locked": {
        "lastModified": 1764110879,
        "narHash": "sha256-xanUzIb0tf3kJ+PoOFmXEXV1jM3PjkDT/TQ5DYeNYRc=",
        "owner": "nix-community",
        "repo": "disko",
        "rev": "aecba248f9a7d68c5d1ed15de2d1c8a4c994a3c5",
        "type": "github"
      },
      "original": {
        "owner": "nix-community",
        "repo": "disko",
        "type": "github"
      }
    },
    "elephant": {
      "inputs": {
        "nixpkgs": "nixpkgs",
        "systems": "systems_3"
      },
      "locked": {
        "lastModified": 1764004610,
        "narHash": "sha256-HnMvqOfJPaxEgqEk2IThXu/BzbvZddfD87fSjLjdTGo=",
        "owner": "abenz1267",
        "repo": "elephant",
        "rev": "899f834af13859f1497878b84573046223cbc296",
        "type": "github"
      },
      "original": {
        "owner": "abenz1267",
        "repo": "elephant",
        "type": "github"
      }
    },
    "flake-compat": {
      "locked": {
        "lastModified": 1746162366,
        "narHash": "sha256-5SSSZ/oQkwfcAz/o/6TlejlVGqeK08wyREBQ5qFFPhM=",
        "owner": "nix-community",
        "repo": "flake-compat",
        "rev": "0f158086a2ecdbb138cd0429410e44994f1b7e4b",
        "type": "github"
      },
      "original": {
        "owner": "nix-community",
        "repo": "flake-compat",
        "type": "github"
      }
    },
    "flake-parts": {
      "inputs": {
        "nixpkgs-lib": [
          "nixpkgs"
        ]
      },
      "locked": {
        "lastModified": 1763759067,
        "narHash": "sha256-LlLt2Jo/gMNYAwOgdRQBrsRoOz7BPRkzvNaI/fzXi2Q=",
        "owner": "hercules-ci",
        "repo": "flake-parts",
        "rev": "2cccadc7357c0ba201788ae99c4dfa90728ef5e0",
        "type": "github"
      },
      "original": {
        "owner": "hercules-ci",
        "repo": "flake-parts",
        "type": "github"
      }
    },
    "flake-utils": {
      "inputs": {
        "systems": "systems"
      },
      "locked": {
        "lastModified": 1731533236,
        "narHash": "sha256-l0KFg5HjrsfsO/JpG+r7fRrqm12kzFHyUHqHCVpMMbI=",
        "owner": "numtide",
        "repo": "flake-utils",
        "rev": "11707dc2f618dd54ca8739b309ec4fc024de578b",
        "type": "github"
      },
      "original": {
        "owner": "numtide",
        "repo": "flake-utils",
        "type": "github"
      }
    },
    "flake-utils_2": {
      "inputs": {
        "systems": "systems_2"
      },
      "locked": {
        "lastModified": 1731533236,
        "narHash": "sha256-l0KFg5HjrsfsO/JpG+r7fRrqm12kzFHyUHqHCVpMMbI=",
        "owner": "numtide",
        "repo": "flake-utils",
        "rev": "11707dc2f618dd54ca8739b309ec4fc024de578b",
        "type": "github"
      },
      "original": {
        "owner": "numtide",
        "repo": "flake-utils",
        "type": "github"
      }
    },
    "flake-utils_3": {
      "inputs": {
        "systems": "systems_5"
      },
      "locked": {
        "lastModified": 1681202837,
        "narHash": "sha256-H+Rh19JDwRtpVPAWp64F+rlEtxUWBAQW28eAi3SRSzg=",
        "owner": "numtide",
        "repo": "flake-utils",
        "rev": "cfacdce06f30d2b68473a46042957675eebb3401",
        "type": "github"
      },
      "original": {
        "owner": "numtide",
        "repo": "flake-utils",
        "type": "github"
      }
    },
    "home-manager": {
      "inputs": {
        "nixpkgs": [
          "nixpkgs"
        ]
      },
      "locked": {
<<<<<<< HEAD
        "lastModified": 1764304195,
        "narHash": "sha256-bO7FN/bF6gG7TlZpKAZjO3VvfsLaPFkefeUfJJ7F/7w=",
        "owner": "nix-community",
        "repo": "home-manager",
        "rev": "86ff0ef506c209bb397849706e85cc3a913cb577",
=======
        "lastModified": 1764194569,
        "narHash": "sha256-iUM9ktarEzThkayyZrzQ7oycPshAY2XRQqVKz0xX/L0=",
        "owner": "nix-community",
        "repo": "home-manager",
        "rev": "9651819d75f6c7ffaf8a9227490ac704f29659f0",
>>>>>>> 2bf628d2
        "type": "github"
      },
      "original": {
        "owner": "nix-community",
        "ref": "master",
        "repo": "home-manager",
        "type": "github"
      }
    },
    "nixlib": {
      "locked": {
        "lastModified": 1736643958,
        "narHash": "sha256-tmpqTSWVRJVhpvfSN9KXBvKEXplrwKnSZNAoNPf/S/s=",
        "owner": "nix-community",
        "repo": "nixpkgs.lib",
        "rev": "1418bc28a52126761c02dd3d89b2d8ca0f521181",
        "type": "github"
      },
      "original": {
        "owner": "nix-community",
        "repo": "nixpkgs.lib",
        "type": "github"
      }
    },
    "nixos-apple-silicon": {
      "inputs": {
        "flake-compat": "flake-compat",
        "nixpkgs": [
          "nixpkgs"
        ]
      },
      "locked": {
        "lastModified": 1763596466,
        "narHash": "sha256-CTSUc4Fk1lHMQZMJ5LczPDYGLq5UjXDFKLSpuA3mKmI=",
        "owner": "tpwrules",
        "repo": "nixos-apple-silicon",
        "rev": "73b7103c4e3996e3e20868d510b0e8797f279323",
        "type": "github"
      },
      "original": {
        "owner": "tpwrules",
        "repo": "nixos-apple-silicon",
        "type": "github"
      }
    },
    "nixos-generators": {
      "inputs": {
        "nixlib": "nixlib",
        "nixpkgs": [
          "nixpkgs"
        ]
      },
      "locked": {
        "lastModified": 1764234087,
        "narHash": "sha256-NHF7QWa0ZPT8hsJrvijREW3+nifmF2rTXgS2v0tpcEA=",
        "owner": "nix-community",
        "repo": "nixos-generators",
        "rev": "032a1878682fafe829edfcf5fdfad635a2efe748",
        "type": "github"
      },
      "original": {
        "owner": "nix-community",
        "repo": "nixos-generators",
        "type": "github"
      }
    },
    "nixpkgs": {
      "locked": {
        "lastModified": 1760284886,
        "narHash": "sha256-TK9Kr0BYBQ/1P5kAsnNQhmWWKgmZXwUQr4ZMjCzWf2c=",
        "owner": "NixOS",
        "repo": "nixpkgs",
        "rev": "cf3f5c4def3c7b5f1fc012b3d839575dbe552d43",
        "type": "github"
      },
      "original": {
        "owner": "NixOS",
        "ref": "nixos-unstable",
        "repo": "nixpkgs",
        "type": "github"
      }
    },
    "nixpkgs-bleeding": {
      "locked": {
<<<<<<< HEAD
        "lastModified": 1764230294,
        "narHash": "sha256-Z63xl5Scj3Y/zRBPAWq1eT68n2wBWGCIEF4waZ0bQBE=",
        "owner": "NixOS",
        "repo": "nixpkgs",
        "rev": "0d59e0290eefe0f12512043842d7096c4070f30e",
=======
        "lastModified": 1764138170,
        "narHash": "sha256-2bCmfCUZyi2yj9FFXYKwsDiaZmizN75cLhI/eWmf3tk=",
        "owner": "NixOS",
        "repo": "nixpkgs",
        "rev": "bb813de6d2241bcb1b5af2d3059f560c66329967",
>>>>>>> 2bf628d2
        "type": "github"
      },
      "original": {
        "owner": "NixOS",
        "ref": "nixpkgs-unstable",
        "repo": "nixpkgs",
        "type": "github"
      }
    },
    "nixpkgs_2": {
      "locked": {
<<<<<<< HEAD
        "lastModified": 1764242076,
        "narHash": "sha256-sKoIWfnijJ0+9e4wRvIgm/HgE27bzwQxcEmo2J/gNpI=",
        "owner": "NixOS",
        "repo": "nixpkgs",
        "rev": "2fad6eac6077f03fe109c4d4eb171cf96791faa4",
=======
        "lastModified": 1763966396,
        "narHash": "sha256-6eeL1YPcY1MV3DDStIDIdy/zZCDKgHdkCmsrLJFiZf0=",
        "owner": "NixOS",
        "repo": "nixpkgs",
        "rev": "5ae3b07d8d6527c42f17c876e404993199144b6a",
>>>>>>> 2bf628d2
        "type": "github"
      },
      "original": {
        "owner": "NixOS",
        "ref": "nixos-unstable",
        "repo": "nixpkgs",
        "type": "github"
      }
    },
    "nixpkgs_3": {
      "locked": {
        "lastModified": 1757068644,
        "narHash": "sha256-NOrUtIhTkIIumj1E/Rsv1J37Yi3xGStISEo8tZm3KW4=",
        "owner": "NixOS",
        "repo": "nixpkgs",
        "rev": "8eb28adfa3dc4de28e792e3bf49fcf9007ca8ac9",
        "type": "github"
      },
      "original": {
        "owner": "NixOS",
        "ref": "nixos-unstable",
        "repo": "nixpkgs",
        "type": "github"
      }
    },
    "onepassword-shell-plugins": {
      "inputs": {
        "nixpkgs": [
          "nixpkgs"
        ],
        "systems": "systems_4"
      },
      "locked": {
        "lastModified": 1756860511,
        "narHash": "sha256-AA8vN5YMXcCznWfaH/2AgtRNpZPG4wvbLTT79u0b+LU=",
        "owner": "1Password",
        "repo": "shell-plugins",
        "rev": "49810df8fe11221250a890191185c6e59aea8d1e",
        "type": "github"
      },
      "original": {
        "owner": "1Password",
        "repo": "shell-plugins",
        "type": "github"
      }
    },
    "root": {
      "inputs": {
        "claude-code-nix": "claude-code-nix",
        "claude-desktop": "claude-desktop",
        "disko": "disko",
        "elephant": "elephant",
        "flake-parts": "flake-parts",
        "home-manager": "home-manager",
        "nixos-apple-silicon": "nixos-apple-silicon",
        "nixos-generators": "nixos-generators",
        "nixpkgs": "nixpkgs_2",
        "nixpkgs-bleeding": "nixpkgs-bleeding",
        "onepassword-shell-plugins": "onepassword-shell-plugins",
        "vscode-server": "vscode-server",
        "walker": "walker"
      }
    },
    "systems": {
      "locked": {
        "lastModified": 1681028828,
        "narHash": "sha256-Vy1rq5AaRuLzOxct8nz4T6wlgyUR7zLU309k9mBC768=",
        "owner": "nix-systems",
        "repo": "default",
        "rev": "da67096a3b9bf56a91d16901293e51ba5b49a27e",
        "type": "github"
      },
      "original": {
        "owner": "nix-systems",
        "repo": "default",
        "type": "github"
      }
    },
    "systems_2": {
      "locked": {
        "lastModified": 1681028828,
        "narHash": "sha256-Vy1rq5AaRuLzOxct8nz4T6wlgyUR7zLU309k9mBC768=",
        "owner": "nix-systems",
        "repo": "default",
        "rev": "da67096a3b9bf56a91d16901293e51ba5b49a27e",
        "type": "github"
      },
      "original": {
        "owner": "nix-systems",
        "repo": "default",
        "type": "github"
      }
    },
    "systems_3": {
      "locked": {
        "lastModified": 1689347949,
        "narHash": "sha256-12tWmuL2zgBgZkdoB6qXZsgJEH9LR3oUgpaQq2RbI80=",
        "owner": "nix-systems",
        "repo": "default-linux",
        "rev": "31732fcf5e8fea42e59c2488ad31a0e651500f68",
        "type": "github"
      },
      "original": {
        "owner": "nix-systems",
        "repo": "default-linux",
        "type": "github"
      }
    },
    "systems_4": {
      "locked": {
        "lastModified": 1681028828,
        "narHash": "sha256-Vy1rq5AaRuLzOxct8nz4T6wlgyUR7zLU309k9mBC768=",
        "owner": "nix-systems",
        "repo": "default",
        "rev": "da67096a3b9bf56a91d16901293e51ba5b49a27e",
        "type": "github"
      },
      "original": {
        "owner": "nix-systems",
        "repo": "default",
        "type": "github"
      }
    },
    "systems_5": {
      "locked": {
        "lastModified": 1681028828,
        "narHash": "sha256-Vy1rq5AaRuLzOxct8nz4T6wlgyUR7zLU309k9mBC768=",
        "owner": "nix-systems",
        "repo": "default",
        "rev": "da67096a3b9bf56a91d16901293e51ba5b49a27e",
        "type": "github"
      },
      "original": {
        "owner": "nix-systems",
        "repo": "default",
        "type": "github"
      }
    },
    "systems_6": {
      "locked": {
        "lastModified": 1689347949,
        "narHash": "sha256-12tWmuL2zgBgZkdoB6qXZsgJEH9LR3oUgpaQq2RbI80=",
        "owner": "nix-systems",
        "repo": "default-linux",
        "rev": "31732fcf5e8fea42e59c2488ad31a0e651500f68",
        "type": "github"
      },
      "original": {
        "owner": "nix-systems",
        "repo": "default-linux",
        "type": "github"
      }
    },
    "vscode-server": {
      "inputs": {
        "flake-utils": "flake-utils_3",
        "nixpkgs": [
          "nixpkgs"
        ]
      },
      "locked": {
        "lastModified": 1753541826,
        "narHash": "sha256-foGgZu8+bCNIGeuDqQ84jNbmKZpd+JvnrL2WlyU4tuU=",
        "owner": "nix-community",
        "repo": "nixos-vscode-server",
        "rev": "6d5f074e4811d143d44169ba4af09b20ddb6937d",
        "type": "github"
      },
      "original": {
        "owner": "nix-community",
        "repo": "nixos-vscode-server",
        "type": "github"
      }
    },
    "walker": {
      "inputs": {
        "elephant": [
          "elephant"
        ],
        "nixpkgs": "nixpkgs_3",
        "systems": "systems_6"
      },
      "locked": {
        "lastModified": 1764259715,
        "narHash": "sha256-N2GgoJbnpMc7FWr+oiV6Gi7Z0Wlz/of/9rSOA0AR2PQ=",
        "owner": "abenz1267",
        "repo": "walker",
        "rev": "4899a7842097cf5c3bc595c79e8311780bac1188",
        "type": "github"
      },
      "original": {
        "owner": "abenz1267",
        "repo": "walker",
        "type": "github"
      }
    }
  },
  "root": "root",
  "version": 7
}<|MERGE_RESOLUTION|>--- conflicted
+++ resolved
@@ -177,19 +177,11 @@
         ]
       },
       "locked": {
-<<<<<<< HEAD
-        "lastModified": 1764304195,
-        "narHash": "sha256-bO7FN/bF6gG7TlZpKAZjO3VvfsLaPFkefeUfJJ7F/7w=",
-        "owner": "nix-community",
-        "repo": "home-manager",
-        "rev": "86ff0ef506c209bb397849706e85cc3a913cb577",
-=======
         "lastModified": 1764194569,
         "narHash": "sha256-iUM9ktarEzThkayyZrzQ7oycPshAY2XRQqVKz0xX/L0=",
         "owner": "nix-community",
         "repo": "home-manager",
         "rev": "9651819d75f6c7ffaf8a9227490ac704f29659f0",
->>>>>>> 2bf628d2
         "type": "github"
       },
       "original": {
@@ -274,19 +266,11 @@
     },
     "nixpkgs-bleeding": {
       "locked": {
-<<<<<<< HEAD
-        "lastModified": 1764230294,
-        "narHash": "sha256-Z63xl5Scj3Y/zRBPAWq1eT68n2wBWGCIEF4waZ0bQBE=",
-        "owner": "NixOS",
-        "repo": "nixpkgs",
-        "rev": "0d59e0290eefe0f12512043842d7096c4070f30e",
-=======
         "lastModified": 1764138170,
         "narHash": "sha256-2bCmfCUZyi2yj9FFXYKwsDiaZmizN75cLhI/eWmf3tk=",
         "owner": "NixOS",
         "repo": "nixpkgs",
         "rev": "bb813de6d2241bcb1b5af2d3059f560c66329967",
->>>>>>> 2bf628d2
         "type": "github"
       },
       "original": {
@@ -298,19 +282,11 @@
     },
     "nixpkgs_2": {
       "locked": {
-<<<<<<< HEAD
-        "lastModified": 1764242076,
-        "narHash": "sha256-sKoIWfnijJ0+9e4wRvIgm/HgE27bzwQxcEmo2J/gNpI=",
-        "owner": "NixOS",
-        "repo": "nixpkgs",
-        "rev": "2fad6eac6077f03fe109c4d4eb171cf96791faa4",
-=======
         "lastModified": 1763966396,
         "narHash": "sha256-6eeL1YPcY1MV3DDStIDIdy/zZCDKgHdkCmsrLJFiZf0=",
         "owner": "NixOS",
         "repo": "nixpkgs",
         "rev": "5ae3b07d8d6527c42f17c876e404993199144b6a",
->>>>>>> 2bf628d2
         "type": "github"
       },
       "original": {
