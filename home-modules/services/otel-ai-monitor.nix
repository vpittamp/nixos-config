# otel-ai-monitor: OpenTelemetry AI Assistant Monitoring Service
# Feature 123: OpenTelemetry AI Assistant Monitoring
#
# This module provides a home-manager user service that:
# - Receives OTLP telemetry from Claude Code, Codex CLI, and Gemini CLI
# - Tracks AI assistant session states (idle, working, completed)
# - Outputs JSON streams for EWW deflisten consumption
# - Sends desktop notifications on task completion
#
# Replaces the legacy tmux-ai-monitor polling-based approach with
# native OpenTelemetry event-driven monitoring.
#
{ config, lib, pkgs, self, ... }:

with lib;

let
  cfg = config.services.otel-ai-monitor;

  # Python environment with required dependencies
  pythonEnv = pkgs.python311.withPackages (ps: with ps; [
    aiohttp
    pydantic
    protobuf  # For OTLP protobuf parsing
    pip       # For installing opentelemetry-proto at build time
  ]);

  # opentelemetry-proto package from PyPI (not in nixpkgs)
  # Version 1.39.1 - includes OTLP proto v1.7 with event_name field
  # Needed to parse newer Rust OTLP exporter messages
  opentelemetryProto = pkgs.python311Packages.buildPythonPackage rec {
    pname = "opentelemetry-proto";
    version = "1.39.1";
    pyproject = true;

    src = pkgs.fetchPypi {
      inherit version;
      pname = "opentelemetry_proto";
      hash = "sha256-bI4FFE/A0+1NIsIonGsSbgO80Oan2g8Wzt0uHCdy4sg=";
    };

    nativeBuildInputs = [ pkgs.python311Packages.pythonRelaxDepsHook ];
    build-system = [ pkgs.python311Packages.hatchling ];
    dependencies = [ pkgs.python311Packages.protobuf ];

    # Don't run tests
    doCheck = false;

    # Relax protobuf version constraint - protobuf 6.x works despite <6.0 constraint
    pythonRelaxDeps = [ "protobuf" ];

    pythonImportsCheck = [ "opentelemetry.proto" ];
  };

  # Package the monitor scripts
  monitorPackage = pkgs.stdenv.mkDerivation {
    pname = "otel-ai-monitor";
<<<<<<< HEAD
    version = "0.9.0";  # Add Gemini CLI OTEL support
=======
    version = "0.10.0";  # Multi-span trace support with session root span
>>>>>>> ec6a6f15
    src = lib.cleanSource (self + "/scripts/otel-ai-monitor");

    nativeBuildInputs = [ pkgs.makeWrapper ];

    installPhase = ''
      # Python modules must use underscores, not hyphens
      mkdir -p $out/lib/otel_ai_monitor
      cp -r . $out/lib/otel_ai_monitor/

      mkdir -p $out/bin
      makeWrapper ${pythonEnv}/bin/python $out/bin/otel-ai-monitor \
        --add-flags "-m otel_ai_monitor" \
        --set PYTHONPATH "$out/lib:${opentelemetryProto}/${pythonEnv.sitePackages}"
    '';
  };

in
{
  options.services.otel-ai-monitor = {
    enable = mkEnableOption "OpenTelemetry AI assistant monitor service";

    port = mkOption {
      type = types.port;
      default = 4318;
      description = "OTLP HTTP receiver port (default: 4318, standard OTLP HTTP port)";
    };

    completionQuietPeriodSec = mkOption {
      type = types.number;
      default = 15;
      description = "Seconds of quiet (no log events) before marking session as completed. Claude Code emits events sporadically during streaming, so this should be at least 10-15 seconds.";
    };

    sessionTimeoutSec = mkOption {
      type = types.number;
      default = 300;
      description = "Seconds before expiring inactive sessions (default: 5 minutes)";
    };

    completedTimeoutSec = mkOption {
      type = types.number;
      default = 30;
      description = "Seconds before auto-transitioning completed sessions to idle";
    };

    enableNotifications = mkOption {
      type = types.bool;
      default = true;
      description = "Enable desktop notifications on session completion";
    };

    broadcastIntervalSec = mkOption {
      type = types.number;
      default = 5;
      description = "Seconds between full session list broadcasts";
    };

    usePipe = mkOption {
      type = types.bool;
      default = true;
      description = "Write JSON to named pipe instead of stdout";
    };

    pipePath = mkOption {
      type = types.str;
      default = "\${XDG_RUNTIME_DIR}/otel-ai-monitor.pipe";
      description = "Path to named pipe for JSON output";
    };

    verbose = mkOption {
      type = types.bool;
      default = false;
      description = "Enable verbose logging";
    };
  };

  config = mkIf cfg.enable {
    # User service for the OTLP monitor
    systemd.user.services.otel-ai-monitor = {
      Unit = {
        Description = "OpenTelemetry AI Assistant Monitor";
        Documentation = "file:///etc/nixos/specs/123-otel-tracing/quickstart.md";
        # Start after graphical session is ready
        After = [ "graphical-session.target" ];
        # Stop when graphical session stops
        PartOf = [ "graphical-session.target" ];
      };

      Service = {
        Type = "simple";

        # Build command with all options
        ExecStart = let
          args = [
            "--port" (toString cfg.port)
            "--quiet-period" (toString cfg.completionQuietPeriodSec)
            "--session-timeout" (toString cfg.sessionTimeoutSec)
            "--completed-timeout" (toString cfg.completedTimeoutSec)
            "--broadcast-interval" (toString cfg.broadcastIntervalSec)
          ]
          ++ lib.optionals cfg.usePipe [ "--pipe" cfg.pipePath ]
          ++ lib.optionals (!cfg.enableNotifications) [ "--no-notifications" ]
          ++ lib.optionals cfg.verbose [ "--verbose" ];
        in "${monitorPackage}/bin/otel-ai-monitor ${lib.concatStringsSep " " args}";

        # Quick restart on failure
        Restart = "on-failure";
        RestartSec = 2;

        # Resource limits (async Python service with protobuf parsing)
        MemoryMax = "100M";
        CPUQuota = "10%";

        # Environment for notifications
        Environment = [
          "PATH=${pkgs.libnotify}/bin:${pkgs.sway}/bin:${pkgs.coreutils}/bin"
        ];

        # Logging
        StandardOutput = "journal";
        StandardError = "journal";
        SyslogIdentifier = "otel-ai-monitor";
      };

      Install = {
        WantedBy = [ "graphical-session.target" ];
      };
    };
  };
}<|MERGE_RESOLUTION|>--- conflicted
+++ resolved
@@ -55,11 +55,7 @@
   # Package the monitor scripts
   monitorPackage = pkgs.stdenv.mkDerivation {
     pname = "otel-ai-monitor";
-<<<<<<< HEAD
-    version = "0.9.0";  # Add Gemini CLI OTEL support
-=======
     version = "0.10.0";  # Multi-span trace support with session root span
->>>>>>> ec6a6f15
     src = lib.cleanSource (self + "/scripts/otel-ai-monitor");
 
     nativeBuildInputs = [ pkgs.makeWrapper ];
