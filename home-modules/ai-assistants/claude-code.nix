--- conflicted
+++ resolved
@@ -59,13 +59,8 @@
     OTEL_TRACES_EXPORTER = "otlp";
     OTEL_EXPORTER_OTLP_PROTOCOL = "http/protobuf";
     OTEL_EXPORTER_OTLP_ENDPOINT = "http://localhost:4318";
-<<<<<<< HEAD
-    OTEL_METRIC_EXPORT_INTERVAL = "10000";
-    OTEL_METRIC_EXPORT_TIMEOUT = "5000";
-=======
     OTEL_METRIC_EXPORT_INTERVAL = "60000";
     OTEL_METRIC_EXPORT_TIMEOUT = "30000";
->>>>>>> ec6a6f15
     OTEL_LOGS_EXPORT_INTERVAL = "5000";
     OTEL_METRICS_INCLUDE_SESSION_ID = "true";
     OTEL_LOG_USER_PROMPTS = "1";
@@ -97,9 +92,6 @@
       # Model selection removed - will use default or user's choice
       theme = "dark";
       editorMode = "vim";
-
-      # Claude in Chrome settings
-      chromeEnabled = true;  # Enable Chrome integration by default (no --chrome flag needed)
       autoCompactEnabled = true;
       todoFeatureEnabled = true;
       verbose = true;
@@ -117,15 +109,9 @@
         OTEL_TRACES_EXPORTER = "otlp";
         OTEL_EXPORTER_OTLP_PROTOCOL = "http/protobuf";
         OTEL_EXPORTER_OTLP_ENDPOINT = "http://localhost:4318";
-<<<<<<< HEAD
-        # Export intervals - faster for better real-time monitoring
-        OTEL_METRIC_EXPORT_INTERVAL = "10000";  # 10 seconds (default: 60000)
-        OTEL_METRIC_EXPORT_TIMEOUT = "5000";    # 5 seconds
-=======
         # Export intervals - safer for Node.js SDK
         OTEL_METRIC_EXPORT_INTERVAL = "60000";  # 60 seconds
         OTEL_METRIC_EXPORT_TIMEOUT = "30000";   # 30 seconds
->>>>>>> ec6a6f15
         OTEL_LOGS_EXPORT_INTERVAL = "5000";     # 5 seconds (default)
         # Include session ID in metrics for correlation
         OTEL_METRICS_INCLUDE_SESSION_ID = "true";
@@ -200,7 +186,6 @@
           "mcp__context7"
           "mcp__playwright"  # Linux only
           "mcp__chrome-devtools"  # Linux only
-          "mcp__claude-in-chrome"  # Claude in Chrome browser automation
         ];
       };
 
