--- conflicted
+++ resolved
@@ -79,17 +79,6 @@
     previewFeatures = true;
     theme = "Default";
     vimMode = true;
-<<<<<<< HEAD
-    # Feature 123: OpenTelemetry configuration for OTLP export
-    # Sends telemetry to otel-ai-monitor service for session tracking
-    telemetry = {
-      enabled = true;
-      target = "local";  # Use local OTLP collector
-      otlpEndpoint = "http://localhost:4318";
-      otlpProtocol = "http";  # Use HTTP for compatibility with our receiver
-      logPrompts = true;  # Enable for debugging (helps with session detection)
-      useCollector = true;  # Enable external OTLP collector
-=======
     # Feature 123: OpenTelemetry telemetry configuration
     # Sends traces to local OTEL Collector for session tracking
     # Note: Gemini CLI uses gen_ai.* or gemini_cli.* event names
@@ -100,7 +89,6 @@
       otlpProtocol = "http";  # Use HTTP protocol (not gRPC)
       logPrompts = true;  # Enable for debugging (disable in production)
       useCollector = true;  # Route through collector instead of direct
->>>>>>> 01d55187
     };
     mcpServers = lib.optionalAttrs enableChromiumMcpServers {
       chrome-devtools = {
@@ -144,23 +132,24 @@
     $DRY_RUN_CMD mkdir -p "$GEMINI_DIR"
     $DRY_RUN_CMD chmod 700 "$GEMINI_DIR"
 
-    # If settings.json is missing OR is a symlink, create real writable file
-    # This preserves user customizations if they exist as a real file
+    # Update settings.json if:
+    # - File is missing
+    # - File is a symlink (from old config)
+    # - File lacks telemetry config (Feature 123: OTEL support)
+    NEEDS_UPDATE=false
     if [ ! -f "$GEMINI_DIR/settings.json" ] || [ -L "$GEMINI_DIR/settings.json" ]; then
+      NEEDS_UPDATE=true
+    elif ! ${pkgs.gnugrep}/bin/grep -q '"telemetry"' "$GEMINI_DIR/settings.json" 2>/dev/null; then
+      # Feature 123: Migrate existing settings to include OTEL telemetry
+      NEEDS_UPDATE=true
+    fi
+
+    if [ "$NEEDS_UPDATE" = "true" ]; then
       $DRY_RUN_CMD rm -f "$GEMINI_DIR/settings.json"
       $DRY_RUN_CMD cat > "$GEMINI_DIR/settings.json" <<'EOF'
 ${settingsJson}
 EOF
       $DRY_RUN_CMD chmod 600 "$GEMINI_DIR/settings.json"
-    else
-      # Feature 123: Ensure telemetry config is present (merge into existing settings)
-      # This preserves user customizations while ensuring OTEL is configured
-      if ! ${pkgs.jq}/bin/jq -e '.telemetry.enabled' "$GEMINI_DIR/settings.json" >/dev/null 2>&1; then
-        $DRY_RUN_CMD ${pkgs.jq}/bin/jq '. + {telemetry: {enabled: true, target: "local", otlpEndpoint: "http://localhost:4318", otlpProtocol: "http", logPrompts: true, useCollector: true}}' \
-          "$GEMINI_DIR/settings.json" > "$GEMINI_DIR/settings.json.tmp"
-        $DRY_RUN_CMD mv "$GEMINI_DIR/settings.json.tmp" "$GEMINI_DIR/settings.json"
-        $DRY_RUN_CMD chmod 600 "$GEMINI_DIR/settings.json"
-      fi
     fi
   '';
 
