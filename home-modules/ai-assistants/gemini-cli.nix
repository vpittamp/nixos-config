{ config, pkgs, lib, self, pkgs-unstable ? pkgs, ... }:

let
  # Chromium is only available on Linux
  # On Darwin, MCP servers requiring Chromium will be disabled
  enableChromiumMcpServers = pkgs.stdenv.isLinux;

  chromiumConfig = lib.optionalAttrs enableChromiumMcpServers {
    chromiumBin = "${pkgs.chromium}/bin/chromium";
  };

  # Base gemini-cli package
  baseGeminiCli = pkgs-unstable.gemini-cli or pkgs.gemini-cli;

  # Wrapped gemini-cli with IPv4-first fix for OAuth authentication
  # Issue: https://github.com/google-gemini/gemini-cli/issues/4984
  # On NixOS, Node.js tries IPv6 first which times out before falling back to IPv4.
  # This wrapper forces IPv4 connections for reliable OAuth flows.
  geminiCliWrapped = pkgs.symlinkJoin {
    name = "gemini-cli-wrapped";
    paths = [ baseGeminiCli ];
    buildInputs = [ pkgs.makeWrapper ];
    postBuild = ''
      wrapProgram $out/bin/gemini \
        --set NODE_OPTIONS "--dns-result-order=ipv4first"
    '';
  };

  # Auto-import all .md files from .gemini/commands/ as custom commands
  # This follows the same pattern as Claude Code's slash commands
  commandFiles = builtins.readDir (self + "/.gemini/commands");
  
  # Helper to parse simple YAML frontmatter in Nix
  # Expects format:
  # ---
  # description: some text
  # ---
  # prompt content
  parseCommand = name: content:
    let
      lines = lib.splitString "\n" content;
      hasFrontmatter = lib.length lines > 2 && lib.head lines == "---";
      
      # Find the end of frontmatter (the second ---)
      frontmatterEndIndex = 
        if hasFrontmatter 
        then (let 
                # Find index of second ---
                indices = lib.findFirst (i: i > 0 && lib.elemAt lines i == "---") null (lib.range 1 (lib.length lines - 1));
              in if indices == null then 0 else indices)
        else 0;

      # Extract description from frontmatter
      frontmatterLines = if hasFrontmatter then lib.take frontmatterEndIndex lines else [];
      descriptionLine = lib.findFirst (l: lib.hasPrefix "description:" l) null frontmatterLines;
      description = if descriptionLine != null 
        then lib.replaceStrings ["description: " "description:"] ["" ""] descriptionLine
        else "Custom command: ${name}";

      # Prompt is everything after frontmatter
      promptLines = if hasFrontmatter then lib.drop (frontmatterEndIndex + 1) lines else lines;
      prompt = lib.concatStringsSep "\n" promptLines;
    in
    { inherit description prompt; };

  commands = lib.mapAttrs'
    (name: type:
      lib.nameValuePair
        (lib.removeSuffix ".md" name)
        (parseCommand name (builtins.readFile (self + "/.gemini/commands/${name}")))
    )
    (lib.filterAttrs (n: v: v == "regular" && lib.hasSuffix ".md" n) commandFiles);

  # Settings JSON for activation script - generated with dynamic chromium paths
  # This is written as a real file (not symlink) to allow gemini-cli to write credentials
  settingsJson = builtins.toJSON {
    autoAccept = true;
    preferredEditor = "nvim";
    previewFeatures = true;
    theme = "Default";
    vimMode = true;
<<<<<<< HEAD
    # Feature 123: OpenTelemetry configuration for OTLP export
    # Sends telemetry to otel-ai-monitor service for session tracking
    telemetry = {
      enabled = true;
      target = "local";  # Use local OTLP collector
      otlpEndpoint = "http://localhost:4318";
      otlpProtocol = "http";  # Use HTTP for compatibility with our receiver
      logPrompts = true;  # Enable for debugging (helps with session detection)
      useCollector = true;  # Enable external OTLP collector
=======
    # Feature 123: OpenTelemetry telemetry configuration
    # Sends traces to local OTEL Collector for session tracking
    telemetry = {
      enabled = true;
      target = "local";  # Use local OTLP endpoint
      otlpEndpoint = "http://localhost:4318";  # Standard OTLP HTTP port
      otlpProtocol = "http";  # Use HTTP (not gRPC)
      logPrompts = true;  # Enable for debugging (disable in production)
      useCollector = true;  # Route through collector
>>>>>>> 36866031
    };
    mcpServers = lib.optionalAttrs enableChromiumMcpServers {
      chrome-devtools = {
        command = "npx";
        args = [
          "-y"
          "chrome-devtools-mcp@latest"
          "--isolated"
          "--headless"
          "--executablePath"
          chromiumConfig.chromiumBin
        ];
      };
      playwright = {
        command = "npx";
        args = [
          "-y"
          "@playwright/mcp@latest"
          "--isolated"
          "--browser"
          "chromium"
          "--executable-path"
          chromiumConfig.chromiumBin
        ];
        env = {
          PLAYWRIGHT_SKIP_CHROMIUM_DOWNLOAD = "true";
          PLAYWRIGHT_SKIP_VALIDATE_HOST_REQUIREMENTS = "true";
        };
      };
    };
  };
in
{
  # Create writable .gemini directory with settings
  # Using activation script instead of home.file to allow gemini-cli to write credentials
  # Pattern from docker.nix, codex.nix, copilot-auth.nix
  home.activation.setupGeminiConfig = lib.hm.dag.entryAfter ["writeBoundary"] ''
    GEMINI_DIR="$HOME/.gemini"

    # Create writable directory
    $DRY_RUN_CMD mkdir -p "$GEMINI_DIR"
    $DRY_RUN_CMD chmod 700 "$GEMINI_DIR"

    # Update settings.json if:
    # - File is missing
    # - File is a symlink (from old config)
    # - File lacks telemetry config (Feature 123: OTEL support)
    NEEDS_UPDATE=false
    if [ ! -f "$GEMINI_DIR/settings.json" ] || [ -L "$GEMINI_DIR/settings.json" ]; then
      NEEDS_UPDATE=true
    elif ! ${pkgs.gnugrep}/bin/grep -q '"telemetry"' "$GEMINI_DIR/settings.json" 2>/dev/null; then
      # Feature 123: Migrate existing settings to include OTEL telemetry
      NEEDS_UPDATE=true
    fi

    if [ "$NEEDS_UPDATE" = "true" ]; then
      $DRY_RUN_CMD rm -f "$GEMINI_DIR/settings.json"
      $DRY_RUN_CMD cat > "$GEMINI_DIR/settings.json" <<'EOF'
${settingsJson}
EOF
      $DRY_RUN_CMD chmod 600 "$GEMINI_DIR/settings.json"
    else
      # Feature 123: Ensure telemetry config is present (merge into existing settings)
      # This preserves user customizations while ensuring OTEL is configured
      if ! ${pkgs.jq}/bin/jq -e '.telemetry.enabled' "$GEMINI_DIR/settings.json" >/dev/null 2>&1; then
        $DRY_RUN_CMD ${pkgs.jq}/bin/jq '. + {telemetry: {enabled: true, target: "local", otlpEndpoint: "http://localhost:4318", otlpProtocol: "http", logPrompts: true, useCollector: true}}' \
          "$GEMINI_DIR/settings.json" > "$GEMINI_DIR/settings.json.tmp"
        $DRY_RUN_CMD mv "$GEMINI_DIR/settings.json.tmp" "$GEMINI_DIR/settings.json"
        $DRY_RUN_CMD chmod 600 "$GEMINI_DIR/settings.json"
      fi
    fi
  '';

  # Gemini CLI - Google's Gemini AI in terminal (using native home-manager module with unstable package)
  programs.gemini-cli = {
    enable = true;
    package = geminiCliWrapped;  # Use wrapped version with IPv4-first fix

    # Default model: Available options with preview features enabled:
    # - Auto (let system choose based on task complexity)
    # - gemini-3-flash-preview (Gemini 3 Flash - fast, 78% SWE-bench)
    # - gemini-3-pro-preview-11-2025 (Gemini 3 Pro - complex tasks)
    # - gemini-2.5-pro, gemini-2.5-flash, gemini-2.5-flash-lite
    defaultModel = "gemini-3-flash-preview";

    # NOTE: settings are NOT managed here to allow credential persistence
    # Settings are written via home.activation.setupGeminiConfig as a real file
    # (not symlink) so gemini-cli can write oauth_creds.json to ~/.gemini/

    # Custom commands for common workflows - auto-imported from .gemini/commands/
    commands = commands;
  };
}<|MERGE_RESOLUTION|>--- conflicted
+++ resolved
@@ -79,17 +79,6 @@
     previewFeatures = true;
     theme = "Default";
     vimMode = true;
-<<<<<<< HEAD
-    # Feature 123: OpenTelemetry configuration for OTLP export
-    # Sends telemetry to otel-ai-monitor service for session tracking
-    telemetry = {
-      enabled = true;
-      target = "local";  # Use local OTLP collector
-      otlpEndpoint = "http://localhost:4318";
-      otlpProtocol = "http";  # Use HTTP for compatibility with our receiver
-      logPrompts = true;  # Enable for debugging (helps with session detection)
-      useCollector = true;  # Enable external OTLP collector
-=======
     # Feature 123: OpenTelemetry telemetry configuration
     # Sends traces to local OTEL Collector for session tracking
     telemetry = {
@@ -99,7 +88,6 @@
       otlpProtocol = "http";  # Use HTTP (not gRPC)
       logPrompts = true;  # Enable for debugging (disable in production)
       useCollector = true;  # Route through collector
->>>>>>> 36866031
     };
     mcpServers = lib.optionalAttrs enableChromiumMcpServers {
       chrome-devtools = {
@@ -161,15 +149,6 @@
 ${settingsJson}
 EOF
       $DRY_RUN_CMD chmod 600 "$GEMINI_DIR/settings.json"
-    else
-      # Feature 123: Ensure telemetry config is present (merge into existing settings)
-      # This preserves user customizations while ensuring OTEL is configured
-      if ! ${pkgs.jq}/bin/jq -e '.telemetry.enabled' "$GEMINI_DIR/settings.json" >/dev/null 2>&1; then
-        $DRY_RUN_CMD ${pkgs.jq}/bin/jq '. + {telemetry: {enabled: true, target: "local", otlpEndpoint: "http://localhost:4318", otlpProtocol: "http", logPrompts: true, useCollector: true}}' \
-          "$GEMINI_DIR/settings.json" > "$GEMINI_DIR/settings.json.tmp"
-        $DRY_RUN_CMD mv "$GEMINI_DIR/settings.json.tmp" "$GEMINI_DIR/settings.json"
-        $DRY_RUN_CMD chmod 600 "$GEMINI_DIR/settings.json"
-      fi
     fi
   '';
 
