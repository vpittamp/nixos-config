# Home-manager configuration for Hetzner Cloud Sway (Feature 046)
# Headless Wayland with Sway, VNC remote access, i3pm daemon, walker launcher
{ pkgs, lib, ... }:
let
  # Custom package: Google Antigravity (Linux x86_64)
  antigravity = pkgs.stdenv.mkDerivation rec {
    pname = "antigravity";
    version = "1.11.2-6251250307170304";

    src = pkgs.fetchurl {
      url = "https://edgedl.me.gvt1.com/edgedl/release2/j0qc3/antigravity/stable/${version}/linux-x64/Antigravity.tar.gz";
      sha256 = "1dv4bx598nshjsq0d8nnf8zfn86wsbjf2q56dqvmq9vcwxd13cfi";
    };

    nativeBuildInputs = [ pkgs.autoPatchelfHook pkgs.wrapGAppsHook3 ];
    buildInputs = [
      pkgs.atk pkgs.glib pkgs.gtk3 pkgs.nss pkgs.cups pkgs.alsa-lib
      pkgs.libsecret pkgs.libdrm pkgs.libxkbcommon pkgs.pango
      pkgs.libxkbfile pkgs.mesa
      pkgs.xorg.libX11 pkgs.xorg.libxcb pkgs.xorg.libXcomposite
      pkgs.xorg.libXdamage pkgs.xorg.libXext pkgs.xorg.libXfixes
      pkgs.xorg.libXi pkgs.xorg.libXtst pkgs.xorg.libXScrnSaver
    ];

    unpackPhase = ''mkdir source; tar xzf $src --strip-components=1 -C source'';

    installPhase = ''
      mkdir -p $out/opt/antigravity $out/bin \
               $out/share/applications $out/share/icons/hicolor/512x512/apps

      cp -r source/* $out/opt/antigravity

      cat > $out/bin/antigravity <<EOF
      #!${pkgs.runtimeShell}
      # Use Firefox for OAuth - handles custom URL schemes better than Chromium
      export BROWSER=${pkgs.firefox}/bin/firefox
      exec "$out/opt/antigravity/antigravity" --no-sandbox "\$@"
      EOF
      chmod +x $out/bin/antigravity

      cat > $out/share/applications/antigravity.desktop <<'EOF'
      [Desktop Entry]
      Name=Antigravity
      Exec=antigravity %U
      Terminal=false
      Type=Application
      Icon=antigravity
      Categories=Development;IDE;
      MimeType=x-scheme-handler/antigravity;
      EOF

      # URL handler for OAuth callbacks
      cat > $out/share/applications/antigravity-url-handler.desktop <<'EOF'
      [Desktop Entry]
      Name=Antigravity - URL Handler
      Exec=antigravity %U
      Terminal=false
      Type=Application
      Icon=antigravity
      NoDisplay=true
      MimeType=x-scheme-handler/antigravity;
      StartupWMClass=Antigravity
      EOF

      cp source/resources/app/resources/linux/code.png \
         $out/share/icons/hicolor/512x512/apps/antigravity.png
    '';
  };
in
{
  imports = [
    # Base home configuration (shell, editors, tools)
    ./profiles/base-home.nix

    # Declarative cleanup (removes backups and stale files before activation)
    ./profiles/declarative-cleanup.nix

    # Desktop Environment: Sway (Wayland)
    ./desktop/python-environment.nix  # Shared Python environment for all modules
    ./desktop/sway.nix         # Sway window manager with headless support
    # sway-easyfocus now provided by home-manager upstream
    ./desktop/unified-bar-theme.nix  # Feature 057: Unified bar theme (Catppuccin Mocha)
    # ./desktop/swaybar.nix      # Swaybar with event-driven status (DISABLED: replaced by eww-top-bar Feature 060)
    # ./desktop/swaybar-enhanced.nix  # Feature 052: Enhanced swaybar status (DISABLED: replaced by eww-top-bar Feature 060)
    ./desktop/eww-workspace-bar.nix  # SVG workspace bar replacing bottom swaybar
    ./desktop/eww-quick-panel.nix     # Feature 057: Quick settings panel (network, apps, system controls)
    ./desktop/eww-top-bar.nix  # Feature 060: Eww top bar with system metrics
    ./desktop/eww-monitoring-panel.nix  # Feature 085: Live window/project monitoring panel
    ./desktop/swaync.nix       # Feature 057: SwayNC notification center
    ./desktop/sway-config-manager.nix  # Feature 047: Dynamic configuration management

    # Project management (works with Sway via IPC)
    # Feature 117: i3-project-daemon now runs as user service
    ./services/i3-project-daemon.nix  # Feature 117: User-level daemon service
<<<<<<< HEAD
    # NOTE: tmux-ai-monitor removed - replaced by eBPF monitor (Feature 119)
=======
    ./services/otel-ai-monitor.nix    # Feature 123: OTEL-based AI session monitoring
>>>>>>> a9e4c152
    ./tools/i3pm-deno.nix             # Feature 027: i3pm Deno CLI rewrite (MVP)
    ./tools/i3pm-diagnostic.nix       # Feature 039: Diagnostic CLI for troubleshooting
    ./tools/i3pm-workspace-mode-wrapper.nix  # Feature 042: Workspace mode IPC wrapper (temp until TS CLI integration)

    # Application launcher and registry
    ./desktop/walker.nix        # Feature 043: Walker/Elephant launcher (works with software rendering)
    ./desktop/app-registry.nix  # Feature 034: Application registry with desktop files
    ./tools/app-launcher.nix    # Feature 034: Launcher wrapper script and CLI
    ./tools/pwa-launcher.nix    # Dynamic PWA launcher (queries IDs at runtime)

    # Feature 056: Declarative PWA Installation
    ./tools/firefox-pwas-declarative.nix  # TDD-driven declarative PWA management with ULIDs
    ./tools/pwa-helpers.nix               # Helper CLI commands for PWA management

    # Feature 121: Stale socket cleanup
    ./tools/sway-socket-cleanup           # Automatic cleanup of orphaned Sway IPC sockets
  ];

  home.username = "vpittamp";
  home.homeDirectory = "/home/vpittamp";

  # Add gnome-keyring for D-Bus secrets service (needed for Goose auth)
  home.packages = with pkgs; [
    gnome-keyring
    libsecret  # For secret-tool CLI
    antigravity
  ];

  # Enable gnome-keyring service for org.freedesktop.secrets
  services.gnome-keyring = {
    enable = true;
    components = [ "secrets" ];  # Only secrets, not ssh/pkcs11
  };

  # Feature 046: i3-msg → swaymsg compatibility symlink
  # i3pm CLI uses i3-msg, but Sway uses swaymsg (compatible CLI)
  home.file.".local/bin/i3-msg" = {
    source = "${pkgs.sway}/bin/swaymsg";
    executable = true;
  };

  # Provide a swaymsg wrapper that auto-discovers the IPC socket when run over SSH
  home.file.".local/bin/swaymsg" = {
    text = ''
      #!/usr/bin/env bash
      if [ -z "$SWAYSOCK" ]; then
        socket="$(${pkgs.sway}/bin/sway --get-socketpath 2>/dev/null || true)"
        if [ -n "$socket" ]; then
          export SWAYSOCK="$socket"
        fi
      fi
      exec ${pkgs.sway}/bin/swaymsg "$@"
    '';
    executable = true;
  };

  # Feature 117: i3 project event listener daemon (user service)
  # Converted from system service (Feature 037) to user service for better session integration
  programs.i3-project-daemon = {
    enable = true;
    logLevel = "DEBUG";  # Temporary for testing
  };

<<<<<<< HEAD
=======
  # Feature 121: Automatic cleanup of stale Sway IPC sockets every 5 minutes
  programs.sway-socket-cleanup.enable = true;

  # Feature 123: OTEL AI assistant monitor service
  # Receives OTLP telemetry from Claude Code and Codex CLI
  # (services.otel-ai-monitor.enable = true is set below)

>>>>>>> a9e4c152
  # Feature 047: Sway Dynamic Configuration Management
  programs.sway-config-manager = {
    enable = true;
    enableFileWatcher = true;  # Auto-reload on file changes
    debounceMs = 500;  # Wait 500ms after last change before reloading
  };

  # Feature 052: Enhanced Swaybar Status (DISABLED: replaced by eww-top-bar Feature 060)
  # programs.swaybar-enhanced = {
  #   enable = true;
  #   # Uses default Catppuccin Mocha theme and standard update intervals
  # };

  programs.eww-workspace-bar.enable = true;

  # eww quick settings panel (Feature 057)
  programs.eww-quick-panel.enable = true;

  # Eww top bar with system metrics (Feature 060)
  programs.eww-top-bar.enable = true;

  # Live window/project monitoring panel (Feature 085)
  programs.eww-monitoring-panel.enable = true;  # Toggle with Mod+m

  # sway-easyfocus - Keyboard-driven window hints
  programs.sway-easyfocus = {
    enable = true;
    settings = {
      # Hint characters (home row optimized)
      chars = "fjghdkslaemuvitywoqpcbnxz";

      # Catppuccin Mocha theme colors (rrggbb format, no # prefix)
      window_background_color = "1e1e2e";  # Base
      window_background_opacity = 0.3;
      label_background_color = "313244";   # Surface0
      label_text_color = "cdd6f4";         # Text
      focused_background_color = "89b4fa"; # Blue
      focused_text_color = "1e1e2e";       # Base

      # Font settings
      font_family = "monospace";
      font_weight = "bold";
      font_size = "18pt";

      # Spacing
      label_padding_x = 8;
      label_padding_y = 4;
      label_margin_x = 4;
      label_margin_y = 4;

      # No confirmation window
      show_confirmation = false;
    };
  };

  # Feature 056: Declarative PWA Installation
  programs.firefoxpwa-declarative = {
    enable = true;
  };

  # Override default browser to Chromium for better OAuth/authentication support
  # (Goose and other apps that need browser auth work better with Chromium)
  home.sessionVariables = {
    BROWSER = lib.mkForce "chromium";
  };

  # Feature 123: Enable OTEL AI session monitoring service
  services.otel-ai-monitor.enable = true;
}<|MERGE_RESOLUTION|>--- conflicted
+++ resolved
@@ -92,11 +92,9 @@
     # Project management (works with Sway via IPC)
     # Feature 117: i3-project-daemon now runs as user service
     ./services/i3-project-daemon.nix  # Feature 117: User-level daemon service
-<<<<<<< HEAD
+    ./services/otel-ai-monitor.nix    # Feature 123: OTEL-based AI session monitoring (enrichment for eBPF)
     # NOTE: tmux-ai-monitor removed - replaced by eBPF monitor (Feature 119)
-=======
-    ./services/otel-ai-monitor.nix    # Feature 123: OTEL-based AI session monitoring
->>>>>>> a9e4c152
+    # eBPF monitor is primary, OTEL provides enrichment data (tokens, session info)
     ./tools/i3pm-deno.nix             # Feature 027: i3pm Deno CLI rewrite (MVP)
     ./tools/i3pm-diagnostic.nix       # Feature 039: Diagnostic CLI for troubleshooting
     ./tools/i3pm-workspace-mode-wrapper.nix  # Feature 042: Workspace mode IPC wrapper (temp until TS CLI integration)
@@ -160,16 +158,21 @@
     logLevel = "DEBUG";  # Temporary for testing
   };
 
-<<<<<<< HEAD
-=======
   # Feature 121: Automatic cleanup of stale Sway IPC sockets every 5 minutes
   programs.sway-socket-cleanup.enable = true;
 
-  # Feature 123: OTEL AI assistant monitor service
-  # Receives OTLP telemetry from Claude Code and Codex CLI
-  # (services.otel-ai-monitor.enable = true is set below)
-
->>>>>>> a9e4c152
+  # Feature 119/123: AI assistant monitoring
+  # - eBPF monitor (system service) is primary for state detection
+  # - OTEL monitor (user service) provides telemetry enrichment (tokens, session info)
+  services.otel-ai-monitor = {
+    enable = true;
+    enableNotifications = false;  # eBPF daemon handles notifications
+    # Default settings from research.md R10:
+    # port = 4318 (standard OTLP HTTP)
+    # completionQuietPeriodSec = 3
+    # sessionTimeoutSec = 300
+  };
+
   # Feature 047: Sway Dynamic Configuration Management
   programs.sway-config-manager = {
     enable = true;
@@ -235,7 +238,4 @@
   home.sessionVariables = {
     BROWSER = lib.mkForce "chromium";
   };
-
-  # Feature 123: Enable OTEL AI session monitoring service
-  services.otel-ai-monitor.enable = true;
 }