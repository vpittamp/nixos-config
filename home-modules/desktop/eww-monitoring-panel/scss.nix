{ mocha, ... }:

''
  /* Feature 085: Sway Monitoring Widget - Catppuccin Mocha Theme */
  /* Direct color interpolation from Nix - Eww doesn't support CSS variables */

  /* Window base - must be transparent for see-through effect on Wayland */
  * {
    margin: 0;
    padding: 0;
    color: ${mocha.text};
  }

  window {
    background-color: transparent;
  }

  label, box, button {
    color: ${mocha.text};
    background-color: transparent;
    background-image: none;
  }

  button {
    background-image: none;
  }

  .panel-container {
    border-radius: 12px;
    padding: 6px;
    margin: 4px;
    border: 2px solid rgba(137, 180, 250, 0.2);
  }

  .panel-container * {
    min-width: 0;
  }

  .panel-container.focused {
    border: 2px solid ${mocha.mauve};
    box-shadow: 0 0 20px rgba(203, 166, 247, 0.4),
                0 0 40px rgba(203, 166, 247, 0.2),
                inset 0 0 15px rgba(203, 166, 247, 0.05);
  }

  .mode-toggle {
    font-size: 14px;
    padding: 4px 6px;
    border-radius: 4px;
    border: 1px solid rgba(255, 255, 255, 0.08);
    background: rgba(255, 255, 255, 0.04);
    color: ${mocha.subtext0};
    min-width: 22px;
  }

  .mode-toggle:hover {
    background: rgba(255, 255, 255, 0.1);
    border: 1px solid rgba(255, 255, 255, 0.15);
    color: ${mocha.text};
  }

  .mode-toggle.docked {
    background: rgba(255, 255, 255, 0.08);
    border: 1px solid rgba(255, 255, 255, 0.12);
    color: ${mocha.subtext0};
  }

  .mode-toggle.docked:hover {
    background: rgba(255, 255, 255, 0.14);
    color: ${mocha.text};
  }

  .mode-toggle.overlay {
    background: rgba(255, 255, 255, 0.04);
    color: ${mocha.subtext0};
  }

  .mode-toggle.overlay:hover {
    background: rgba(255, 255, 255, 0.1);
    color: ${mocha.text};
  }

  .panel-header {
    background-color: rgba(24, 24, 37, 0.4);
    border-bottom: 1px solid ${mocha.overlay0};
    border-radius: 8px;
    padding: 8px 12px;
    margin-bottom: 8px;
  }

  .panel-title {
    font-size: 14px;
    font-weight: bold;
    color: ${mocha.text};
    margin-bottom: 4px;
  }

  .summary-counts {
    font-size: 11px;
    color: ${mocha.subtext0};
  }

  .count-badge {
    font-size: 10px;
    color: ${mocha.teal};
    background-color: rgba(148, 226, 213, 0.15);
    padding: 2px 6px;
    border-radius: 3px;
  }

  .debug-toggle {
    font-size: 14px;
    color: ${mocha.subtext0};
    padding: 2px 6px;
    margin-left: 8px;
    border-radius: 4px;
    background-color: rgba(49, 50, 68, 0.3);
    transition: all 150ms ease;
  }

  .debug-toggle:hover {
    color: ${mocha.text};
    background-color: rgba(49, 50, 68, 0.5);
  }

  .debug-toggle.active {
    color: ${mocha.yellow};
    background-color: rgba(249, 226, 175, 0.2);
  }

  .workspace-pills-scroll {
    margin-top: 6px;
  }

  .workspace-pills {
    padding: 2px 0;
  }

  .workspace-pill {
    font-size: 11px;
    padding: 4px 10px;
    margin-right: 4px;
    border-radius: 12px;
    background-color: rgba(49, 50, 68, 0.5);
    color: ${mocha.subtext0};
    border: 1px solid ${mocha.surface0};
  }

  .workspace-pill:hover {
    background-color: rgba(69, 71, 90, 0.6);
    color: ${mocha.text};
    border-color: ${mocha.overlay0};
  }

  .workspace-pill.focused {
    background-color: rgba(137, 180, 250, 0.3);
    color: ${mocha.blue};
    border-color: ${mocha.blue};
    font-weight: bold;
    box-shadow: 0 0 6px rgba(137, 180, 250, 0.4);
  }

  .workspace-pill.urgent {
    background-color: rgba(243, 139, 168, 0.3);
    color: ${mocha.red};
    border-color: ${mocha.red};
    box-shadow: 0 0 6px rgba(243, 139, 168, 0.4);
  }

  .tabs {
    margin-bottom: 8px;
  }

  .tab {
    font-size: 16px;
    padding: 8px 16px;
    min-width: 60px;
    background-color: rgba(49, 50, 68, 0.4);
    background-image: none;
    color: ${mocha.subtext0};
    border: 1px solid ${mocha.overlay0};
    border-radius: 6px;
  }

  .tab label {
    color: ${mocha.subtext0};
  }

  .tab:hover {
    background-color: rgba(69, 71, 90, 0.5);
    background-image: none;
    color: ${mocha.text};
    border-color: ${mocha.overlay0};
    box-shadow: 0 2px 6px rgba(0, 0, 0, 0.2);
  }

  .tab:hover label {
    color: ${mocha.text};
  }

  .tab.active {
    background-color: rgba(137, 180, 250, 0.6);
    background-image: none;
    color: ${mocha.base};
    border-color: ${mocha.blue};
    font-weight: bold;
    box-shadow: 0 0 8px rgba(137, 180, 250, 0.4);
  }

  .tab.active label {
    color: ${mocha.base};
  }

  .tab.active:hover {
    background-color: rgba(137, 180, 250, 0.7);
    background-image: none;
    box-shadow: 0 0 12px rgba(137, 180, 250, 0.6);
  }

  .tab.active:hover label {
    color: ${mocha.base};
  }

  .panel-body {
    background-color: transparent;
    padding: 4px;
    min-height: 0;
    min-width: 0;
  }

  .view-container {
    background-color: transparent;
  }

  .content-container {
    padding: 8px 24px 8px 12px;
  }

  .projects-list {
    min-width: 0;
  }

  .project {
    margin-bottom: 12px;
    padding: 8px;
    background-color: rgba(49, 50, 68, 0.15);
    border-radius: 8px;
    border: 1px solid rgba(108, 112, 134, 0.3);
  }

  .scoped-project {
    border-left: 3px solid ${mocha.teal};
  }

  .global-project {
    border-left: 3px solid ${mocha.mauve};
  }

  .project-active {
    background-color: rgba(137, 180, 250, 0.1);
    border-left-color: ${mocha.blue};
  }

  .project-active .project-header {
    background-color: rgba(137, 180, 250, 0.15);
  }

  .project-active .project-name {
    color: ${mocha.blue};
  }

  .active-indicator {
    font-size: 9px;
    font-weight: bold;
    color: ${mocha.blue};
    background-color: rgba(137, 180, 250, 0.2);
    padding: 1px 6px;
    border-radius: 3px;
    margin-left: 6px;
  }

  .project-header {
    padding: 6px 8px;
    border-bottom: 1px solid ${mocha.overlay0};
    margin-bottom: 6px;
    border-radius: 4px 4px 0 0;
    transition: background-color 0.15s ease;
  }

  .project-header:hover {
    background-color: rgba(137, 180, 250, 0.1);
  }

  .project-action-bar {
    padding: 4px 8px;
    background-color: rgba(24, 24, 37, 0.95);
    border-radius: 4px;
    margin-top: 4px;
    margin-bottom: 4px;
  }

  .project-action-bar .action-btn {
    font-size: 14px;
    padding: 4px 8px;
    margin: 0 2px;
    border-radius: 4px;
    transition: background-color 0.15s ease;
  }

  .project-action-bar .action-btn:hover {
    background-color: rgba(137, 180, 250, 0.2);
  }

  .action-switch {
    color: ${mocha.teal};
  }

  .action-close-project {
    color: ${mocha.red};
  }

  .action-dismiss {
    color: ${mocha.subtext0};
  }

  .windows-actions-row {
    padding: 4px 8px;
    margin-bottom: 8px;
  }

  .expand-all-btn {
    padding: 4px 10px;
    background-color: rgba(137, 180, 250, 0.15);
    border: 1px solid ${mocha.blue};
    border-radius: 4px;
    transition: background-color 0.15s ease;
  }

  .expand-all-btn:hover {
    background-color: rgba(137, 180, 250, 0.3);
  }

  .expand-all-icon {
    color: ${mocha.blue};
    font-size: 12px;
  }

  .expand-all-text {
    color: ${mocha.text};
    font-size: 11px;
    font-weight: 500;
  }

  .close-all-btn {
    padding: 4px 10px;
    background-color: rgba(243, 139, 168, 0.15);
    border: 1px solid ${mocha.red};
    border-radius: 4px;
    transition: background-color 0.15s ease;
  }

  .close-all-btn:hover {
    background-color: rgba(243, 139, 168, 0.3);
  }

  .close-all-icon {
    color: ${mocha.red};
    font-size: 12px;
  }

  .close-all-text {
    color: ${mocha.text};
    font-size: 11px;
    font-weight: 500;
  }

  .project-name {
    font-size: 13px;
    font-weight: bold;
    color: ${mocha.text};
  }

  .window-count-badge {
    font-size: 10px;
    color: ${mocha.teal};
    background-color: rgba(148, 226, 213, 0.2);
    padding: 1px 5px;
    border-radius: 3px;
    min-width: 18px;
  }

  .windows-container {
    margin-left: 8px;
    margin-top: 2px;
  }

  .window {
    padding: 4px 8px;
    margin-bottom: 1px;
    border-radius: 2px;
    background-color: transparent;
    border-left: 2px solid transparent;
  }

  .window-focused {
    background-color: rgba(137, 180, 250, 0.1);
    border-left-color: ${mocha.blue};
  }

  .window-floating {
    border-right: 2px solid ${mocha.yellow};
  }

  .window-hidden {
    opacity: 0.5;
    font-style: italic;
  }

  .scoped-window {
    border-left-color: ${mocha.teal};
  }

  .global-window {
    border-left-color: ${mocha.overlay0};
  }

  .window:hover {
    background-color: rgba(137, 180, 250, 0.15);
    border-left-width: 3px;
  }

  .window.clicked {
    background-color: rgba(137, 180, 250, 0.25);
    border-left-color: ${mocha.blue};
    border-left-width: 4px;
  }

  .window-icon-container {
    min-width: 24px;
    min-height: 24px;
    margin-right: 6px;
  }

  .window-icon-image {
    min-width: 20px;
    min-height: 20px;
  }

  .window-icon-fallback {
    font-size: 14px;
    color: ${mocha.subtext0};
    min-width: 20px;
  }

  .window-app-name {
    font-size: 11px;
    font-weight: 500;
    color: ${mocha.text};
    margin-left: 6px;
  }

  .window-badges {
    margin-left: 4px;
  }

  .badge {
    font-size: 9px;
    font-weight: 600;
    padding: 1px 4px;
    border-radius: 2px;
    margin-left: 4px;
  }

  .badge-pwa {
    color: ${mocha.mauve};
    background-color: rgba(203, 166, 247, 0.2);
  }

  .badge-project {
    color: ${mocha.teal};
    background-color: rgba(148, 226, 213, 0.15);
  }

  .badge-notification {
    font-weight: bold;
    padding: 2px 6px;
    border-radius: 4px;
    margin-left: 6px;
    font-size: 10px;
  }

  .badge-stopped {
    color: ${mocha.base};
    background: linear-gradient(135deg, ${mocha.peach}, ${mocha.red});
    border: 1px solid ${mocha.peach};
    box-shadow: 0 0 8px rgba(250, 179, 135, 0.6),
                0 0 16px rgba(250, 179, 135, 0.3),
                inset 0 1px 0 rgba(255, 255, 255, 0.2);
  }

  .badge-working {
    color: ${mocha.teal};
    background: rgba(148, 226, 213, 0.15);
    border: 1px solid rgba(148, 226, 213, 0.4);
    box-shadow: 0 0 6px rgba(148, 226, 213, 0.4);
    font-size: 12px;
    font-weight: bold;
    padding: 2px 6px;
    border-radius: 8px;
    transition: opacity 500ms ease-in-out;
    opacity: 0.5;
  }

  .badge-working.pulse-bright {
    opacity: 1;
  }

  .badge-attention {
    color: ${mocha.peach};
    background: rgba(250, 179, 135, 0.15);
    border: 1px solid rgba(250, 179, 135, 0.4);
    box-shadow: 0 0 8px rgba(250, 179, 135, 0.4);
    font-size: 14px;
    padding: 2px 6px;
    border-radius: 8px;
  }

  .ai-badge-icon {
    margin-left: 4px;
    margin-right: 2px;
    min-width: 16px;
    min-height: 16px;
    opacity: 1.0;
  }

  .ai-badge-icon.working {
    opacity: 1.0;
    transition: opacity 500ms ease-in-out;
  }

  .ai-badge-icon.working.rotate-phase {
    opacity: 0.4;
  }

  .ai-badge-icon.attention {
    opacity: 1.0;
  }

  .ai-badge-icon.completed {
<<<<<<< HEAD
    opacity: 0.5;
=======
    opacity: 0.8;
>>>>>>> ab617bb0
  }

  .ai-badge-icon.idle {
    opacity: 0.5;
  }

  /* Feature 136: Overflow badge for multiple AI indicators */
  .badge-overflow {
    color: ${mocha.text};
    background-color: rgba(127, 132, 156, 0.3);
    border-radius: 4px;
    font-size: 10px;
    font-weight: 600;
    padding: 2px 4px;
    margin-left: 2px;
  }

  .badge-focused-window {
    opacity: 0.4;
    box-shadow: none;
  }

  .ai-sessions-bar {
    padding: 4px 0;
    margin-bottom: 8px;
  }

  // Feature 136: Global AI Sessions section for orphaned sessions
  .global-ai-sessions {
    margin-top: 12px;
    padding: 8px;
    background: rgba(49, 50, 68, 0.3);
    border-radius: 8px;
    border: 1px solid rgba(137, 180, 250, 0.2);
  }

  .global-ai-header {
    margin-bottom: 8px;
    color: ${mocha.subtext0};
  }

  .global-ai-icon {
    font-size: 14px;
    margin-right: 6px;
    color: ${mocha.blue};
  }

  .global-ai-title {
    font-size: 12px;
    font-weight: 600;
    color: ${mocha.subtext0};
  }

  .global-ai-count {
    font-size: 11px;
    color: ${mocha.overlay0};
    margin-left: 4px;
  }

  // Note: .global-ai-sessions-container wrapping handled by EWW box widget (GTK3 doesn't support flex-wrap)

  .ai-session-label {
    font-size: 11px;
    color: ${mocha.subtext0};
  }

  .ai-session-chip {
    background: rgba(49, 50, 68, 0.5);
    border-radius: 12px;
    padding: 3px 8px;
    border: none;
    transition: all 150ms ease;
  }

  .ai-session-chip:hover {
    background: rgba(69, 71, 90, 0.7);
  }

  .ai-session-chip.working {
    background: rgba(243, 139, 168, 0.12);
  }

  .ai-session-chip.working:hover {
    background: rgba(243, 139, 168, 0.2);
  }

  .ai-session-chip.working .ai-session-indicator {
    color: ${mocha.red};
  }

  .ai-session-chip.attention {
    background: linear-gradient(135deg, rgba(250, 179, 135, 0.15), rgba(249, 226, 175, 0.1));
  }

  .ai-session-chip.attention:hover {
    background: linear-gradient(135deg, rgba(250, 179, 135, 0.25), rgba(249, 226, 175, 0.15));
  }

  .ai-session-chip.attention .ai-session-indicator {
    color: ${mocha.peach};
  }

  .ai-session-chip.idle {
    background: rgba(49, 50, 68, 0.3);
  }

  .ai-session-chip.idle:hover {
    background: rgba(69, 71, 90, 0.5);
  }

  .ai-session-chip.idle .ai-session-indicator {
    color: ${mocha.overlay0};
  }

  .ai-session-chip.completed {
    background: rgba(49, 50, 68, 0.3);
  }

  .ai-session-chip.completed:hover {
    background: rgba(69, 71, 90, 0.5);
  }

  .ai-session-chip.completed .ai-session-indicator {
    color: ${mocha.overlay0};
  }

  .ai-session-status-icon {
    font-size: 8px;
    margin-left: 2px;
    opacity: 0.8;
  }

  .ai-session-status-icon.completed {
    color: ${mocha.teal};
  }

  .ai-session-status-icon.working {
    color: ${mocha.red};
  }

  .ai-session-status-icon.attention {
    color: ${mocha.peach};
  }

  .ai-session-indicator {
    font-size: 12px;
    font-weight: bold;
  }

  .ai-session-source-icon {
    opacity: 0.7;
    margin-top: 1px;
  }

  .ai-session-chip.working .ai-session-source-icon {
    opacity: 1.0;
  }

  .ai-session-chip.attention .ai-session-source-icon {
    opacity: 1.0;
  }

  .json-expand-trigger {
    padding: 4px 8px;
    margin-left: 8px;
    border-radius: 4px;
    background-color: rgba(137, 180, 250, 0.15);
    border: 1px dashed rgba(137, 180, 250, 0.35);
    opacity: 0.7;
    min-width: 28px;
    min-height: 24px;
  }

  .json-expand-trigger:hover {
    background-color: rgba(137, 180, 250, 0.2);
    opacity: 1;
  }

  .json-expand-trigger.expanded {
    background-color: rgba(137, 180, 250, 0.3);
    opacity: 1;
  }

  .json-expand-icon {
    font-size: 16px;
    color: ${mocha.blue};
    min-width: 18px;
  }

  .json-expand-trigger:hover .json-expand-icon {
    color: ${mocha.sapphire};
  }

  .json-expand-trigger.expanded .json-expand-icon {
    color: ${mocha.sky};
  }

  .window-json-tooltip {
    background-color: rgba(24, 24, 37, 0.98);
    border: 2px solid ${mocha.blue};
    border-radius: 8px;
    padding: 0;
    margin: 4px 0 8px 0;
    box-shadow: 0 8px 24px rgba(0, 0, 0, 0.6),
                0 0 0 1px rgba(137, 180, 250, 0.3);
  }

  .json-tooltip-header {
    background-color: rgba(137, 180, 250, 0.15);
    border-bottom: 1px solid ${mocha.blue};
    padding: 8px 12px;
    border-radius: 6px 6px 0 0;
  }

  .json-tooltip-title {
    font-size: 11px;
    font-weight: bold;
    color: ${mocha.blue};
  }

  .json-copy-btn {
    font-size: 14px;
    padding: 4px 8px;
    background-color: rgba(137, 180, 250, 0.2);
    color: ${mocha.blue};
    border: 1px solid ${mocha.blue};
    border-radius: 4px;
    min-width: 32px;
  }

  .json-copy-btn:hover {
    background-color: rgba(137, 180, 250, 0.3);
    box-shadow: 0 0 8px rgba(137, 180, 250, 0.4);
  }

  .json-copy-btn:active {
    background-color: rgba(137, 180, 250, 0.5);
    box-shadow: 0 0 12px rgba(137, 180, 250, 0.6);
  }

  .json-copy-btn.copied {
    background-color: rgba(166, 227, 161, 0.3);
    color: ${mocha.green};
    border: 1px solid ${mocha.green};
    box-shadow: 0 0 12px rgba(166, 227, 161, 0.5),
                inset 0 0 8px rgba(166, 227, 161, 0.2);
    font-weight: bold;
  }

  .json-copy-btn.copied:hover {
    background-color: rgba(166, 227, 161, 0.4);
    box-shadow: 0 0 16px rgba(166, 227, 161, 0.6);
  }

  .json-content {
    font-family: "JetBrains Mono", "Fira Code", "Source Code Pro", monospace;
    font-size: 10px;
    padding: 10px 12px;
    background-color: rgba(30, 30, 46, 0.4);
  }

  .env-expand-trigger {
    padding: 2px 6px;
    margin: 0 2px;
    border-radius: 4px;
    background-color: transparent;
  }

  .env-expand-trigger:hover {
    background-color: rgba(148, 226, 213, 0.15);
  }

  .env-expand-trigger.expanded {
    background-color: rgba(148, 226, 213, 0.25);
  }

  .env-expand-icon {
    font-size: 12px;
    color: ${mocha.teal};
  }

  .env-expand-trigger:hover .env-expand-icon {
    color: ${mocha.green};
  }

  .window-env-panel {
    background-color: rgba(24, 24, 37, 0.98);
    border: 2px solid ${mocha.teal};
    border-radius: 8px;
    padding: 0;
    margin: 4px 0 8px 0;
    box-shadow: 0 8px 24px rgba(0, 0, 0, 0.6),
                0 0 0 1px rgba(148, 226, 213, 0.3);
  }

  .env-panel-header {
    background-color: rgba(148, 226, 213, 0.15);
    border-bottom: 1px solid ${mocha.teal};
    padding: 8px 12px;
    border-radius: 6px 6px 0 0;
  }

  .env-panel-title {
    font-size: 11px;
    font-weight: bold;
    color: ${mocha.teal};
  }

  .env-close-btn {
    font-size: 14px;
    padding: 4px 8px;
    background-color: rgba(243, 139, 168, 0.2);
    color: ${mocha.red};
    border: 1px solid ${mocha.red};
    border-radius: 4px;
    min-width: 24px;
  }

  .env-close-btn:hover {
    background-color: rgba(243, 139, 168, 0.4);
    box-shadow: 0 0 8px rgba(243, 139, 168, 0.4);
  }

  .env-filter-box {
    background-color: rgba(30, 30, 46, 0.6);
    border: 1px solid ${mocha.surface1};
    border-radius: 4px;
    padding: 4px 8px;
    margin: 8px 12px;
  }

  .env-filter-box:focus-within {
    border-color: ${mocha.teal};
    background-color: rgba(30, 30, 46, 0.8);
  }

  .env-filter-icon {
    font-size: 12px;
    color: ${mocha.subtext0};
    padding-right: 6px;
  }

  .env-filter-input {
    background-color: transparent;
    border: none;
    outline: none;
    font-family: "JetBrains Mono", "Fira Code", monospace;
    font-size: 11px;
    color: ${mocha.text};
    min-width: 150px;
  }

  .env-filter-input:focus {
    border: none;
    outline: none;
  }

  .env-filter-clear {
    font-size: 12px;
    padding: 2px 4px;
    color: ${mocha.overlay0};
    border-radius: 3px;
  }

  .env-filter-clear:hover {
    color: ${mocha.red};
    background-color: rgba(243, 139, 168, 0.2);
  }

  .env-loading {
    padding: 16px;
    color: ${mocha.subtext0};
    font-size: 12px;
    font-style: italic;
  }

  .env-error {
    padding: 12px;
    color: ${mocha.red};
    font-size: 11px;
    background-color: rgba(243, 139, 168, 0.1);
    border-radius: 0 0 6px 6px;
  }

  .env-section {
    padding: 8px 12px;
  }

  .env-section-i3pm {
    background-color: rgba(148, 226, 213, 0.05);
    border-bottom: 1px solid rgba(148, 226, 213, 0.2);
  }

  .env-section-other {
    background-color: rgba(30, 30, 46, 0.4);
  }

  .env-section-title {
    font-size: 10px;
    font-weight: bold;
    color: ${mocha.teal};
    margin-bottom: 6px;
  }

  .env-section-other .env-section-title {
    color: ${mocha.subtext0};
  }

  .env-vars-list {
    padding: 0;
  }

  .env-var-row {
    padding: 3px 0;
    border-bottom: 1px solid rgba(108, 112, 134, 0.1);
  }

  .env-var-row:last-child {
    border-bottom: none;
  }

  .env-var-key {
    font-family: "JetBrains Mono", "Fira Code", monospace;
    font-size: 10px;
    font-weight: bold;
    color: ${mocha.green};
    min-width: 180px;
    padding-right: 8px;
  }

  .env-var-key-other {
    color: ${mocha.overlay0};
    font-weight: normal;
  }

  .env-var-value {
    font-family: "JetBrains Mono", "Fira Code", monospace;
    font-size: 10px;
    color: ${mocha.peach};
  }

  .env-var-value-other {
    color: ${mocha.subtext0};
  }

  .error-state {
    padding: 32px;
  }

  .error-icon {
    font-size: 48px;
    color: ${mocha.red};
    margin-bottom: 16px;
  }

  .error-message {
    font-size: 14px;
    color: ${mocha.text};
  }

  .empty-state {
    padding: 32px;
  }

  .empty-icon {
    font-size: 48px;
    color: ${mocha.subtext0};
    margin-bottom: 16px;
  }

  .empty-title {
    font-size: 16px;
    font-weight: bold;
    color: ${mocha.text};
    margin-bottom: 8px;
  }

  .empty-message {
    font-size: 14px;
    color: ${mocha.subtext0};
  }

  .empty-action-button {
    background-color: ${mocha.blue};
    color: ${mocha.mantle};
    border: none;
    border-radius: 6px;
    padding: 8px 16px;
    margin-top: 16px;
    font-size: 13px;
    font-weight: 500;
  }

  .empty-action-button:hover {
    background-color: ${mocha.sapphire};
  }

  .panel-footer {
    background-color: rgba(24, 24, 37, 0.4);
    border-top: 1px solid ${mocha.overlay0};
    border-radius: 8px;
    padding: 6px 8px;
    margin-top: 8px;
  }

  .timestamp {
    font-size: 10px;
    color: ${mocha.subtext0};
    font-style: italic;
  }

  scrollbar {
    background-color: transparent;
    border-radius: 4px;
  }

  scrollbar slider {
    background-color: ${mocha.overlay0};
    border-radius: 4px;
    min-width: 6px;
  }

  scrollbar slider:hover {
    background-color: ${mocha.surface1};
  }

  .project-card {
    background-color: rgba(49, 50, 68, 0.3);
    border-left: 2px solid ${mocha.surface1};
    border-radius: 2px;
    padding: 8px 10px;
    margin-bottom: 4px;
    min-width: 0;
  }

  .project-card:hover {
    background-color: rgba(49, 50, 68, 0.5);
    border-left-color: ${mocha.overlay0};
  }

  .project-card.active-project {
    border-left-color: ${mocha.teal};
    background-color: rgba(148, 226, 213, 0.12);
  }

  .project-card-header {
    min-width: 0;
  }

  .project-main-content {
    min-width: 0;
  }

  .git-branch-row {
    margin-top: 4px;
    padding-top: 4px;
    border-top: 1px solid rgba(69, 71, 90, 0.3);
  }

  .project-card-meta {
    margin-top: 4px;
  }

  .git-branch-container {
    margin-right: 6px;
    min-width: 0;
  }

  .git-branch-icon {
    font-family: "JetBrainsMono Nerd Font", monospace;
    color: ${mocha.teal};
    font-size: 12px;
    margin-right: 4px;
  }

  .git-branch-text {
    color: ${mocha.subtext0};
    font-size: 11px;
    min-width: 0;
  }

  .git-dirty {
    color: ${mocha.red};
    font-size: 11px;
    margin-left: 4px;
  }

  .git-sync-ahead {
    color: ${mocha.green};
    font-size: 10px;
    margin-left: 6px;
    font-weight: bold;
  }

  .git-sync-behind {
    color: ${mocha.yellow};
    font-size: 10px;
    margin-left: 4px;
    font-weight: bold;
  }

  .badge-merged {
    color: ${mocha.teal};
    font-size: 10px;
    margin-left: 4px;
    font-weight: bold;
  }

  .git-conflict {
    color: ${mocha.red};
    font-size: 11px;
    margin-left: 4px;
    font-weight: bold;
  }

  .badge-stale {
    color: ${mocha.overlay0};
    font-size: 10px;
    margin-left: 4px;
    opacity: 0.8;
  }

  .project-icon-container {
    background-color: rgba(137, 180, 250, 0.1);
    border-radius: 6px;
    padding: 4px 6px;
    margin-right: 8px;
    min-width: 28px;
  }

  .project-icon {
    font-size: 16px;
  }

  .project-info {
    min-width: 0;
  }

  .project-card-name {
    font-size: 12px;
    font-weight: bold;
    color: ${mocha.text};
  }

  .project-card-path {
    font-size: 9px;
    color: ${mocha.subtext0};
    font-family: "JetBrainsMono Nerd Font", monospace;
    margin-top: 1px;
  }

  .project-badges {
    margin-left: 6px;
  }

  .badge {
    font-size: 9px;
    padding: 1px 5px;
    border-radius: 8px;
    margin-left: 3px;
    font-weight: 500;
  }

  .badge-active {
    color: ${mocha.green};
    font-size: 8px;
  }

  .badge-scope {
    font-size: 10px;
    padding: 1px 4px;
    color: ${mocha.teal};
    background-color: rgba(148, 226, 213, 0.15);
    border-radius: 4px;
  }

  .badge-scoped {
    color: ${mocha.teal};
  }

  .badge-global {
    color: ${mocha.peach};
    background-color: rgba(250, 179, 135, 0.15);
  }

  .badge-remote {
    color: ${mocha.mauve};
    background-color: rgba(203, 166, 247, 0.15);
    font-size: 10px;
    padding: 1px 4px;
  }

  .project-git-status {
    padding: 2px 6px;
    background-color: rgba(69, 71, 90, 0.3);
    border-radius: 4px;
    font-size: 10px;
  }

  .git-branch-name {
    color: ${mocha.subtext0};
    font-size: 10px;
  }

  .git-dirty-indicator {
    color: ${mocha.yellow};
    font-size: 10px;
    margin-left: 4px;
    font-weight: bold;
  }

  .git-sync-status {
    color: ${mocha.sapphire};
    font-size: 10px;
    margin-left: 4px;
  }

  .expand-toggle {
    padding: 2px 6px;
    margin-right: 4px;
    border-radius: 4px;
    background-color: rgba(69, 71, 90, 0.3);
  }

  .expand-toggle:hover {
    background-color: rgba(69, 71, 90, 0.5);
  }

  .expand-icon {
    font-family: "JetBrainsMono Nerd Font", monospace;
    font-size: 12px;
    color: ${mocha.subtext0};
  }

  .worktree-count-badge {
    font-size: 9px;
    color: ${mocha.green};
    background-color: rgba(166, 227, 161, 0.15);
    padding: 1px 5px;
    border-radius: 8px;
    margin-left: 6px;
  }

  .badge-dirty {
    color: ${mocha.peach};
    font-size: 8px;
  }

  .worktrees-container {
    margin-left: 20px;
    padding-left: 8px;
    border-left: 1px solid rgba(69, 71, 90, 0.5);
  }

  .orphaned-section {
    margin-top: 12px;
    padding-top: 8px;
    border-top: 1px dashed ${mocha.peach};
  }

  .orphaned-header {
    font-size: 11px;
    color: ${mocha.peach};
    font-weight: bold;
    margin-bottom: 8px;
  }

  .orphaned-worktree-card {
    background-color: rgba(250, 179, 135, 0.1);
    border-left: 2px solid ${mocha.peach};
    border-radius: 2px;
    padding: 6px 8px;
    margin-bottom: 4px;
  }

  .orphaned-icon {
    margin-right: 6px;
    font-size: 14px;
  }

  .orphaned-info {
    min-width: 0;
  }

  .orphaned-name {
    font-size: 11px;
    color: ${mocha.text};
  }

  .orphaned-path {
    font-size: 9px;
    color: ${mocha.subtext0};
    font-family: "JetBrainsMono Nerd Font", monospace;
  }

  .action-recover {
    color: ${mocha.green};
  }

  .action-add {
    color: ${mocha.green};
  }

  .badge-missing {
    color: ${mocha.yellow};
    font-size: 12px;
    margin-right: 4px;
  }

  .badge-source-type {
    font-size: 10px;
    padding: 1px 3px;
    border-radius: 4px;
    margin-right: 2px;
  }

  .badge-source-local {
    color: ${mocha.blue};
  }

  .badge-source-worktree {
    color: ${mocha.green};
  }

  .badge-source-remote {
    color: ${mocha.mauve};
  }

  .project-action-bar {
    margin-left: 6px;
    background-color: rgba(30, 30, 46, 0.8);
    border-radius: 6px;
    padding: 2px 4px;
  }

  .action-btn {
    font-size: 12px;
    padding: 3px 6px;
    border-radius: 4px;
    min-width: 20px;
  }

  .action-edit {
    color: ${mocha.blue};
  }

  .action-edit:hover {
    background-color: rgba(137, 180, 250, 0.2);
    color: ${mocha.sapphire};
  }

  .action-delete {
    color: ${mocha.overlay0};
  }

  .action-delete:hover {
    background-color: rgba(243, 139, 168, 0.2);
    color: ${mocha.red};
  }

  .action-json {
    color: ${mocha.overlay0};
  }

  .action-json:hover,
  .action-json.expanded {
    background-color: rgba(137, 180, 250, 0.2);
    color: ${mocha.blue};
  }

  .project-json-tooltip {
    background-color: rgba(24, 24, 37, 0.98);
    border: 2px solid ${mocha.teal};
    border-radius: 8px;
    padding: 0;
    margin: 4px 0 8px 0;
    box-shadow: 0 8px 24px rgba(0, 0, 0, 0.6),
                0 0 0 1px rgba(148, 226, 213, 0.3);
  }

  .project-json-tooltip .json-tooltip-header {
    background-color: rgba(148, 226, 213, 0.15);
    border-bottom: 1px solid ${mocha.teal};
  }

  .project-json-tooltip .json-tooltip-title {
    color: ${mocha.teal};
  }

  .remote-indicator {
    color: ${mocha.peach};
    font-size: 10px;
    margin-left: 6px;
  }

  .project-name-row {
    margin-bottom: 2px;
  }

  .project-detail-tooltip {
    background-color: rgba(24, 24, 37, 0.95);
    border: 1px solid ${mocha.overlay0};
    border-radius: 6px;
    padding: 10px;
    margin-top: 8px;
  }

  .json-detail {
    font-family: "JetBrainsMono Nerd Font", monospace;
    font-size: 9px;
    color: ${mocha.text};
  }

  .worktree-card-wrapper {
    margin-left: 16px;
    margin-bottom: 2px;
    padding-bottom: 2px;
  }

  .worktree-action-bar {
    opacity: 0;
    transition: opacity 150ms ease-in-out;
    padding-left: 8px;
  }

  .worktree-action-bar.visible {
    opacity: 1;
  }

  .worktree-action-bar .action-btn {
    font-size: 14px;
    padding: 4px 8px;
    margin: 0 2px;
    border-radius: 4px;
    transition: background-color 0.15s ease;
  }

  .worktree-action-bar .action-btn:hover {
    background-color: rgba(137, 180, 250, 0.2);
  }

  .worktree-action-bar .action-delete {
    color: ${mocha.red};
  }

  .worktree-action-bar .action-delete:hover {
    background-color: rgba(243, 139, 168, 0.2);
  }

  .worktree-action-bar .action-terminal {
    color: ${mocha.green};
  }

  .worktree-action-bar .action-terminal:hover {
    background-color: rgba(166, 227, 161, 0.2);
  }

  .worktree-action-bar .action-editor {
    color: ${mocha.blue};
  }

  .worktree-action-bar .action-editor:hover {
    background-color: rgba(137, 180, 250, 0.2);
  }

  .worktree-action-bar .action-files {
    color: ${mocha.yellow};
  }

  .worktree-action-bar .action-files:hover {
    background-color: rgba(249, 226, 175, 0.2);
  }

  .worktree-action-bar .action-git {
    color: ${mocha.peach};
  }

  .worktree-action-bar .action-git:hover {
    background-color: rgba(250, 179, 135, 0.2);
  }

  .worktree-action-bar .action-copy {
    color: ${mocha.lavender};
  }

  .worktree-action-bar .action-copy:hover {
    background-color: rgba(180, 190, 254, 0.2);
  }

  .worktree-card {
    background-color: rgba(49, 50, 68, 0.3);
    border: 1px solid ${mocha.overlay0};
    border-radius: 6px;
    padding: 6px 8px;
  }

  .worktree-tree {
    color: ${mocha.overlay0};
    font-size: 11px;
    margin-right: 4px;
    font-family: monospace;
    min-width: 16px;
  }

  .worktree-icon {
    font-size: 14px;
  }

  .worktree-name {
    font-size: 11px;
    color: ${mocha.subtext0};
  }

  .worktree-badges {
    margin-left: 4px;
  }

  .branch-number-badge-container {
    margin-right: 6px;
  }

  .branch-number-badge {
    font-size: 9px;
    font-weight: bold;
    font-family: monospace;
    color: ${mocha.mantle};
    background: linear-gradient(135deg, ${mocha.mauve} 0%, ${mocha.pink} 100%);
    padding: 1px 4px;
    border-radius: 3px;
    min-width: 20px;
  }

  .branch-number-badge:hover {
    background: linear-gradient(135deg, ${mocha.pink} 0%, ${mocha.mauve} 100%);
    opacity: 0.9;
  }

  .branch-main-badge {
    font-size: 10px;
    font-weight: bold;
    padding: 1px 4px;
    border-radius: 3px;
    min-width: 20px;
    color: ${mocha.mantle};
    background: linear-gradient(135deg, ${mocha.blue} 0%, ${mocha.sapphire} 100%);
  }

  .branch-feature-badge {
    font-size: 10px;
    font-weight: bold;
    padding: 1px 4px;
    border-radius: 3px;
    min-width: 20px;
    color: ${mocha.mantle};
    background: linear-gradient(135deg, ${mocha.green} 0%, ${mocha.teal} 100%);
  }

  .worktree-path-row {
    margin-top: 2px;
  }

  .copy-btn-container {
    opacity: 0;
    transition: opacity 150ms ease-in-out;
    margin-left: 4px;
  }

  .copy-btn-container.visible {
    opacity: 1;
  }

  .copy-btn {
    font-size: 10px;
    color: ${mocha.subtext0};
    padding: 2px 4px;
    border-radius: 3px;
  }

  .copy-btn:hover {
    color: ${mocha.teal};
    background-color: rgba(148, 226, 213, 0.15);
  }

  .badge-branch {
    font-size: 9px;
    color: ${mocha.teal};
    background-color: rgba(148, 226, 213, 0.15);
    padding: 1px 4px;
    border-radius: 4px;
    font-family: monospace;
  }

  .worktree-actions {
    margin-left: 4px;
    background-color: rgba(30, 30, 46, 0.8);
    border-radius: 4px;
    padding: 1px 3px;
  }

  .worktree-action-btn {
    background-color: transparent;
    border: none;
    padding: 2px 4px;
    border-radius: 4px;
    font-size: 11px;
    min-width: 20px;
  }

  .worktree-action-btn.edit-btn {
    color: ${mocha.blue};
  }

  .worktree-action-btn.edit-btn:hover {
    background-color: rgba(137, 180, 250, 0.2);
  }

  .worktree-action-btn.delete-btn {
    color: ${mocha.red};
  }

  .worktree-action-btn.delete-btn:hover {
    background-color: rgba(243, 139, 168, 0.2);
  }

  .worktree-action-btn.delete-btn.confirm {
    background-color: rgba(243, 139, 168, 0.4);
    border: 2px solid ${mocha.red};
    font-weight: bold;
  }

  .worktree-edit-form {
    border-color: ${mocha.teal};
  }

  .worktree-create-form {
    border-color: ${mocha.green};
  }

  .discovered-repos-section {
    margin-top: 12px;
    padding-top: 8px;
    border-top: 1px solid ${mocha.surface0};
  }

  .discovered-repos-header {
    font-size: 12px;
    font-weight: bold;
    color: ${mocha.teal};
    margin-bottom: 8px;
    padding-left: 4px;
  }

  .discovered-repo {
    border-left-color: ${mocha.teal};
  }

  .discovered-repo:hover {
    background-color: rgba(148, 226, 213, 0.08);
  }

  .worktree-indent {
    min-width: 16px;
    color: ${mocha.overlay0};
  }

  .worktree-branch {
    font-size: 11px;
    font-weight: 500;
    color: ${mocha.text};
  }

  .worktree-commit {
    font-size: 10px;
    color: ${mocha.overlay0};
    font-family: "JetBrainsMono Nerd Font", monospace;
  }

  .worktree-path {
    font-size: 9px;
    color: ${mocha.subtext0};
  }

  .worktree-last-commit {
    font-size: 9px;
    font-style: italic;
    color: ${mocha.overlay0};
    margin-top: 2px;
  }

  .active-worktree {
    background-color: rgba(148, 226, 213, 0.15);
    border: 1px solid ${mocha.teal};
  }

  .active-indicator {
    color: ${mocha.teal};
    font-size: 8px;
    margin-right: 4px;
  }

  .active-indicator-placeholder {
    color: transparent;
    font-size: 8px;
    margin-right: 4px;
  }

  .dirty-worktree {
    border-left-color: ${mocha.peach};
  }

  .git-dirty {
    color: ${mocha.peach};
    font-weight: bold;
  }

  .git-sync {
    font-size: 10px;
    color: ${mocha.blue};
    margin-left: 4px;
  }

  .badge-main {
    font-size: 8px;
    color: ${mocha.green};
    background-color: rgba(166, 227, 161, 0.15);
    padding: 1px 4px;
    border-radius: 3px;
    margin-left: 4px;
  }

  .projects-header-container {
    background-color: rgba(30, 30, 46, 0.4);
    border-bottom: 1px solid ${mocha.surface0};
    margin-bottom: 8px;
  }

  .projects-header {
    padding: 8px 12px;
  }

  .projects-header-title {
    font-size: 14px;
    font-weight: bold;
    color: ${mocha.text};
  }

  .header-icon-button {
    background-color: transparent;
    color: ${mocha.subtext0};
    padding: 4px 8px;
    border-radius: 6px;
    font-size: 16px;
    border: none;
    margin-left: 4px;
  }

  .header-icon-button:hover {
    background-color: ${mocha.surface0};
    color: ${mocha.blue};
  }

  .expand-collapse-btn:hover {
    color: ${mocha.teal};
  }

  .new-project-btn:hover {
    color: ${mocha.green};
  }

  .projects-filter-row {
    padding: 4px 12px 8px 12px;
  }

  .filter-input-container {
    background-color: ${mocha.mantle};
    border: 1px solid ${mocha.surface1};
    border-radius: 6px;
    padding: 6px 10px;
    min-height: 28px;
  }

  .filter-input-container:focus-within {
    border-color: ${mocha.blue};
    background-color: ${mocha.base};
  }

  .filter-icon {
    color: ${mocha.subtext0};
    font-size: 14px;
    margin-right: 8px;
  }

  .project-filter-input {
    background-color: transparent;
    color: ${mocha.text};
    font-size: 12px;
    border: none;
    outline: none;
    min-width: 120px;
  }

  .filter-clear-button {
    background-color: transparent;
    color: ${mocha.subtext0};
    padding: 2px 4px;
    border: none;
    font-size: 12px;
    border-radius: 4px;
  }

  .filter-clear-button:hover {
    color: ${mocha.red};
    background-color: rgba(243, 139, 168, 0.2);
  }

  .filter-count {
    color: ${mocha.subtext0};
    font-size: 11px;
    margin-left: 8px;
    padding: 2px 6px;
    background-color: rgba(137, 180, 250, 0.15);
    border-radius: 4px;
  }

  .action-copy {
    color: ${mocha.blue};
  }

  .action-copy:hover {
    color: ${mocha.sapphire};
  }

  .project-card.selected,
  .repository-card.selected,
  .worktree-card.selected {
    background-color: rgba(137, 180, 250, 0.15);
    border-color: ${mocha.blue};
    box-shadow: 0 0 8px rgba(137, 180, 250, 0.3);
  }

  .project-card.selected .project-card-name,
  .repository-card.selected .project-card-name,
  .worktree-card.selected .worktree-name {
    color: ${mocha.blue};
  }

  .keyboard-hints {
    padding: 6px 12px;
    background-color: rgba(49, 50, 68, 0.8);
    border-top: 1px solid ${mocha.surface1};
    font-size: 10px;
    color: ${mocha.subtext0};
  }

  .keyboard-hint {
    margin-right: 12px;
  }

  .keyboard-hint-key {
    background-color: ${mocha.surface1};
    color: ${mocha.text};
    padding: 2px 5px;
    border-radius: 3px;
    font-family: monospace;
    font-weight: bold;
    margin-right: 4px;
  }

  .project-create-form {
    border-color: ${mocha.green};
    background-color: rgba(30, 30, 46, 0.95);
    margin: 8px;
    border-radius: 8px;
  }

  .project-create-form .edit-form-header {
    color: ${mocha.green};
  }

  .apps-header {
    padding: 8px 12px;
    background-color: rgba(30, 30, 46, 0.4);
    border-bottom: 1px solid ${mocha.surface0};
    margin-bottom: 8px;
  }

  .apps-header-title {
    font-size: 14px;
    font-weight: bold;
    color: ${mocha.text};
  }

  .new-app-button {
    background-color: ${mocha.sapphire};
    color: ${mocha.base};
    padding: 4px 12px;
    border-radius: 6px;
    font-size: 12px;
    font-weight: bold;
    border: none;
  }

  .new-app-button:hover {
    background-color: ${mocha.sky};
  }

  .app-create-form {
    border-color: ${mocha.sapphire};
    background-color: rgba(30, 30, 46, 0.95);
    margin: 8px;
    border-radius: 8px;
  }

  .app-create-form .edit-form-header {
    color: ${mocha.sapphire};
  }

  .app-type-selector {
    margin-bottom: 12px;
  }

  .type-buttons {
    padding: 4px 0;
  }

  .type-btn {
    background-color: rgba(49, 50, 68, 0.5);
    color: ${mocha.subtext0};
    padding: 8px 16px;
    border: 1px solid ${mocha.surface0};
    border-radius: 6px;
    font-size: 12px;
    margin-right: 8px;
  }

  .type-btn:hover {
    background-color: rgba(49, 50, 68, 0.8);
    color: ${mocha.text};
  }

  .type-btn.active {
    background-color: ${mocha.sapphire};
    color: ${mocha.base};
    border-color: ${mocha.sapphire};
    font-weight: bold;
  }

  .terminal-command-select {
    padding: 4px 0;
  }

  .term-btn {
    background-color: rgba(49, 50, 68, 0.5);
    color: ${mocha.subtext0};
    padding: 6px 12px;
    border: 1px solid ${mocha.surface0};
    border-radius: 4px;
    font-size: 11px;
    margin-right: 6px;
  }

  .term-btn:hover {
    background-color: rgba(49, 50, 68, 0.8);
    color: ${mocha.text};
  }

  .term-btn.active {
    background-color: ${mocha.teal};
    color: ${mocha.base};
    border-color: ${mocha.teal};
    font-weight: bold;
  }

  .pwa-fields {
    padding: 12px;
    background-color: rgba(137, 180, 250, 0.1);
    border-radius: 6px;
    border: 1px solid ${mocha.sapphire};
    margin-top: 8px;
  }

  .pwa-workspace-note {
    color: ${mocha.peach};
    font-style: italic;
  }

  .pwa-create-success {
    background-color: rgba(166, 227, 161, 0.2);
    border: 1px solid ${mocha.green};
    border-radius: 6px;
    padding: 12px;
    margin-top: 8px;
  }

  .pwa-create-success .success-message {
    color: ${mocha.green};
    font-weight: bold;
    margin-bottom: 8px;
  }

  .ulid-display {
    font-family: monospace;
  }

  .ulid-label {
    color: ${mocha.subtext0};
  }

  .ulid-value {
    color: ${mocha.sapphire};
    font-weight: bold;
  }

  .workspace-input {
    min-width: 80px;
  }

  .scope-buttons {
    margin-top: 4px;
    background-color: #313244;
    border-radius: 6px;
    padding: 2px;
  }

  .scope-btn {
    padding: 4px 12px;
    border-radius: 4px;
    color: #cdd6f4;
    background-color: transparent;
  }

  .scope-btn.active {
    background-color: #89b4fa;
    color: #11111b;
    font-weight: bold;
  }

  .agent-buttons {
    margin-top: 4px;
    background-color: #313244;
    border-radius: 6px;
    padding: 2px;
  }

  .agent-btn {
    padding: 4px 12px;
    border-radius: 4px;
    color: #cdd6f4;
    background-color: transparent;
  }

  .agent-btn.active {
    font-weight: bold;
    color: #11111b;
  }

  .agent-btn.claude.active {
    background-color: #89b4fa;
  }

  .agent-btn.gemini.active {
    background-color: #cba6f7;
  }

  .remote-toggle {
    padding: 8px 0;
    margin-top: 8px;
  }

  .remote-toggle checkbox {
    margin-right: 8px;
  }

  .remote-fields {
    padding: 12px;
    background-color: rgba(49, 50, 68, 0.3);
    border-radius: 6px;
    border: 1px solid ${mocha.surface1};
    margin-top: 8px;
  }

  .icon-input {
    min-width: 60px;
  }

  .port-input {
    min-width: 80px;
  }

  .readonly-field .field-readonly {
    color: ${mocha.subtext0};
    background-color: rgba(49, 50, 68, 0.5);
    padding: 8px 12px;
    border-radius: 6px;
    border: 1px solid ${mocha.surface0};
    font-family: monospace;
    font-size: 12px;
  }

  .readonly-field .field-label {
    color: ${mocha.overlay0};
  }

  .field-hint {
    font-size: 10px;
    color: ${mocha.overlay0};
    margin-top: 4px;
    font-style: italic;
  }

  .edit-button {
    background-color: transparent;
    border: none;
    color: ${mocha.blue};
    padding: 3px 6px;
    border-radius: 4px;
    font-size: 11px;
    margin-left: 6px;
  }

  .edit-button label {
    color: ${mocha.blue};
  }

  .edit-button:hover {
    background-color: rgba(137, 180, 250, 0.2);
  }

  .edit-button:hover label {
    color: ${mocha.blue};
  }

  .delete-button {
    background-color: transparent;
    border: none;
    color: ${mocha.red};
    padding: 3px 6px;
    border-radius: 4px;
    font-size: 11px;
    margin-left: 4px;
  }

  .delete-button:hover {
    background-color: rgba(243, 139, 168, 0.2);
  }

  .delete-confirmation-dialog {
    background-color: rgba(24, 24, 37, 0.98);
    border: 2px solid ${mocha.red};
    border-radius: 8px;
    padding: 16px;
    margin: 8px 0;
  }

  .delete-confirmation-dialog .dialog-header {
    margin-bottom: 12px;
  }

  .delete-confirmation-dialog .dialog-icon {
    font-size: 18px;
    margin-right: 8px;
  }

  .delete-confirmation-dialog .dialog-icon.warning {
    color: ${mocha.peach};
  }

  .delete-confirmation-dialog .dialog-title {
    font-size: 16px;
    font-weight: bold;
    color: ${mocha.red};
  }

  .delete-confirmation-dialog .project-name-display {
    font-size: 14px;
    font-weight: bold;
    color: ${mocha.text};
    margin-bottom: 12px;
    padding: 8px 12px;
    background-color: rgba(243, 139, 168, 0.1);
    border-radius: 4px;
    border-left: 3px solid ${mocha.red};
  }

  .delete-confirmation-dialog .warning-message {
    font-size: 12px;
    color: ${mocha.subtext0};
    margin-bottom: 12px;
  }

  .delete-confirmation-dialog .worktree-warning {
    background-color: rgba(250, 179, 135, 0.15);
    border: 1px solid ${mocha.peach};
    border-radius: 6px;
    padding: 12px;
    margin-bottom: 12px;
  }

  .delete-confirmation-dialog .warning-icon {
    font-size: 12px;
    color: ${mocha.peach};
    font-weight: bold;
    margin-bottom: 6px;
  }

  .delete-confirmation-dialog .warning-detail {
    font-size: 11px;
    color: ${mocha.subtext0};
    margin-bottom: 8px;
  }

  .delete-confirmation-dialog .force-delete-option {
    margin-top: 8px;
    padding: 6px 0;
  }

  .delete-confirmation-dialog .force-delete-checkbox {
    margin-right: 8px;
  }

  .delete-confirmation-dialog .force-delete-label {
    font-size: 12px;
    color: ${mocha.peach};
  }

  .delete-confirmation-dialog .error-message {
    color: ${mocha.red};
    font-size: 12px;
    padding: 8px 12px;
    background-color: rgba(243, 139, 168, 0.15);
    border-radius: 4px;
    margin-bottom: 12px;
  }

  .delete-confirmation-dialog .dialog-actions {
    margin-top: 16px;
  }

  .delete-confirmation-dialog .cancel-delete-button {
    background-color: rgba(49, 50, 68, 0.8);
    color: ${mocha.subtext0};
    padding: 8px 16px;
    border: 1px solid ${mocha.surface1};
    border-radius: 6px;
    font-size: 12px;
    margin-right: 8px;
  }

  .delete-confirmation-dialog .cancel-delete-button:hover {
    background-color: ${mocha.surface0};
    color: ${mocha.text};
  }

  .delete-confirmation-dialog .confirm-delete-button {
    background-color: ${mocha.red};
    color: ${mocha.base};
    padding: 8px 16px;
    border: none;
    border-radius: 6px;
    font-size: 12px;
    font-weight: bold;
  }

  .delete-confirmation-dialog .confirm-delete-button:hover {
    background-color: rgba(243, 139, 168, 0.85);
  }

  .delete-confirmation-dialog .confirm-delete-button.disabled {
    background-color: ${mocha.surface1};
    color: ${mocha.overlay0};
  }

  .delete-confirmation-dialog .confirm-delete-button.disabled:hover {
    background-color: ${mocha.surface1};
  }

  .app-delete-confirmation-dialog {
    background-color: rgba(24, 24, 37, 0.98);
    border: 2px solid rgba(243, 139, 168, 0.7);
    border-radius: 8px;
    padding: 16px;
    margin-top: 8px;
    margin-bottom: 8px;
  }

  .app-delete-confirmation-dialog .dialog-header {
    margin-bottom: 12px;
  }

  .app-delete-confirmation-dialog .dialog-icon {
    font-size: 20px;
    margin-right: 8px;
  }

  .app-delete-confirmation-dialog .dialog-icon.warning {
    color: ${mocha.yellow};
  }

  .app-delete-confirmation-dialog .dialog-title {
    font-size: 14px;
    font-weight: bold;
    color: rgba(243, 139, 168, 0.95);
  }

  .app-delete-confirmation-dialog .app-name-display {
    font-size: 16px;
    font-weight: bold;
    color: ${mocha.text};
    padding: 8px 12px;
    background-color: ${mocha.surface0};
    border-radius: 4px;
    margin-bottom: 12px;
  }

  .app-delete-confirmation-dialog .warning-message {
    font-size: 12px;
    color: ${mocha.subtext0};
    margin-bottom: 12px;
  }

  .app-delete-confirmation-dialog .pwa-warning {
    background-color: rgba(249, 226, 175, 0.15);
    border: 1px solid ${mocha.yellow};
    border-radius: 6px;
    padding: 10px;
    margin-bottom: 12px;
  }

  .app-delete-confirmation-dialog .pwa-warning .warning-icon {
    font-size: 12px;
    font-weight: bold;
    color: ${mocha.yellow};
    margin-bottom: 4px;
  }

  .app-delete-confirmation-dialog .pwa-warning .warning-detail {
    font-size: 11px;
    color: ${mocha.subtext0};
  }

  .app-delete-confirmation-dialog .error-message {
    background-color: rgba(243, 139, 168, 0.2);
    border: 1px solid rgba(243, 139, 168, 0.5);
    border-radius: 4px;
    padding: 8px;
    margin-bottom: 12px;
    font-size: 12px;
    color: rgba(243, 139, 168, 1);
  }

  .app-delete-confirmation-dialog .dialog-actions {
    margin-top: 8px;
  }

  .app-delete-confirmation-dialog .cancel-delete-app-button {
    background-color: ${mocha.surface0};
    color: ${mocha.text};
    border: 1px solid ${mocha.overlay0};
    border-radius: 4px;
    padding: 6px 12px;
    font-size: 12px;
  }

  .app-delete-confirmation-dialog .cancel-delete-app-button:hover {
    background-color: ${mocha.surface1};
    border-color: ${mocha.overlay0};
  }

  .app-delete-confirmation-dialog .confirm-delete-app-button {
    background-color: rgba(243, 139, 168, 0.85);
    color: ${mocha.mantle};
    border: none;
    border-radius: 4px;
    padding: 6px 12px;
    font-size: 12px;
    font-weight: bold;
  }

  .app-delete-confirmation-dialog .confirm-delete-app-button:hover {
    background-color: rgba(243, 139, 168, 1);
  }

  .delete-app-button {
    background-color: transparent;
    border: none;
    font-size: 12px;
    padding: 2px 6px;
    border-radius: 3px;
    opacity: 0.6;
    margin-left: 4px;
  }

  .delete-app-button:hover {
    background-color: rgba(243, 139, 168, 0.2);
    opacity: 1;
  }

  .rebuild-required-notice {
    background-color: rgba(166, 227, 161, 0.15);
    border: 1px solid ${mocha.green};
    border-radius: 6px;
    padding: 12px;
    margin: 8px 0;
    font-size: 12px;
    color: ${mocha.green};
  }

  .success-notification-toast {
    background-color: rgba(166, 227, 161, 0.95);
    border: 1px solid ${mocha.green};
    border-radius: 8px;
    padding: 10px 16px;
    box-shadow: 0 4px 12px rgba(0, 0, 0, 0.3);
    margin-top: 10px;
  }

  .success-notification-toast .success-icon {
    font-size: 16px;
    color: ${mocha.mantle};
    font-weight: bold;
  }

  .success-notification-toast .success-message {
    font-size: 13px;
    color: ${mocha.mantle};
    font-weight: 500;
  }

  .success-notification-toast .success-dismiss {
    background-color: transparent;
    border: none;
    font-size: 12px;
    color: ${mocha.mantle};
    opacity: 0.7;
    padding: 2px 6px;
    margin-left: 8px;
  }

  .success-notification-toast .success-dismiss:hover {
    opacity: 1;
  }

  .error-notification-toast {
    background-color: rgba(243, 139, 168, 0.95);
    border: 1px solid ${mocha.red};
    border-radius: 8px;
    padding: 10px 16px;
    box-shadow: 0 4px 12px rgba(0, 0, 0, 0.3);
    margin-top: 10px;
  }

  .error-notification-toast .error-icon {
    font-size: 16px;
    color: ${mocha.mantle};
    font-weight: bold;
  }

  .error-notification-toast .error-message {
    font-size: 13px;
    color: ${mocha.mantle};
    font-weight: 500;
  }

  .error-notification-toast .error-dismiss {
    background-color: transparent;
    border: none;
    font-size: 12px;
    color: ${mocha.mantle};
    opacity: 0.7;
    padding: 2px 6px;
    margin-left: 8px;
  }

  .error-notification-toast .error-dismiss:hover {
    opacity: 1;
  }

  .warning-notification-toast {
    background-color: rgba(249, 226, 175, 0.95);
    border: 1px solid ${mocha.yellow};
    border-radius: 8px;
    padding: 10px 16px;
    box-shadow: 0 4px 12px rgba(0, 0, 0, 0.3);
    margin-top: 10px;
  }

  .warning-notification-toast .warning-icon {
    font-size: 16px;
    color: ${mocha.mantle};
    font-weight: bold;
  }

  .warning-notification-toast .warning-message {
    font-size: 13px;
    color: ${mocha.mantle};
    font-weight: 500;
  }

  .warning-notification-toast .warning-dismiss {
    background-color: transparent;
    border: none;
    font-size: 12px;
    color: ${mocha.mantle};
    opacity: 0.7;
    padding: 2px 6px;
    margin-left: 8px;
  }

  .warning-notification-toast .warning-dismiss:hover {
    opacity: 1;
  }

  .context-menu-overlay {
    background-color: rgba(0, 0, 0, 0.5);
    padding: 20px;
  }

  .context-menu {
    background-color: ${mocha.base};
    border: 1px solid ${mocha.overlay0};
    border-radius: 8px;
    padding: 8px 0;
    min-width: 150px;
    box-shadow: 0 4px 12px rgba(0, 0, 0, 0.3);
  }

  .context-menu-header {
    padding: 8px 12px;
    border-bottom: 1px solid ${mocha.surface0};
    margin-bottom: 4px;
  }

  .context-menu-title {
    font-size: 12px;
    font-weight: bold;
    color: ${mocha.subtext0};
  }

  .context-menu-close {
    padding: 2px 6px;
    border-radius: 4px;
  }

  .context-menu-close:hover {
    background-color: ${mocha.surface0};
  }

  .context-menu-item {
    padding: 8px 12px;
  }

  .context-menu-item:hover {
    background-color: ${mocha.surface0};
  }

  .context-menu-item.danger:hover {
    background-color: rgba(243, 139, 168, 0.2);
  }

  .context-menu-item.danger .menu-label {
    color: ${mocha.red};
  }

  .menu-icon {
    font-size: 14px;
    color: ${mocha.subtext0};
    min-width: 24px;
  }

  .menu-label {
    font-size: 13px;
    color: ${mocha.text};
  }

  .window-action-bar {
    background-color: ${mocha.surface0};
    border-radius: 0 0 6px 6px;
    padding: 4px 8px;
    margin-top: 2px;
  }

  .action-btn {
    font-size: 16px;
    padding: 6px 10px;
    border-radius: 4px;
    color: ${mocha.subtext0};
    margin: 0 2px;
  }

  .action-btn:hover {
    background-color: ${mocha.surface1};
    color: ${mocha.text};
  }

  .action-focus:hover {
    color: ${mocha.blue};
  }

  .action-float:hover {
    color: ${mocha.yellow};
  }

  .action-fullscreen:hover {
    color: ${mocha.green};
  }

  .action-scratchpad:hover {
    color: ${mocha.mauve};
  }

  .action-trace {
    color: ${mocha.overlay0};
  }

  .action-trace:hover {
    background-color: rgba(180, 190, 254, 0.2);
    color: ${mocha.lavender};
  }

  .action-close {
    color: ${mocha.overlay0};
  }

  .action-close:hover {
    background-color: rgba(243, 139, 168, 0.2);
    color: ${mocha.red};
  }

  .hover-close-btn {
    opacity: 0;
    padding: 4px 8px;
    margin-left: 4px;
    border-radius: 6px;
    background-color: transparent;
    transition: opacity 150ms ease-in-out, background-color 150ms ease-in-out;
  }

  .hover-close-icon {
    font-size: 14px;
    color: ${mocha.overlay0};
    transition: color 150ms ease-in-out;
  }

  .window-row:hover .hover-close-btn {
    opacity: 1;
  }

  .project-header:hover .hover-close-btn {
    opacity: 1;
  }

  .hover-close-btn:hover {
    background-color: rgba(243, 139, 168, 0.2);
  }

  .hover-close-btn:hover .hover-close-icon {
    color: ${mocha.red};
  }

  .project-hover-close {
    padding: 2px 6px;
  }

  .project-hover-close .hover-close-icon {
    font-size: 12px;
  }

  .save-in-progress {
    opacity: 0.6;
  }

  .loading-spinner {
    font-size: 14px;
  }

  .edit-form {
    background-color: rgba(24, 24, 37, 0.95);
    border: 1px solid ${mocha.blue};
    border-radius: 8px;
    padding: 16px;
    margin-top: 8px;
  }

  .edit-form-header {
    font-size: 14px;
    font-weight: bold;
    color: ${mocha.blue};
    margin-bottom: 12px;
  }

  .form-field {
    margin-bottom: 12px;
  }

  .form-field-checkbox {
    margin-top: 8px;
    margin-bottom: 8px;

    checkbox {
      min-width: 18px;
      min-height: 18px;
    }

    .checkbox-label {
      margin-left: 8px;
      color: ${mocha.subtext0};
      font-size: 12px;
    }
  }

  .field-label {
    font-size: 11px;
    color: ${mocha.subtext0};
    margin-bottom: 4px;
  }

  .field-input {
    background-color: ${mocha.surface0};
    border: 1px solid ${mocha.overlay0};
    border-radius: 4px;
    padding: 6px 8px;
    font-size: 12px;
    color: ${mocha.text};
  }

  .field-input:focus {
    border-color: ${mocha.blue};
    outline: none;
  }

  .field-value-readonly {
    font-size: 11px;
    color: ${mocha.subtext0};
    padding: 6px 8px;
    background-color: ${mocha.mantle};
    border-radius: 4px;
    font-family: "JetBrainsMono Nerd Font", monospace;
  }

  .conflict-dialog-overlay {
    background-color: rgba(0, 0, 0, 0.7);
    padding: 20px;
  }

  .conflict-dialog {
    background-color: ${mocha.base};
    border: 2px solid ${mocha.yellow};
    border-radius: 12px;
    padding: 20px;
  }

  .conflict-header {
    padding-bottom: 12px;
    border-bottom: 1px solid ${mocha.overlay0};
    margin-bottom: 16px;
  }

  .conflict-title {
    font-size: 16px;
    font-weight: bold;
    color: ${mocha.yellow};
  }

  .conflict-close-button {
    background-color: transparent;
    border: none;
    color: ${mocha.overlay0};
    font-size: 18px;
    padding: 4px 8px;
  }

  .conflict-close-button:hover {
    color: ${mocha.text};
    background-color: ${mocha.surface0};
    border-radius: 4px;
  }

  .conflict-message {
    font-size: 13px;
    color: ${mocha.text};
    margin-bottom: 16px;
  }

  .conflict-diff-container {
    margin: 16px 0;
  }

  .conflict-diff-pane {
    border: 1px solid ${mocha.overlay0};
    border-radius: 8px;
    padding: 8px;
    background-color: ${mocha.mantle};
  }

  .conflict-pane-header {
    font-size: 12px;
    font-weight: bold;
    color: ${mocha.blue};
    margin-bottom: 8px;
  }

  .conflict-content {
    font-family: "JetBrainsMono Nerd Font", monospace;
    font-size: 11px;
    color: ${mocha.text};
  }

  .conflict-actions {
    margin-top: 16px;
    padding-top: 12px;
    border-top: 1px solid ${mocha.overlay0};
  }

  .conflict-button {
    padding: 8px 16px;
    border-radius: 6px;
    font-size: 12px;
    font-weight: bold;
    margin: 0 4px;
  }

  .conflict-keep-file {
    background-color: ${mocha.surface0};
    border: 1px solid ${mocha.overlay0};
    color: ${mocha.text};
  }

  .conflict-keep-file:hover {
    background-color: ${mocha.surface1};
    border-color: ${mocha.overlay0};
  }

  .conflict-keep-ui {
    background-color: ${mocha.green};
    border: 1px solid ${mocha.green};
    color: ${mocha.base};
  }

  .conflict-keep-ui:hover {
    background-color: ${mocha.teal};
    border-color: ${mocha.teal};
  }

  .conflict-merge {
    background-color: ${mocha.yellow};
    border: 1px solid ${mocha.yellow};
    color: ${mocha.base};
  }

  .conflict-merge:hover {
    background-color: ${mocha.peach};
    border-color: ${mocha.peach};
  }

  .radio-button {
    background-color: ${mocha.surface0};
    border: 1px solid ${mocha.overlay0};
    border-radius: 4px;
    padding: 6px 12px;
    font-size: 11px;
    color: ${mocha.text};
    margin-right: 8px;
  }

  .radio-button.selected {
    background-color: ${mocha.blue};
    border-color: ${mocha.blue};
    color: ${mocha.base};
  }

  .radio-button:hover {
    border-color: ${mocha.blue};
  }

  .form-section {
    margin-top: 16px;
    padding-top: 16px;
    border-top: 1px solid ${mocha.overlay0};
  }

  .remote-fields {
    margin-left: 24px;
    margin-top: 8px;
  }

  .form-actions {
    margin-top: 16px;
  }

  .cancel-button {
    background-color: rgba(49, 50, 68, 0.6);
    border: 1px solid ${mocha.surface1};
    border-radius: 8px;
    padding: 8px 18px;
    margin-right: 10px;
    font-size: 12px;
    font-weight: 500;
    color: ${mocha.subtext0};
  }

  .cancel-button:hover {
    background-color: rgba(69, 71, 90, 0.8);
    border-color: ${mocha.overlay0};
    color: ${mocha.text};
  }

  .save-button {
    background-color: ${mocha.blue};
    border: none;
    border-radius: 8px;
    padding: 8px 20px;
    font-size: 12px;
    color: ${mocha.base};
    font-weight: bold;
    box-shadow: 0 2px 8px rgba(137, 180, 250, 0.3);
  }

  .save-button:hover {
    background-color: ${mocha.sapphire};
    box-shadow: 0 4px 12px rgba(116, 199, 236, 0.4);
  }

  .save-button-disabled {
    background-color: ${mocha.surface0};
    border: 1px solid ${mocha.surface1};
    border-radius: 8px;
    padding: 8px 20px;
    font-size: 12px;
    color: ${mocha.overlay0};
    font-weight: bold;
    opacity: 0.6;
  }

  .save-button-loading {
    background-color: rgba(137, 180, 250, 0.2);
    border: 1px solid ${mocha.blue};
    border-radius: 8px;
    padding: 8px 20px;
    font-size: 12px;
    color: ${mocha.blue};
    font-weight: bold;
    font-style: italic;
  }

  .field-error {
    font-size: 11px;
    color: ${mocha.red};
    margin-top: 4px;
    padding: 4px 0;
  }

  .error-message {
    background-color: rgba(243, 139, 168, 0.15);
    border-left: 3px solid ${mocha.red};
    padding: 12px;
    margin: 8px 0;
    font-size: 12px;
    color: ${mocha.red};
    border-radius: 4px;
  }

  .app-card {
    background-color: rgba(49, 50, 68, 0.4);
    border: 1px solid ${mocha.overlay0};
    border-radius: 8px;
    padding: 12px;
    margin-bottom: 8px;
  }

  .app-card-header {
    margin-bottom: 4px;
  }

  .app-icon {
    font-size: 18px;
    margin-right: 8px;
  }

  .app-card-name {
    font-size: 13px;
    font-weight: bold;
    color: ${mocha.text};
    margin-bottom: 2px;
  }

  .app-card-details {
    font-size: 10px;
    color: ${mocha.subtext0};
  }

  .app-running-indicator {
    color: ${mocha.green};
    font-size: 14px;
  }

  .app-section {
    margin-bottom: 16px;
  }

  .section-header {
    font-size: 12px;
    font-weight: bold;
    color: ${mocha.subtext0};
    margin-bottom: 8px;
    margin-left: 4px;
  }

  .app-icon-container {
    margin-right: 10px;
  }

  .app-type-icon {
    font-size: 24px;
  }

  .app-name-row {
    margin-bottom: 2px;
  }

  .app-card-command {
    font-size: 9px;
    color: ${mocha.subtext0};
    font-family: "JetBrainsMono Nerd Font", monospace;
  }

  .terminal-indicator {
    color: ${mocha.mauve};
    font-size: 12px;
    margin-left: 6px;
  }

  .app-status-container {
    margin-left: 8px;
  }

  .app-card-details-row {
    margin-top: 6px;
    padding-top: 6px;
    border-top: 1px solid rgba(108, 112, 134, 0.2);
  }

  .app-edit-button {
    background-color: transparent;
    color: ${mocha.blue};
    border: none;
    font-size: 14px;
    padding: 2px 6px;
    border-radius: 4px;
  }

  .app-edit-button:hover {
    background-color: rgba(137, 180, 250, 0.15);
    color: ${mocha.sapphire};
  }

  .health-cards {
    padding: 4px;
  }

  .health-card {
    background-color: rgba(49, 50, 68, 0.4);
    border: 1px solid ${mocha.overlay0};
    border-radius: 6px;
    padding: 10px 12px;
    margin-bottom: 6px;
  }

  .health-card.health-ok {
    border-left: 3px solid ${mocha.green};
  }

  .health-card.health-error {
    border-left: 3px solid ${mocha.red};
  }

  .health-card-title {
    font-size: 12px;
    color: ${mocha.subtext0};
  }

  .health-card-value {
    font-size: 13px;
    font-weight: bold;
    color: ${mocha.text};
  }

  .health-summary {
    background-color: rgba(49, 50, 68, 0.3);
    border: 1px solid ${mocha.overlay0};
    border-radius: 6px;
    padding: 8px 12px;
    margin-bottom: 8px;
  }

  .health-summary-title {
    font-size: 14px;
    font-weight: bold;
    color: ${mocha.text};
    margin-bottom: 4px;
  }

  .health-summary-counts {
    font-size: 11px;
    color: ${mocha.subtext0};
  }

  .health-categories {
    padding: 4px;
  }

  .service-category {
    margin-bottom: 12px;
  }

  .category-header {
    background-color: rgba(69, 71, 90, 0.5);
    border-radius: 4px;
    padding: 6px 10px;
    margin-bottom: 6px;
  }

  .category-title {
    font-size: 13px;
    font-weight: bold;
    color: ${mocha.text};
  }

  .category-counts {
    font-size: 11px;
    color: ${mocha.subtext0};
  }

  .service-list {
    padding-left: 4px;
  }

  .service-health-card {
    background-color: rgba(49, 50, 68, 0.4);
    border: 1px solid ${mocha.overlay0};
    border-radius: 6px;
    padding: 8px 10px;
    margin-bottom: 4px;
  }

  .service-health-card:hover {
    background-color: rgba(69, 71, 90, 0.6);
  }

  .service-health-card.health-healthy {
    border-left: 3px solid ${mocha.green};
  }

  .service-health-card.health-degraded {
    border-left: 3px solid ${mocha.yellow};
    background-color: rgba(249, 226, 175, 0.1);
  }

  .service-health-card.health-degraded .service-icon {
    color: ${mocha.yellow};
  }

  .service-health-card.health-critical {
    border-left: 4px solid ${mocha.red};
    border: 1px solid ${mocha.red};
    background-color: rgba(243, 139, 168, 0.15);
    box-shadow: 0 0 8px rgba(243, 139, 168, 0.3);
  }

  .service-health-card.health-critical .service-name {
    color: ${mocha.red};
    font-weight: 600;
  }

  .service-health-card.health-critical .service-icon {
    color: ${mocha.red};
  }

  .service-health-card.health-disabled {
    border-left: 3px solid ${mocha.overlay0};
    opacity: 0.7;
  }

  .service-health-card.health-unknown {
    border-left: 3px solid ${mocha.peach};
  }

  .service-icon {
    font-size: 16px;
    min-width: 24px;
    margin-right: 8px;
  }

  .service-name {
    font-size: 12px;
    font-weight: 500;
    color: ${mocha.text};
  }

  .service-status {
    font-size: 10px;
    color: ${mocha.subtext0};
    margin-top: 2px;
  }

  .service-uptime {
    font-size: 9px;
    color: ${mocha.green};
    margin-top: 2px;
  }

  .service-memory {
    font-size: 9px;
    color: ${mocha.blue};
    margin-top: 2px;
  }

  .service-last-active {
    font-size: 9px;
    color: ${mocha.red};
    margin-top: 2px;
    font-style: italic;
  }

  .health-indicator-box {
    min-width: 80px;
  }

  .health-indicator {
    font-size: 10px;
    color: ${mocha.subtext0};
    padding: 2px 6px;
    border-radius: 3px;
    background-color: rgba(69, 71, 90, 0.5);
  }

  .restart-count {
    font-size: 9px;
    color: ${mocha.yellow};
    margin-top: 2px;
    font-weight: bold;
  }

  .restart-count.restart-warning {
    color: ${mocha.red};
    font-size: 10px;
  }

  .restart-button {
    background-color: ${mocha.blue};
    color: ${mocha.base};
    border: none;
    border-radius: 4px;
    padding: 4px 8px;
    margin-top: 4px;
    font-size: 14px;
    font-weight: bold;
  }

  .restart-button:hover {
    background-color: ${mocha.sapphire};
  }

  .restart-button:active {
    background-color: ${mocha.sky};
  }

  .detail-view {
    background-color: transparent;
    padding: 8px;
  }

  .detail-header {
    background-color: rgba(49, 50, 68, 0.4);
    border-radius: 8px;
    padding: 8px 12px;
    margin-bottom: 8px;
  }

  .detail-back-btn {
    font-size: 12px;
    padding: 6px 12px;
    background-color: rgba(69, 71, 90, 0.5);
    color: ${mocha.text};
    border: 1px solid ${mocha.overlay0};
    border-radius: 4px;
  }

  .detail-back-btn:hover {
    background-color: rgba(137, 180, 250, 0.6);
    color: ${mocha.base};
    border-color: ${mocha.blue};
  }

  .detail-title {
    font-size: 14px;
    font-weight: bold;
    color: ${mocha.text};
  }

  .detail-content {
    padding: 4px;
  }

  .detail-section {
    background-color: rgba(49, 50, 68, 0.4);
    border: 1px solid ${mocha.overlay0};
    border-radius: 8px;
    padding: 10px 12px;
    margin-bottom: 8px;
  }

  .detail-section-title {
    font-size: 12px;
    font-weight: bold;
    color: ${mocha.teal};
    margin-bottom: 8px;
  }

  .detail-row {
    padding: 4px 0;
    border-bottom: 1px solid rgba(108, 112, 134, 0.2);
  }

  .detail-row:last-child {
    border-bottom: none;
  }

  .detail-label {
    font-size: 11px;
    color: ${mocha.subtext0};
    min-width: 80px;
  }

  .detail-value {
    font-size: 11px;
    color: ${mocha.text};
    font-family: monospace;
  }

  .detail-full-title {
    font-size: 12px;
    color: ${mocha.text};
  }

  .detail-marks {
    font-size: 10px;
    color: ${mocha.subtext0};
    font-family: monospace;
  }

  .window-info {
    margin-left: 6px;
    min-width: 0;
  }

  .window-app-name {
    min-width: 0;
  }

  .window-title {
    font-size: 10px;
    color: ${mocha.subtext0};
    min-width: 0;
  }

  .events-view-container {
    padding: 0 8px 8px 8px;
  }

  .events-list {
    padding: 4px;
    margin-top: 4px;
  }

  .burst-indicator {
    padding: 6px 12px;
    margin: 4px 8px;
    border-radius: 4px;
    background-color: rgba(249, 226, 175, 0.1);
    border: 1px solid rgba(249, 226, 175, 0.3);
  }

  .burst-badge {
    font-size: 12px;
    color: ${mocha.yellow};
    font-weight: bold;
  }

  .burst-badge.burst-active {
    color: ${mocha.red};
  }

  .burst-badge.burst-inactive {
    color: ${mocha.subtext0};
  }

  .event-card {
    background-color: ${mocha.surface0};
    border-left: 3px solid ${mocha.overlay0};
    border-radius: 4px;
    padding: 8px;
    margin-bottom: 6px;
  }

  .event-card:hover {
    background-color: ${mocha.surface1};
  }

  .event-card.event-category-window {
    border-left-color: ${mocha.blue};
  }

  .event-card.event-category-workspace {
    border-left-color: ${mocha.teal};
  }

  .event-card.event-category-output {
    border-left-color: ${mocha.mauve};
  }

  .event-card.event-category-binding {
    border-left-color: ${mocha.yellow};
  }

  .event-card.event-category-mode {
    border-left-color: ${mocha.sky};
  }

  .event-card.event-category-system {
    border-left-color: ${mocha.red};
  }

  .event-card.event-category-project {
    border-left-color: ${mocha.peach};
  }

  .event-card.event-category-visibility {
    border-left-color: ${mocha.mauve};
  }

  .event-card.event-category-scratchpad {
    border-left-color: ${mocha.pink};
  }

  .event-card.event-category-launch {
    border-left-color: ${mocha.green};
  }

  .event-card.event-category-state {
    border-left-color: ${mocha.sapphire};
  }

  .event-card.event-category-command {
    border-left-color: ${mocha.sky};
  }

  .event-card.event-category-trace {
    border-left-color: ${mocha.lavender};
  }

  .event-source-badge {
    font-size: 14px;
    margin-right: 8px;
    min-width: 18px;
    padding: 2px;
    border-radius: 3px;
  }

  .event-source-badge.source-i3pm {
    color: ${mocha.peach};
    background-color: rgba(250, 179, 135, 0.15);
  }

  .event-source-badge.source-sway {
    color: ${mocha.blue};
    background-color: rgba(137, 180, 250, 0.1);
  }

  .event-card.event-source-i3pm {
    background-color: rgba(250, 179, 135, 0.05);
  }

  .event-card.event-source-i3pm:hover {
    background-color: rgba(250, 179, 135, 0.1);
  }

  .event-trace-indicator {
    font-size: 14px;
    margin-right: 6px;
    color: ${mocha.mauve};
    min-width: 16px;
    opacity: 0.9;
  }

  .event-trace-indicator.trace-evicted {
    color: ${mocha.overlay0};
    opacity: 0.6;
  }

  .event-orphaned-indicator {
    font-size: 12px;
    margin-right: 6px;
    color: ${mocha.yellow};
    opacity: 0.8;
  }

  .event-duration-badge {
    font-size: 10px;
    font-weight: 600;
    margin-right: 6px;
    padding: 2px 6px;
    border-radius: 8px;
    min-width: 40px;
  }

  .event-duration-badge.duration-slow {
    color: ${mocha.yellow};
    background-color: rgba(249, 226, 175, 0.2);
  }

  .event-duration-badge.duration-critical {
    color: ${mocha.red};
    background-color: rgba(243, 139, 168, 0.2);
  }

  .event-card.event-has-trace {
    border-left: 2px solid ${mocha.mauve};
  }

  .event-chain-indicator {
    background-color: ${mocha.lavender};
    border-radius: 1px;
    margin-right: 8px;
    min-height: 20px;
  }

  .event-card.event-in-chain {
    border-left: 2px solid ${mocha.lavender};
  }

  .event-card.event-in-chain:hover {
    background-color: rgba(180, 190, 254, 0.15);
  }

  .event-card.event-child-depth-1 {
    border-left-color: ${mocha.sapphire};
  }
  .event-card.event-child-depth-2 {
    border-left-color: ${mocha.sky};
  }
  .event-card.event-child-depth-3 {
    border-left-color: ${mocha.teal};
  }

  .event-icon {
    font-size: 20px;
    margin-right: 12px;
    min-width: 28px;
  }

  .event-header {
    margin-bottom: 4px;
  }

  .event-type {
    font-size: 11px;
    font-weight: 600;
    color: ${mocha.text};
    font-family: monospace;
  }

  .event-timestamp {
    font-size: 10px;
    color: ${mocha.subtext0};
    font-style: italic;
  }

  .event-payload {
    font-size: 10px;
    color: ${mocha.subtext0};
  }

  .filter-panel {
    background-color: transparent;
    padding: 0;
    margin: 0 4px 0 4px;
  }

  .filter-header {
    padding: 6px 8px;
    background-color: ${mocha.surface0};
    border-radius: 4px;
    border: 1px solid ${mocha.overlay0};
    margin-bottom: 0;
  }

  .filter-header:hover {
    background-color: ${mocha.surface1};
    border-color: ${mocha.blue};
  }

  .filter-title {
    font-size: 11px;
    font-weight: 600;
    color: ${mocha.blue};
  }

  .filter-toggle {
    font-size: 9px;
    color: ${mocha.subtext0};
    margin-left: 8px;
  }

  .filter-controls {
    padding: 8px 4px;
    background-color: ${mocha.mantle};
    border-radius: 6px;
    margin-top: 4px;
    border: 1px solid ${mocha.overlay0};
  }

  .filter-global-controls {
    padding: 6px 4px;
    margin-bottom: 8px;
  }

  .filter-button {
    background-color: ${mocha.surface0};
    color: ${mocha.text};
    border: 1px solid ${mocha.overlay0};
    border-radius: 3px;
    padding: 4px 10px;
    margin-right: 6px;
    font-size: 10px;
    font-weight: 500;
  }

  .filter-button:hover {
    background-color: ${mocha.surface1};
    border-color: ${mocha.blue};
  }

  .sort-controls {
    padding-left: 12px;
  }

  .sort-label {
    font-size: 10px;
    color: ${mocha.subtext0};
    margin-right: 6px;
  }

  .sort-button {
    background-color: ${mocha.surface0};
    color: ${mocha.subtext0};
    border: 1px solid ${mocha.surface1};
    border-radius: 3px;
    padding: 3px 8px;
    margin-left: 4px;
    font-size: 10px;
  }

  .sort-button:hover {
    background-color: ${mocha.surface1};
    color: ${mocha.text};
  }

  .sort-button.active {
    background-color: ${mocha.blue};
    color: ${mocha.base};
    border-color: ${mocha.blue};
  }

  .filter-category-group {
    background-color: ${mocha.base};
    border-radius: 4px;
    padding: 6px;
    margin-bottom: 6px;
    border: 1px solid ${mocha.surface0};
  }

  .filter-category-title {
    font-size: 10px;
    font-weight: 600;
    color: ${mocha.teal};
    margin-bottom: 4px;
    padding: 2px 0;
    border-bottom: 1px solid ${mocha.surface0};
  }

  .filter-checkboxes {
    padding: 2px 0;
  }

  .filter-checkbox-item {
    padding: 2px 6px;
    margin-right: 8px;
    border-radius: 3px;
    background-color: transparent;
  }

  .filter-checkbox-item:hover {
    background-color: ${mocha.surface0};
  }

  .filter-checkbox-icon {
    font-size: 12px;
    color: ${mocha.blue};
    margin-right: 3px;
  }

  .filter-checkbox-label {
    font-size: 9px;
    color: ${mocha.text};
    font-family: monospace;
  }

  .i3pm-events-category {
    border-color: ${mocha.peach};
    background-color: rgba(250, 179, 135, 0.05);
  }

  .i3pm-title {
    color: ${mocha.peach};
  }

  .filter-subcategory {
    padding-left: 8px;
    margin-top: 4px;
    border-left: 2px solid ${mocha.surface1};
  }

  .filter-subcategory-title {
    font-size: 9px;
    font-weight: 500;
    color: ${mocha.subtext0};
    margin-bottom: 2px;
    margin-top: 4px;
  }

  .traces-summary {
    padding: 8px 12px;
    background-color: ${mocha.surface0};
    border-radius: 6px;
    margin-bottom: 8px;
  }

  .traces-count {
    font-size: 12px;
    font-weight: 600;
    color: ${mocha.teal};
  }

  .traces-help {
    font-size: 12px;
    color: ${mocha.subtext0};
  }

  .template-selector-container {
    margin-right: 8px;
  }

  .template-add-button {
    background-color: ${mocha.surface0};
    color: ${mocha.text};
    border: 1px solid ${mocha.overlay0};
    border-radius: 4px;
    padding: 4px 10px;
    font-size: 11px;
    font-weight: 500;
  }

  .template-add-button:hover {
    background-color: ${mocha.surface1};
    border-color: ${mocha.blue};
  }

  .template-add-button.active {
    background-color: ${mocha.blue};
    color: ${mocha.base};
    border-color: ${mocha.blue};
  }

  .template-dropdown {
    margin-top: 4px;
    background-color: ${mocha.surface0};
    border: 1px solid ${mocha.overlay0};
    border-radius: 6px;
    padding: 4px;
    min-width: 180px;
    box-shadow: 0 4px 12px rgba(0, 0, 0, 0.3);
  }

  .template-item {
    padding: 8px 10px;
    border-radius: 4px;
    margin: 2px 0;
  }

  .template-item:hover {
    background-color: ${mocha.surface1};
  }

  .template-icon {
    font-size: 18px;
    color: ${mocha.teal};
    margin-right: 10px;
    min-width: 24px;
  }

  .template-name {
    font-size: 12px;
    font-weight: 600;
    color: ${mocha.text};
    margin-bottom: 2px;
  }

  .template-description {
    font-size: 10px;
    color: ${mocha.subtext0};
  }

  .traces-empty {
    padding: 40px 20px;
  }

  .traces-empty .empty-icon {
    font-size: 48px;
    color: ${mocha.overlay0};
    margin-bottom: 12px;
  }

  .traces-empty .empty-title {
    font-size: 14px;
    font-weight: 600;
    color: ${mocha.subtext0};
    margin-bottom: 8px;
  }

  .traces-empty .empty-hint {
    font-size: 11px;
    color: ${mocha.subtext0};
    margin-bottom: 4px;
  }

  .traces-empty .empty-command {
    font-size: 11px;
    color: ${mocha.peach};
    font-family: monospace;
    background-color: ${mocha.surface0};
    padding: 4px 8px;
    border-radius: 4px;
  }

  .traces-list {
    padding: 0 4px;
  }

  .trace-card {
    background-color: ${mocha.surface0};
    border-radius: 6px;
    padding: 10px 12px;
    margin-bottom: 6px;
    border-left: 3px solid ${mocha.overlay0};
  }

  .trace-card:hover {
    background-color: ${mocha.surface1};
  }

  .trace-card.trace-active {
    border-left-color: ${mocha.red};
    background-color: rgba(243, 139, 168, 0.1);
  }

  .trace-card.trace-stopped {
    border-left-color: ${mocha.overlay0};
    opacity: 0.8;
  }

  .trace-status-icon {
    font-size: 18px;
    margin-right: 10px;
    min-width: 24px;
  }

  .trace-header {
    margin-bottom: 4px;
  }

  .trace-id {
    font-size: 11px;
    font-family: monospace;
    color: ${mocha.blue};
    font-weight: 600;
  }

  .trace-status-label {
    font-size: 9px;
    font-weight: 700;
    padding: 2px 6px;
    border-radius: 3px;
    background-color: ${mocha.surface1};
    color: ${mocha.text};
  }

  .trace-active .trace-status-label {
    background-color: ${mocha.red};
    color: ${mocha.base};
  }

  .trace-stopped .trace-status-label {
    background-color: ${mocha.surface1};
    color: ${mocha.subtext0};
  }

  .trace-matcher {
    font-size: 10px;
    color: ${mocha.subtext0};
    font-family: monospace;
    margin-bottom: 4px;
  }

  .trace-stats {
    font-size: 10px;
    color: ${mocha.subtext0};
  }

  .trace-events {
    color: ${mocha.green};
  }

  .trace-separator {
    color: ${mocha.overlay0};
  }

  .trace-duration {
    color: ${mocha.yellow};
  }

  .trace-window-id {
    color: ${mocha.mauve};
    font-family: monospace;
  }

  .trace-actions {
    margin-left: 10px;
  }

  .trace-action-btn {
    background-color: ${mocha.surface1};
    color: ${mocha.text};
    border: 1px solid ${mocha.overlay0};
    border-radius: 4px;
    padding: 4px 8px;
    font-size: 12px;
    margin-bottom: 4px;
    min-width: 28px;
  }

  .trace-action-btn:hover {
    background-color: ${mocha.surface1};
    border-color: ${mocha.blue};
  }

  .trace-stop-btn:hover {
    background-color: ${mocha.red};
    border-color: ${mocha.red};
    color: ${mocha.base};
  }

  .trace-copy-btn {
    font-size: 14px;
    padding: 4px 8px;
    background-color: rgba(137, 180, 250, 0.2);
    color: ${mocha.blue};
    border: 1px solid ${mocha.blue};
    border-radius: 4px;
    min-width: 28px;
    margin-right: 4px;
  }

  .trace-copy-btn:hover {
    background-color: rgba(137, 180, 250, 0.3);
    box-shadow: 0 0 8px rgba(137, 180, 250, 0.4);
  }

  .trace-copy-btn:active {
    background-color: rgba(137, 180, 250, 0.5);
    box-shadow: 0 0 12px rgba(137, 180, 250, 0.6);
  }

  .trace-copy-btn.copied {
    background-color: rgba(166, 227, 161, 0.3);
    color: ${mocha.green};
    border: 1px solid ${mocha.green};
    box-shadow: 0 0 12px rgba(166, 227, 161, 0.5),
                inset 0 0 8px rgba(166, 227, 161, 0.2);
    font-weight: bold;
  }

  .trace-copy-btn.copied:hover {
    background-color: rgba(166, 227, 161, 0.4);
    box-shadow: 0 0 16px rgba(166, 227, 161, 0.6);
  }

  .trace-card.trace-expanded {
    border-left-color: ${mocha.lavender};
    background-color: rgba(180, 190, 254, 0.1);
  }

  .trace-card-header {
    padding: 4px 0;
  }

  .trace-expand-icon {
    font-size: 12px;
    color: ${mocha.overlay0};
    margin-right: 6px;
    min-width: 16px;
  }

  .trace-expanded .trace-expand-icon {
    color: ${mocha.lavender};
  }

  .trace-card.trace-highlight {
    border: 2px solid ${mocha.mauve};
    background-color: rgba(203, 166, 247, 0.15);
  }

  .trace-events-panel {
    margin-top: 8px;
    padding-top: 8px;
    border-top: 1px solid ${mocha.surface1};
  }

  .trace-events-loading {
    padding: 12px;
    color: ${mocha.subtext0};
    font-size: 11px;
    font-style: italic;
  }

  .trace-events-list {
    padding: 0;
  }

  .trace-event-row {
    padding: 6px 8px;
    margin-bottom: 2px;
    background-color: ${mocha.base};
    border-radius: 4px;
    border-left: 2px solid ${mocha.overlay0};
  }

  .trace-event-row:hover {
    background-color: ${mocha.surface0};
  }

  .trace-event-row.trace\:\:start {
    border-left-color: ${mocha.green};
  }

  .trace-event-row.trace\:\:stop {
    border-left-color: ${mocha.red};
  }

  .trace-event-row.window\:\:new {
    border-left-color: ${mocha.blue};
  }

  .trace-event-row.window\:\:focus {
    border-left-color: ${mocha.yellow};
  }

  .trace-event-row.window\:\:move {
    border-left-color: ${mocha.peach};
  }

  .trace-event-row.mark\:\:added {
    border-left-color: ${mocha.mauve};
  }

  .event-time {
    font-family: monospace;
    font-size: 10px;
    color: ${mocha.subtext0};
    min-width: 60px;
    margin-right: 8px;
  }

  .event-type-badge {
    font-size: 9px;
    font-weight: 600;
    padding: 2px 6px;
    border-radius: 3px;
    background-color: ${mocha.surface1};
    color: ${mocha.text};
    margin-right: 8px;
    min-width: 80px;
  }

  .event-type-badge.trace\:\:start {
    background-color: rgba(166, 227, 161, 0.2);
    color: ${mocha.green};
  }

  .event-type-badge.trace\:\:stop {
    background-color: rgba(243, 139, 168, 0.2);
    color: ${mocha.red};
  }

  .event-type-badge.window\:\:new {
    background-color: rgba(137, 180, 250, 0.2);
    color: ${mocha.blue};
  }

  .event-type-badge.window\:\:focus {
    background-color: rgba(249, 226, 175, 0.2);
    color: ${mocha.yellow};
  }

  .event-type-badge.window\:\:move {
    background-color: rgba(250, 179, 135, 0.2);
    color: ${mocha.peach};
  }

  .event-type-badge.mark\:\:added {
    background-color: rgba(203, 166, 247, 0.2);
    color: ${mocha.mauve};
  }

  .event-content {
    padding-left: 4px;
  }

  .event-description {
    font-size: 10px;
    color: ${mocha.text};
  }

  .event-changes {
    font-size: 9px;
    color: ${mocha.subtext0};
    font-family: monospace;
    margin-top: 2px;
  }

  .devices-content {
    padding: 10px;
  }

  .devices-section {
    background-color: ${mocha.surface0};
    border-radius: 8px;
    padding: 10px 12px;
    margin-bottom: 8px;
    border: 1px solid ${mocha.surface1};

    .section-title {
      font-size: 11px;
      font-weight: 600;
      color: ${mocha.blue};
      margin-bottom: 8px;
      padding-bottom: 6px;
      border-bottom: 1px solid ${mocha.surface1};
      letter-spacing: 0.5px;
    }

    .section-content {
      padding: 2px 0;
    }
  }

  .device-row {
    padding: 4px 6px;
    background-color: ${mocha.mantle};
    border-radius: 6px;
    margin-bottom: 6px;

    .device-label {
      font-size: 10px;
      color: ${mocha.subtext0};
      min-width: 45px;
    }

    .device-value {
      font-size: 10px;
      color: ${mocha.text};
    }
  }

  .slider-row {
    padding: 4px 2px;

    .slider-icon {
      font-size: 14px;
      color: ${mocha.blue};
      min-width: 20px;
    }

    .device-slider {
      min-width: 100px;
      margin: 0 6px;

      trough {
        background-color: ${mocha.surface1};
        border-radius: 3px;
        min-height: 4px;
      }

      highlight {
        background-color: ${mocha.blue};
        border-radius: 3px;
      }

      slider {
        background-color: ${mocha.text};
        border-radius: 50%;
        min-width: 10px;
        min-height: 10px;
        margin: -3px;
      }
    }

    .slider-value {
      font-size: 10px;
      font-weight: 600;
      color: ${mocha.text};
      min-width: 28px;
      margin-right: 4px;
    }

    .mute-btn {
      font-size: 12px;
      color: ${mocha.subtext0};
      padding: 3px 6px;
      border-radius: 4px;
      background-color: ${mocha.surface1};

      &:hover {
        background-color: ${mocha.overlay0};
        color: ${mocha.text};
      }

      &.muted {
        color: ${mocha.red};
        background-color: shade(${mocha.red}, 0.3);
      }
    }
  }

  .toggle-row {
    padding: 4px 2px;

    .toggle-icon {
      font-size: 14px;
      color: ${mocha.blue};
      min-width: 20px;
    }

    .toggle-label {
      font-size: 11px;
      font-weight: 500;
      color: ${mocha.text};
    }

    .toggle-btn {
      min-width: 32px;
      min-height: 20px;
      border-radius: 10px;
      border: none;
      padding: 2px 8px;

      label {
        font-size: 11px;
      }

      &.on {
        background-color: ${mocha.green};
        color: ${mocha.base};
      }

      &.off {
        background-color: ${mocha.surface1};
        color: ${mocha.overlay0};
      }

      &:hover {
        opacity: 0.9;
      }
    }
  }

  .device-list {
    padding-top: 4px;
    margin-top: 2px;

    .device-item {
      background-color: ${mocha.mantle};
      border-radius: 5px;
      padding: 6px 8px;
      margin-bottom: 4px;

      &.connected {
        border-left: 2px solid ${mocha.green};
        background-color: shade(${mocha.green}, 0.2);
      }

      .device-icon {
        font-size: 12px;
        color: ${mocha.subtext0};
        min-width: 18px;
      }

      .device-name {
        font-size: 10px;
        color: ${mocha.text};
      }

      .connect-btn {
        font-size: 9px;
        font-weight: 500;
        color: ${mocha.blue};
        padding: 3px 6px;
        background-color: ${mocha.surface1};
        border-radius: 4px;

        &:hover {
          background-color: ${mocha.blue};
          color: ${mocha.base};
        }
      }
    }
  }

  .battery-row {
    padding: 6px;
    background-color: ${mocha.mantle};
    border-radius: 6px;
    margin-bottom: 6px;

    .battery-icon {
      font-size: 18px;
      color: ${mocha.green};
      min-width: 26px;

      &.low {
        color: ${mocha.yellow};
      }

      &.critical {
        color: ${mocha.red};
      }

      &.charging {
        color: ${mocha.teal};
      }
    }

    .battery-info {
      .battery-percent {
        font-size: 14px;
        font-weight: 600;
        color: ${mocha.text};
      }

      .battery-state {
        font-size: 10px;
        color: ${mocha.subtext0};
      }

      .battery-time {
        font-size: 9px;
        color: ${mocha.subtext0};
        margin-top: 2px;
      }
    }
  }

  .battery-details {
    padding: 6px;
    background-color: ${mocha.mantle};
    border-radius: 6px;
    margin-bottom: 6px;

    .detail-item {
      .detail-label {
        font-size: 9px;
        color: ${mocha.subtext0};
      }

      .detail-value {
        font-size: 11px;
        font-weight: 600;
        color: ${mocha.text};
      }
    }
  }

  .power-profiles {
    padding: 4px;
    background-color: ${mocha.mantle};
    border-radius: 6px;

    .profile-btn {
      padding: 6px 12px;
      border-radius: 5px;
      border: none;
      background-image: none;

      label {
        font-size: 14px;
      }
    }

    .profile-btn.profile-saver {
      background-color: ${mocha.surface0};
      background-image: none;

      label {
        color: ${mocha.green};
      }
    }

    .profile-btn.profile-saver:hover {
      background-color: ${mocha.surface1};
      background-image: none;
    }

    .profile-btn.profile-saver.active {
      background-color: ${mocha.green};
      background-image: none;

      label {
        color: ${mocha.base};
      }
    }

    .profile-btn.profile-balanced {
      background-color: ${mocha.surface0};
      background-image: none;

      label {
        color: ${mocha.blue};
      }
    }

    .profile-btn.profile-balanced:hover {
      background-color: ${mocha.surface1};
      background-image: none;
    }

    .profile-btn.profile-balanced.active {
      background-color: ${mocha.blue};
      background-image: none;

      label {
        color: ${mocha.base};
      }
    }

    .profile-btn.profile-performance {
      background-color: ${mocha.surface0};
      background-image: none;

      label {
        color: ${mocha.peach};
      }
    }

    .profile-btn.profile-performance:hover {
      background-color: ${mocha.surface1};
      background-image: none;
    }

    .profile-btn.profile-performance.active {
      background-color: ${mocha.peach};
      background-image: none;

      label {
        color: ${mocha.base};
      }
    }
  }

  .slider-label {
    font-size: 10px;
    color: ${mocha.subtext0};
    min-width: 50px;
  }

  .thermal-row {
    padding: 6px;
    background-color: ${mocha.mantle};
    border-radius: 6px;
    margin-bottom: 6px;

    .thermal-icon {
      font-size: 16px;
      color: ${mocha.peach};
      min-width: 22px;
    }

    .thermal-info {
      min-width: 50px;
      margin-right: 8px;

      .thermal-label {
        font-size: 9px;
        color: ${mocha.subtext0};
      }

      .thermal-value {
        font-size: 12px;
        font-weight: 600;
        color: ${mocha.text};
      }
    }

    .thermal-bar {
      min-height: 6px;
      border-radius: 3px;

      trough {
        background-color: ${mocha.surface1};
        border-radius: 3px;
        min-height: 6px;
      }

      progress {
        background-color: ${mocha.peach};
        border-radius: 3px;
      }
    }
  }

  .fan-row {
    padding: 6px;
    background-color: ${mocha.mantle};
    border-radius: 6px;

    .fan-icon {
      font-size: 14px;
      color: ${mocha.sapphire};
      min-width: 22px;
    }

    .fan-label {
      font-size: 10px;
      color: ${mocha.subtext0};
      min-width: 30px;
    }

    .fan-value {
      font-size: 11px;
      font-weight: 500;
      color: ${mocha.text};
    }
  }

  .network-row {
    padding: 6px;
    background-color: ${mocha.mantle};
    border-radius: 6px;
    margin-bottom: 6px;

    .network-icon {
      font-size: 16px;
      min-width: 22px;

      &.connected {
        color: ${mocha.green};
      }

      &.disconnected {
        color: ${mocha.overlay0};
      }
    }

    .network-info {
      .network-type {
        font-size: 9px;
        color: ${mocha.subtext0};
      }

      .network-value {
        font-size: 11px;
        font-weight: 500;
        color: ${mocha.text};
      }
    }
  }
''<|MERGE_RESOLUTION|>--- conflicted
+++ resolved
@@ -547,11 +547,7 @@
   }
 
   .ai-badge-icon.completed {
-<<<<<<< HEAD
     opacity: 0.5;
-=======
-    opacity: 0.8;
->>>>>>> ab617bb0
   }
 
   .ai-badge-icon.idle {
