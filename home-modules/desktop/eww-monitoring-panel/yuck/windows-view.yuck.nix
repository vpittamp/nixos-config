{ pkgs, focusWindowScript, closeWorktreeScript, closeAllWindowsScript, toggleWindowsProjectExpandScript, toggleProjectContextScript, switchProjectScript, ... }:

''
  ;; Windows View - Project-based hierarchy with real-time updates
  ;; Shows detail view when a window is selected, otherwise shows list
  (defwidget windows-view []
    (scroll
      :vscroll true
      :hscroll false
      :vexpand true
      (box
        :class "content-container"
        :orientation "v"
        :space-evenly false
        :vexpand true
        ;; Show detail view when window is selected
        (box
          :visible {selected_window_id != 0}
          :vexpand true
          (window-detail-view))
        ;; Show list view when no window is selected
        (box
          :visible {selected_window_id == 0}
          :orientation "v"
          :space-evenly false
          :vexpand true
          ; Show error state when status is "error"
          (box
            :visible {monitoring_data.status == "error"}
            (error-state))
          ; Show empty state when no projects and no error
          (box
            :visible {monitoring_data.status != "error" && arraylength(monitoring_data.projects ?: []) == 0}
            (empty-state))
          ; Show projects when no error and has projects
          (box
            :visible {monitoring_data.status != "error" && arraylength(monitoring_data.projects ?: []) > 0}
            :orientation "v"
            :space-evenly false
            ;; Action button row at top
            (box
              :class "windows-actions-row"
              :orientation "h"
              :space-evenly false
              :halign "end"
              :spacing 8
              ;; Expand/Collapse All button
              (eventbox
                :cursor "pointer"
                :onclick {windows_all_expanded ? "eww --config $HOME/.config/eww-monitoring-panel update windows_expanded_projects='[]' windows_all_expanded=false" : "eww --config $HOME/.config/eww-monitoring-panel update windows_expanded_projects='all' windows_all_expanded=true"}
                :tooltip {windows_all_expanded ? "Collapse all worktrees" : "Expand all worktrees"}
                (box
                  :class "expand-all-btn"
                  :orientation "h"
                  :space-evenly false
                  :spacing 4
                  (label :class "expand-all-icon" :text {windows_all_expanded ? "󰅀" : "󰅂"})
                  (label :class "expand-all-text" :text {windows_all_expanded ? "Collapse" : "Expand"})))
              ;; Close All button
              (eventbox
                :cursor "pointer"
                :onclick "${closeAllWindowsScript}/bin/close-all-windows-action &"
                :tooltip "Close all scoped windows"
                (box
                  :class "close-all-btn"
                  :orientation "h"
                  :space-evenly false
                  :spacing 4
                  (label :class "close-all-icon" :text "󰅖")
                  (label :class "close-all-text" :text "Close All"))))
            ;; Feature 117: Active AI Sessions bar - DISABLED
            (box
              :class "ai-sessions-bar"
              :visible false
              :orientation "h"
              :space-evenly false
              :spacing 6
              (for session in {monitoring_data.ai_sessions ?: []}
                (eventbox
                  :cursor "pointer"
                  :onclick "${focusWindowScript}/bin/focus-window-action ''${session.project} ''${session.id} &"
                  :tooltip {"󱜙 Click to focus\n󰙅 " + (session.project != "" ? session.project : "Unknown") + "\n󰚩 " + (session.source == "claude-code" ? "Claude Code" : (session.source == "codex" ? "Codex" : session.source)) + "\n" + (session.state == "working" ? "⏳ Processing..." : (session.state == "completed" ? "✓ Completed - awaiting input" : (session.needs_attention ? "🔔 Needs attention" : "💤 Ready for input")))}
                  (box
                    :class {"ai-session-chip" + (session.state == "working" ? " working" : (session.state == "completed" ? " completed" : (session.needs_attention ? " attention" : " idle")))}
                    :orientation "h"
                    :space-evenly false
                    :spacing 2
                    (image
                      :class {"ai-badge-icon" +
                        (session.state == "working"
                          ? " working" + (pulse_phase == "1" ? " rotate-phase" : "")
                          : (session.state == "completed"
                            ? " completed"
                            : (session.needs_attention ? " attention" : " idle")))}
                      :path {session.source == "claude-code"
                        ? "/etc/nixos/assets/icons/claude.svg"
                        : (session.source == "codex"
                          ? "/etc/nixos/assets/icons/codex.svg"
                          : (session.source == "gemini"
                            ? "/etc/nixos/assets/icons/gemini.svg"
                            : "/etc/nixos/assets/icons/anthropic.svg"))}
                      :image-width 18
                      :image-height 18)
                    ;; Small status icon next to LLM icon
                    (label
                      :class {"ai-session-status-icon" +
                        (session.state == "working" ? " working"
                          : (session.state == "completed" ? " completed"
                            : (session.needs_attention ? " attention" : "")))}
                      :visible {session.state != "idle"}
                      :text {session.state == "working" ? "●"
                        : (session.state == "completed" ? "✓"
                          : (session.needs_attention ? "!" : ""))})))))
            ;; Projects list
            (for project in {monitoring_data.projects ?: []}
              (project-widget :project project))
            ;; Feature 136: Global AI Sessions section for orphaned sessions
            ;; Shows AI sessions that couldn't be correlated to a specific window
            (box
              :class "global-ai-sessions"
              :visible {arraylength(monitoring_data.global_ai_sessions ?: []) > 0}
              :orientation "v"
              :space-evenly false
              (box
                :class "global-ai-header"
                :orientation "h"
                :space-evenly false
                (label :class "global-ai-icon" :text "󰚩")
                (label :class "global-ai-title" :text "Global AI Sessions")
                (label :class "global-ai-count" :text {"(" + arraylength(monitoring_data.global_ai_sessions ?: []) + ")"}))
              (box
                :class "global-ai-sessions-container"
                :orientation "h"
                :space-evenly false
                :spacing 8
                (for session in {monitoring_data.global_ai_sessions ?: []}
                  (box
                    :class {"ai-session-chip" +
                      ((session.state ?: "idle") == "working" ? " working" :
                       ((session.state ?: "idle") == "completed" ? " completed" :
                        ((session.state ?: "idle") == "attention" ? " attention" : " idle")))}
                    :orientation "h"
                    :space-evenly false
                    :spacing 4
                    :tooltip {(session.tool ?: "Unknown") + " - " + (session.state ?: "idle") + (session.project != "" ? " (" + session.project + ")" : "")}
                    (image
                      :class {"ai-badge-icon" +
                        ((session.state ?: "idle") == "working"
                          ? " working" + (pulse_phase == "1" ? " rotate-phase" : "")
                          : ((session.state ?: "idle") == "completed"
                            ? " completed"
                            : ((session.state ?: "idle") == "attention"
                              ? " attention"
                              : " idle")))}
                      :path {(session.tool ?: "unknown") == "claude-code"
                        ? "/etc/nixos/assets/icons/claude.svg"
                        : ((session.tool ?: "unknown") == "codex"
                          ? "/etc/nixos/assets/icons/codex.svg"
                          : ((session.tool ?: "unknown") == "gemini"
                            ? "/etc/nixos/assets/icons/gemini.svg"
                            : "/etc/nixos/assets/icons/anthropic.svg"))}
                      :image-width 18
                      :image-height 18)
                    (label
                      :class "ai-session-label"
                      :text {session.project != "" ? session.project : (session.tool ?: "AI")}
                      :limit-width 15
                      :truncate true))))))))))

  (defwidget project-widget [project]
    (box
      :class {"project " + (project.scope == "scoped" ? "scoped-project" : "global-project") + (project.is_active ? " project-active" : "")}
      :orientation "v"
      :space-evenly false
      (eventbox
        :onclick "${toggleWindowsProjectExpandScript}/bin/toggle-windows-project-expand ''${project.name} &"
        :onrightclick "${toggleProjectContextScript}/bin/toggle-project-context ''${project.name} &"
        :cursor "pointer"
        :tooltip {(windows_expanded_projects == "all" || jq(windows_expanded_projects, ". | index(\"" + project.name + "\") != null")) ? "Click to collapse" : "Click to expand"}
        (box
          :class "project-header"
          :orientation "h"
          :space-evenly false
          (label
            :class "expand-icon"
            :text {(windows_expanded_projects == "all" || jq(windows_expanded_projects, ". | index(\"" + project.name + "\") != null")) ? "󰅀" : "󰅂"})
          (label
            :class "project-name"
            :text "''${project.scope == 'scoped' ? '󱂬' : '󰞇'} ''${project.name}")
          (label
            :class "active-indicator"
            :visible {project.is_active}
            :tooltip "Active project"
            :text "●")
          (box
            :hexpand true
            :halign "end"
            :orientation "h"
            :space-evenly false
            (label
              :class "window-count-badge"
              :text "''${project.window_count}")
            (eventbox
              :cursor "pointer"
              :class "hover-close-btn project-hover-close"
              :onclick "${closeWorktreeScript}/bin/close-worktree-action ''${project.name} &"
              :tooltip "Close all windows in this project"
              (label
                :class "hover-close-icon"
                :text "󰅖")))))
      (revealer
        :reveal {context_menu_project == project.name}
        :transition "slidedown"
        :duration "100ms"
        (box
          :class "project-action-bar"
          :orientation "h"
          :space-evenly false
          :halign "end"
          (eventbox
            :visible {project.scope == "scoped"}
            :cursor "pointer"
            :onclick "${switchProjectScript}/bin/switch-project-action ''${project.name}; eww --config $HOME/.config/eww-monitoring-panel update context_menu_project= &"
            :tooltip "Switch to this worktree"
            (label :class "action-btn action-switch" :text "󰌑"))
          (eventbox
            :cursor "pointer"
            :onclick "${closeWorktreeScript}/bin/close-worktree-action ''${project.name}; eww --config $HOME/.config/eww-monitoring-panel update context_menu_project= &"
            :tooltip "Close all windows for this project"
            (label :class "action-btn action-close-project" :text "󰅖"))
          (eventbox
            :cursor "pointer"
            :onclick "eww --config $HOME/.config/eww-monitoring-panel update context_menu_project="
            :tooltip "Close menu"
            (label :class "action-btn action-dismiss" :text "󰅙"))))
      (revealer
        :reveal {windows_expanded_projects == "all" || jq(windows_expanded_projects, ". | index(\"" + project.name + "\") != null")}
        :transition "slidedown"
        :duration "150ms"
        (box
          :class "windows-container"
          :orientation "v"
          :space-evenly false
          (for window in {project.windows ?: []}
            (window-widget :window window))))))

  (defwidget window-widget [window]
    (box
      :class "window-container"
      :orientation "v"
      :space-evenly false
      (box
        :class "window-row"
        :orientation "h"
        :space-evenly false
        (eventbox
          :onclick "${focusWindowScript}/bin/focus-window-action ''${window.project} ''${window.id} &"
          :onrightclick "eww --config $HOME/.config/eww-monitoring-panel update context_menu_window_id=''${context_menu_window_id == window.id ? 0 : window.id}"
          :cursor "pointer"
          :hexpand true
                      (box
                        :class "window ''${window.scope == 'scoped' ? 'scoped-window' : 'global-window'} ''${window.state_classes} ''${clicked_window_id == window.id ? ' clicked' : ""} ''${strlength(window.icon_path) > 0 ? 'has-icon' : 'no-icon'}"
                        :orientation "h"
          
            :space-evenly false
            :hexpand true
            (box
              :class "window-icon-container"
              :valign "center"
              (image :class "window-icon-image"
                     :path {strlength(window.icon_path) > 0 ? window.icon_path : "/etc/nixos/assets/icons/tmux-original.svg"}
                     :image-width 20
                     :image-height 20
                     :visible {strlength(window.icon_path) > 0})
              (label
                :class "window-icon-fallback"
                :text "''${window.floating ? '⚓' : '󱂬'}"
                :visible {strlength(window.icon_path) == 0}))
            (box
              :class "window-info"
              :orientation "v"
              :space-evenly false
              :hexpand true
              (label
                :class "window-app-name"
                :halign "start"
                :text "''${window.display_name}"
                :limit-width 18
                :truncate true)
              (label
                :class "window-title"
                :halign "start"
                :text "''${window.title ?: '#' + window.id}"
                :limit-width 25
                :truncate true))
            ;; Feature 136: Multi-indicator support - display multiple AI badges per window
            (box
              :class "window-badges"
              :orientation "h"
              :space-evenly false
              :halign "end"
              (label
                :class "badge badge-pwa"
                :text "PWA"
                :visible {window.is_pwa ?: false})
<<<<<<< HEAD
              (box
                :orientation "h"
                :space-evenly false
                :spacing 1
                :visible {(window.badge.otel_tool ?: "none") != "none"}
                (image
                  :class {"ai-badge-icon" +
                    ((window.badge.otel_state ?: "none") == "working"
                      ? " working" + (pulse_phase == "1" ? " rotate-phase" : "")
                      : ((window.badge.otel_state ?: "none") == "completed"
                        ? " completed"
                        : ((window.badge.otel_state ?: "none") == "attention"
                          ? " attention"
                          : " idle")))}
                  :path {window.badge.otel_tool == "claude-code"
                    ? "/etc/nixos/assets/icons/claude.svg"
                    : (window.badge.otel_tool == "codex"
                      ? "/etc/nixos/assets/icons/codex.svg"
                      : (window.badge.otel_tool == "gemini"
                        ? "/etc/nixos/assets/icons/gemini.svg"
                        : "/etc/nixos/assets/icons/anthropic.svg"))}
                  :image-width 16
                  :image-height 16)
                ;; Small status icon
                (label
                  :class {"ai-session-status-icon" +
                    ((window.badge.otel_state ?: "none") == "working" ? " working"
                      : ((window.badge.otel_state ?: "none") == "completed" ? " completed"
                        : ((window.badge.otel_state ?: "none") == "attention" ? " attention" : "")))}
                  :visible {(window.badge.otel_state ?: "none") != "idle" && (window.badge.otel_state ?: "none") != "none"}
                  :text {(window.badge.otel_state ?: "none") == "working" ? "●"
                    : ((window.badge.otel_state ?: "none") == "completed" ? "✓"
                      : ((window.badge.otel_state ?: "none") == "attention" ? "!" : ""))}))
=======
              ;; Feature 136: Iterate over otel_badges array (max 3 visible)
              (for badge in {arraylength(window.otel_badges ?: []) <= 3 ? (window.otel_badges ?: []) : jq(window.otel_badges ?: [], ".[:3]")}
                (image
                  :class {"ai-badge-icon" +
                    ((badge.otel_state ?: "idle") == "working"
                      ? " working" + (pulse_phase == "1" ? " rotate-phase" : "")
                      : ((badge.otel_state ?: "idle") == "completed"
                        ? " completed"
                        : ((badge.otel_state ?: "idle") == "attention"
                          ? " attention"
                          : " idle")))}
                  :path {(badge.otel_tool ?: "unknown") == "claude-code"
                    ? "/etc/nixos/assets/icons/claude.svg"
                    : ((badge.otel_tool ?: "unknown") == "codex"
                      ? "/etc/nixos/assets/icons/codex.svg"
                      : ((badge.otel_tool ?: "unknown") == "gemini"
                        ? "/etc/nixos/assets/icons/gemini.svg"
                        : "/etc/nixos/assets/icons/anthropic.svg"))}
                  :image-width 16
                  :image-height 16
                  :tooltip {(badge.otel_tool ?: "Unknown") + " - " + (badge.otel_state ?: "idle")}))
              ;; Feature 136: Overflow badge when more than 3 sessions
              (label
                :class "badge badge-overflow"
                :text {"+''${arraylength(window.otel_badges ?: []) - 3}"}
                :visible {arraylength(window.otel_badges ?: []) > 3}
                :tooltip {jq(window.otel_badges ?: [], ".[3:] | map(.otel_tool + \": \" + .otel_state) | join(\"\\n\")")})
>>>>>>> ab617bb0
              (label
                :class "badge badge-urgent"
                :text "!"
                :visible {window.urgent ?: false})
              (label
                :class "badge badge-floating"
                :text "⚓"
                :visible {window.floating ?: false})
              (label
                :class "badge badge-sticky"
                :text "📌"
                :visible {window.sticky ?: false})
              (label
                :class "badge badge-fullscreen"
                :text "󰊓"
                :visible {window.fullscreen != 0})
              (eventbox
                :class "json-expand-trigger"
                :onhover "eww update hover_window_id=''${window.id}"
                :onhoverlost "eww update hover_window_id=0"
                (label :class "expand-icon" :text "󰅂")))))
        (eventbox
          :cursor "pointer"
          :class "hover-close-btn window-hover-close"
          :onclick "swaymsg [con_id=''${window.id}] kill"
          :tooltip "Close window"
          (label :class "hover-close-icon" :text "󰅖")))
      (revealer
        :reveal {hover_window_id == window.id}
        :transition "slidedown"
        :duration "150ms"
        (box
          :class "window-json-panel"
          (scroll
            :hscroll true
            :vscroll false
            (label :class "json-text" :text "''${window.json_repr}"))))
      (revealer
        :reveal {context_menu_window_id == window.id}
        :transition "slidedown"
        :duration "100ms"
        (box
          :class "window-action-bar"
          :orientation "h"
          :space-evenly true
          (eventbox :cursor "pointer" :onclick "swaymsg [con_id=''${window.id}] focus && eww --config $HOME/.config/eww-monitoring-panel update context_menu_window_id=0" :tooltip "Focus" (label :class "action-btn" :text "󰌑"))
          (eventbox :cursor "pointer" :onclick "swaymsg [con_id=''${window.id}] floating toggle && eww --config $HOME/.config/eww-monitoring-panel update context_menu_window_id=0" :tooltip "Float" (label :class "action-btn" :text "󰊓"))
          (eventbox :cursor "pointer" :onclick "swaymsg [con_id=''${window.id}] fullscreen toggle && eww --config $HOME/.config/eww-monitoring-panel update context_menu_window_id=0" :tooltip "Full" (label :class "action-btn" :text "󰊓"))
          (eventbox :cursor "pointer" :onclick "swaymsg [con_id=''${window.id}] move scratchpad && eww --config $HOME/.config/eww-monitoring-panel update context_menu_window_id=0" :tooltip "Hide" (label :class "action-btn" :text "󰅙"))))))
''<|MERGE_RESOLUTION|>--- conflicted
+++ resolved
@@ -303,69 +303,47 @@
                 :class "badge badge-pwa"
                 :text "PWA"
                 :visible {window.is_pwa ?: false})
-<<<<<<< HEAD
-              (box
-                :orientation "h"
-                :space-evenly false
-                :spacing 1
-                :visible {(window.badge.otel_tool ?: "none") != "none"}
-                (image
-                  :class {"ai-badge-icon" +
-                    ((window.badge.otel_state ?: "none") == "working"
-                      ? " working" + (pulse_phase == "1" ? " rotate-phase" : "")
-                      : ((window.badge.otel_state ?: "none") == "completed"
-                        ? " completed"
-                        : ((window.badge.otel_state ?: "none") == "attention"
-                          ? " attention"
-                          : " idle")))}
-                  :path {window.badge.otel_tool == "claude-code"
-                    ? "/etc/nixos/assets/icons/claude.svg"
-                    : (window.badge.otel_tool == "codex"
-                      ? "/etc/nixos/assets/icons/codex.svg"
-                      : (window.badge.otel_tool == "gemini"
-                        ? "/etc/nixos/assets/icons/gemini.svg"
-                        : "/etc/nixos/assets/icons/anthropic.svg"))}
-                  :image-width 16
-                  :image-height 16)
-                ;; Small status icon
-                (label
-                  :class {"ai-session-status-icon" +
-                    ((window.badge.otel_state ?: "none") == "working" ? " working"
-                      : ((window.badge.otel_state ?: "none") == "completed" ? " completed"
-                        : ((window.badge.otel_state ?: "none") == "attention" ? " attention" : "")))}
-                  :visible {(window.badge.otel_state ?: "none") != "idle" && (window.badge.otel_state ?: "none") != "none"}
-                  :text {(window.badge.otel_state ?: "none") == "working" ? "●"
-                    : ((window.badge.otel_state ?: "none") == "completed" ? "✓"
-                      : ((window.badge.otel_state ?: "none") == "attention" ? "!" : ""))}))
-=======
-              ;; Feature 136: Iterate over otel_badges array (max 3 visible)
+              ;; Feature 136: Iterate over otel_badges array (max 3 visible) with status icons
               (for badge in {arraylength(window.otel_badges ?: []) <= 3 ? (window.otel_badges ?: []) : jq(window.otel_badges ?: [], ".[:3]")}
-                (image
-                  :class {"ai-badge-icon" +
-                    ((badge.otel_state ?: "idle") == "working"
-                      ? " working" + (pulse_phase == "1" ? " rotate-phase" : "")
-                      : ((badge.otel_state ?: "idle") == "completed"
-                        ? " completed"
-                        : ((badge.otel_state ?: "idle") == "attention"
-                          ? " attention"
-                          : " idle")))}
-                  :path {(badge.otel_tool ?: "unknown") == "claude-code"
-                    ? "/etc/nixos/assets/icons/claude.svg"
-                    : ((badge.otel_tool ?: "unknown") == "codex"
-                      ? "/etc/nixos/assets/icons/codex.svg"
-                      : ((badge.otel_tool ?: "unknown") == "gemini"
-                        ? "/etc/nixos/assets/icons/gemini.svg"
-                        : "/etc/nixos/assets/icons/anthropic.svg"))}
-                  :image-width 16
-                  :image-height 16
-                  :tooltip {(badge.otel_tool ?: "Unknown") + " - " + (badge.otel_state ?: "idle")}))
+                (box
+                  :orientation "h"
+                  :space-evenly false
+                  :spacing 1
+                  (image
+                    :class {"ai-badge-icon" +
+                      ((badge.otel_state ?: "idle") == "working"
+                        ? " working" + (pulse_phase == "1" ? " rotate-phase" : "")
+                        : ((badge.otel_state ?: "idle") == "completed"
+                          ? " completed"
+                          : ((badge.otel_state ?: "idle") == "attention"
+                            ? " attention"
+                            : " idle")))}
+                    :path {(badge.otel_tool ?: "unknown") == "claude-code"
+                      ? "/etc/nixos/assets/icons/claude.svg"
+                      : ((badge.otel_tool ?: "unknown") == "codex"
+                        ? "/etc/nixos/assets/icons/codex.svg"
+                        : ((badge.otel_tool ?: "unknown") == "gemini"
+                          ? "/etc/nixos/assets/icons/gemini.svg"
+                          : "/etc/nixos/assets/icons/anthropic.svg"))}
+                    :image-width 16
+                    :image-height 16
+                    :tooltip {(badge.otel_tool ?: "Unknown") + " - " + (badge.otel_state ?: "idle")})
+                  ;; Small status icon next to each badge
+                  (label
+                    :class {"ai-session-status-icon" +
+                      ((badge.otel_state ?: "idle") == "working" ? " working"
+                        : ((badge.otel_state ?: "idle") == "completed" ? " completed"
+                          : ((badge.otel_state ?: "idle") == "attention" ? " attention" : "")))}
+                    :visible {(badge.otel_state ?: "idle") != "idle"}
+                    :text {(badge.otel_state ?: "idle") == "working" ? "●"
+                      : ((badge.otel_state ?: "idle") == "completed" ? "✓"
+                        : ((badge.otel_state ?: "idle") == "attention" ? "!" : ""))})))
               ;; Feature 136: Overflow badge when more than 3 sessions
               (label
                 :class "badge badge-overflow"
                 :text {"+''${arraylength(window.otel_badges ?: []) - 3}"}
                 :visible {arraylength(window.otel_badges ?: []) > 3}
                 :tooltip {jq(window.otel_badges ?: [], ".[3:] | map(.otel_tool + \": \" + .otel_state) | join(\"\\n\")")})
->>>>>>> ab617bb0
               (label
                 :class "badge badge-urgent"
                 :text "!"
