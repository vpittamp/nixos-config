{ config, lib, pkgs, osConfig ? null, monitorConfig ? {}, ... }:

with lib;

let
  cfg = config.programs.eww-monitoring-panel;

  # Get hostname for monitor config lookup
  hostname = osConfig.networking.hostName or "nixos-hetzner-sway";

  # Get monitor configuration for this host (with fallback)
  hostMonitors = monitorConfig.${hostname} or {
    primary = "HEADLESS-1";
    secondary = "HEADLESS-2";
    tertiary = "HEADLESS-3";
    outputs = [ "HEADLESS-1" "HEADLESS-2" "HEADLESS-3" ];
  };

  # Export role-based outputs for use in widget config
  primaryOutput = hostMonitors.primary;
  secondaryOutput = hostMonitors.secondary;
  tertiaryOutput = hostMonitors.tertiary;

  # Feature 057: Catppuccin Mocha theme colors (consistent with unified bar system)
  mocha = {
    base = "#1e1e2e";      # Background base
    mantle = "#181825";    # Darker background
    surface0 = "#313244";  # Surface layer 1
    surface1 = "#45475a";  # Surface layer 2
    overlay0 = "#6c7086";  # Overlay/border
    text = "#cdd6f4";      # Primary text
    subtext0 = "#a6adc8";  # Dimmed text
    blue = "#89b4fa";      # Focused workspace
    sapphire = "#74c7ec";  # Secondary accent
    sky = "#89dceb";       # Tertiary accent
    teal = "#94e2d5";      # Active monitor indicator
    green = "#a6e3a1";     # Success/healthy
    yellow = "#f9e2af";    # Floating window indicator
    peach = "#fab387";     # Warning
    red = "#f38ba8";       # Urgent/critical
    mauve = "#cba6f7";     # Border accent
  };

  # Clipboard sync script - fully parameterized with nix store paths
  clipboardSyncScript = pkgs.writeShellScript "clipboard-sync" ''
    #!/usr/bin/env bash
    set -euo pipefail

    tmp=$(${pkgs.coreutils}/bin/mktemp -t clipboard-sync-XXXXXX)
    cleanup() {
      ${pkgs.coreutils}/bin/rm -f "$tmp"
    }
    trap cleanup EXIT

    ${pkgs.coreutils}/bin/cat >"$tmp"

    # Exit cleanly on empty input
    if [[ ! -s "$tmp" ]]; then
      exit 0
    fi

    # Copy to Wayland clipboard
    if [[ -n "''${WAYLAND_DISPLAY:-}" ]]; then
      ${pkgs.wl-clipboard}/bin/wl-copy <"$tmp"
      ${pkgs.wl-clipboard}/bin/wl-copy --primary <"$tmp"
    fi

    # Copy to X11 clipboard
    if command -v ${pkgs.xclip}/bin/xclip >/dev/null 2>&1; then
      ${pkgs.xclip}/bin/xclip -selection clipboard <"$tmp"
      ${pkgs.xclip}/bin/xclip -selection primary <"$tmp"
    fi
  '';

  # Python with required packages for both modes (one-shot and streaming)
  # pyxdg required for XDG icon theme lookup (resolves icon names like "firefox" to paths)
  pythonForBackend = pkgs.python3.withPackages (ps: [ ps.i3ipc ps.pyxdg ps.pydantic ]);

  # Python backend script for monitoring data
  # Supports both one-shot mode (no args) and stream mode (--listen)
  # Version: 2025-11-26-v12 (Feature 097: Optional chaining for remote fields)
  monitoringDataScript = pkgs.writeShellScriptBin "monitoring-data-backend" ''
    #!${pkgs.bash}/bin/bash
    # Version: 2025-11-26-v12 (Feature 097: Optional chaining for remote fields)

    # Set PYTHONPATH to tools directory for i3_project_manager imports
    export PYTHONPATH="${../tools}"

    # Set daemon socket path (system service location, not user service)
    export I3PM_DAEMON_SOCKET="/run/i3-project-daemon/ipc.sock"

    # Use Python with i3ipc package included
    # Pass through all arguments (e.g., --listen flag)
    exec ${pythonForBackend}/bin/python3 ${../tools/i3_project_manager/cli/monitoring_data.py} "$@"
  '';

  # Toggle script for panel visibility
  # Use eww active-windows to check if panel is actually open (not just defined)
  toggleScript = pkgs.writeShellScriptBin "toggle-monitoring-panel" ''
    #!${pkgs.bash}/bin/bash
    # Check if panel is in active windows (actually open, not just defined)
    if ${pkgs.eww}/bin/eww --config $HOME/.config/eww-monitoring-panel active-windows | ${pkgs.gnugrep}/bin/grep -q "monitoring-panel"; then
      # Panel is open - close it
      ${pkgs.eww}/bin/eww --config $HOME/.config/eww-monitoring-panel close monitoring-panel
    else
      # Panel is closed - open it
      ${pkgs.eww}/bin/eww --config $HOME/.config/eww-monitoring-panel open monitoring-panel
    fi
  '';

  # Feature 086: Toggle script for explicit panel focus (US2)
  # Allows user to lock/unlock keyboard focus to panel with Mod+Shift+M
  # Now uses Sway mode for comprehensive keyboard capture
  # Note: Eww windows are layer-shell surfaces and can't be focused via swaymsg
  toggleFocusScript = pkgs.writeShellScriptBin "toggle-panel-focus" ''
    #!${pkgs.bash}/bin/bash
    # Feature 086: Enter monitoring focus mode
    EWW_CMD="${pkgs.eww}/bin/eww --config $HOME/.config/eww-monitoring-panel"

    # Check if panel is visible first
    if ! $EWW_CMD active-windows | ${pkgs.gnugrep}/bin/grep -q "monitoring-panel"; then
      echo "Panel not visible - use Mod+M to show it first"
      exit 0
    fi

    # Update eww variable to show focus indicator
    $EWW_CMD update panel_focused=true

    # Reset selection index
    $EWW_CMD update selected_index=0

    # Enter Sway monitoring mode (captures all keys)
    # This provides keyboard capture - eww layer-shell handles the rest
    ${pkgs.sway}/bin/swaymsg 'mode "📊 Panel"'
  '';

  # Feature 086: Exit monitoring mode script
  exitMonitorModeScript = pkgs.writeShellScriptBin "exit-monitor-mode" ''
    #!${pkgs.bash}/bin/bash
    # Feature 086: Exit monitoring focus mode
    EWW_CMD="${pkgs.eww}/bin/eww --config $HOME/.config/eww-monitoring-panel"

    # Update eww variable to hide focus indicator
    $EWW_CMD update panel_focused=false

    # Clear selection
    $EWW_CMD update selected_index=-1

    # Exit Sway mode (return to default)
    ${pkgs.sway}/bin/swaymsg 'mode "default"'

    # Return focus to previous window
    ${pkgs.sway}/bin/swaymsg 'focus prev'
  '';

  # Feature 094: Project CRUD handler wrapper (T037)
  projectCrudScript = pkgs.writeShellScriptBin "project-crud-handler" ''
<<<<<<< HEAD
=======
    #!${pkgs.bash}/bin/bash
    # Set PYTHONPATH to tools directory for i3_project_manager imports
    export PYTHONPATH="${../tools}"

    # Use Python with Pydantic and other dependencies
    exec ${pythonForBackend}/bin/python3 -m i3_project_manager.cli.project_crud_handler "$@"
  '';

  # Feature 094: Project edit form opener (T038)
  projectEditOpenScript = pkgs.writeShellScriptBin "project-edit-open" ''
    #!${pkgs.bash}/bin/bash
    # Open edit form by loading project data into eww variables
    # Usage: project-edit-open <name> <display_name> <icon> <directory> <scope> <remote_enabled> <remote_host> <remote_user> <remote_dir> <remote_port>

    NAME="$1"
    DISPLAY_NAME="$2"
    ICON="$3"
    DIRECTORY="$4"
    SCOPE="$5"
    REMOTE_ENABLED="$6"
    REMOTE_HOST="$7"
    REMOTE_USER="$8"
    REMOTE_DIR="$9"
    REMOTE_PORT="''${10}"

    EWW_CMD="${pkgs.eww}/bin/eww --config $HOME/.config/eww-monitoring-panel"

    # Update all eww variables
    $EWW_CMD update editing_project_name="$NAME"
    $EWW_CMD update edit_form_display_name="$DISPLAY_NAME"
    $EWW_CMD update edit_form_icon="$ICON"
    $EWW_CMD update edit_form_directory="$DIRECTORY"
    $EWW_CMD update edit_form_scope="$SCOPE"
    $EWW_CMD update edit_form_remote_enabled="$REMOTE_ENABLED"
    $EWW_CMD update edit_form_remote_host="$REMOTE_HOST"
    $EWW_CMD update edit_form_remote_user="$REMOTE_USER"
    $EWW_CMD update edit_form_remote_dir="$REMOTE_DIR"
    $EWW_CMD update edit_form_remote_port="$REMOTE_PORT"
    $EWW_CMD update edit_form_error=""
  '';

  # Feature 094: Project edit form save handler (T038)
  projectEditSaveScript = pkgs.writeShellScriptBin "project-edit-save" ''
    #!${pkgs.bash}/bin/bash
    # Save project edit form by reading Eww variables and calling CRUD handler
    # Usage: project-edit-save [project-name]
    # If no project-name is provided, reads from editing_project_name eww variable

    EWW="${pkgs.eww}/bin/eww --config $HOME/.config/eww-monitoring-panel"

    # Get project name from argument or from eww variable
    if [ -n "$1" ]; then
      PROJECT_NAME="$1"
    else
      PROJECT_NAME=$($EWW get editing_project_name)
    fi

    # Validate project name
    if [ -z "$PROJECT_NAME" ]; then
      echo "Error: No project name provided" >&2
      $EWW update edit_form_error="No project selected"
      exit 1
    fi

    # Feature 096 T022: Set loading state to prevent double-submit
    $EWW update save_in_progress=true

    # Read form values from Eww variables
    DISPLAY_NAME=$($EWW get edit_form_display_name)
    ICON=$($EWW get edit_form_icon)
    SCOPE=$($EWW get edit_form_scope)
    REMOTE_ENABLED=$($EWW get edit_form_remote_enabled)
    REMOTE_HOST=$($EWW get edit_form_remote_host)
    REMOTE_USER=$($EWW get edit_form_remote_user)
    REMOTE_DIR=$($EWW get edit_form_remote_dir)
    REMOTE_PORT=$($EWW get edit_form_remote_port)

    # Build JSON update object (using printf to avoid quote issues)
    UPDATES=$(printf '%s\n' "{" \
      "  \"display_name\": \"$DISPLAY_NAME\"," \
      "  \"icon\": \"$ICON\"," \
      "  \"scope\": \"$SCOPE\"," \
      "  \"remote\": {" \
      "    \"enabled\": $REMOTE_ENABLED," \
      "    \"host\": \"$REMOTE_HOST\"," \
      "    \"user\": \"$REMOTE_USER\"," \
      "    \"remote_dir\": \"$REMOTE_DIR\"," \
      "    \"port\": $REMOTE_PORT" \
      "  }" \
      "}")

    # Call CRUD handler
    export PYTHONPATH="${../tools}"
    RESULT=$(${pythonForBackend}/bin/python3 -m i3_project_manager.cli.project_crud_handler edit "$PROJECT_NAME" --updates "$UPDATES")

    # Feature 094 T041: Check for save success and conflicts
    STATUS=$(echo "$RESULT" | ${pkgs.jq}/bin/jq -r '.status')
    CONFLICT=$(echo "$RESULT" | ${pkgs.jq}/bin/jq -r '.conflict // false')

    if [ "$STATUS" = "success" ]; then
      # Feature 096 T010: Handle conflicts as warnings, not errors
      # The save DID succeed (last write wins), so continue with success handling
      # but show a warning notification to inform the user about the conflict
      if [ "$CONFLICT" = "true" ]; then
        # Feature 096 T023: Show warning notification for conflicts (but save succeeded)
        $EWW update warning_notification="File was modified externally - your changes were saved (last write wins)"
        $EWW update warning_notification_visible=true
        # Auto-dismiss warning after 5 seconds
        (sleep 5 && $EWW update warning_notification_visible=false warning_notification="") &
        echo "Warning: File was modified externally but your changes were saved (last write wins)" >&2
      fi

      # Success: Clear editing state and refresh
      $EWW update editing_project_name='''
      $EWW update edit_form_error='''

      # Note: Project list will be refreshed by the deflisten stream automatically

      # Feature 096 T023: Show success notification
      $EWW update success_notification="Project saved successfully"
      $EWW update success_notification_visible=true
      # Auto-dismiss after 3 seconds (T020)
      (sleep 3 && $EWW update success_notification_visible=false success_notification="") &

      # Feature 096 T022: Clear loading state
      $EWW update save_in_progress=false

      echo "Project saved successfully"
    else
      # Feature 096 T024: Show error notification with specific message
      ERROR=$(echo "$RESULT" | ${pkgs.jq}/bin/jq -r '.error')
      VALIDATION_ERRORS=$(echo "$RESULT" | ${pkgs.jq}/bin/jq -r '.validation_errors // [] | length')

      if [ "$VALIDATION_ERRORS" -gt 0 ]; then
        # Extract first validation error for display
        FIRST_ERROR=$(echo "$RESULT" | ${pkgs.jq}/bin/jq -r '.validation_errors[0].message')
        ERROR_MSG="Validation error: $FIRST_ERROR"
      else
        ERROR_MSG="$ERROR"
      fi

      # Show error in form AND as notification toast
      $EWW update edit_form_error="$ERROR_MSG"
      $EWW update error_notification="$ERROR_MSG"
      $EWW update error_notification_visible=true
      # Error notifications persist until dismissed (no auto-dismiss)

      # Feature 096 T022: Clear loading state
      $EWW update save_in_progress=false

      echo "Error: $ERROR_MSG" >&2
      exit 1
    fi
  '';

  # Feature 094 T040: Conflict resolution handler script
  # Handles user choice when file conflicts are detected
  projectConflictResolveScript = pkgs.writeShellScriptBin "project-conflict-resolve" ''
    #!${pkgs.bash}/bin/bash
    # Feature 094 T040: Resolve file conflicts during save
    # Usage: project-conflict-resolve <action> <project-name>
    #   action: keep-file | keep-ui | merge-manual

    ACTION="$1"
    PROJECT_NAME="$2"
    EWW_CMD="${pkgs.eww}/bin/eww --config $HOME/.config/eww-monitoring-panel"

    case "$ACTION" in
      keep-file)
        # Discard UI changes, reload from file
        # Close edit form and conflict dialog
        $EWW_CMD update conflict_dialog_visible=false
        $EWW_CMD update editing_project_name='''
        $EWW_CMD update edit_form_error='''
        # Note: Project list will be refreshed by the deflisten stream automatically
        echo "Kept file changes for project: $PROJECT_NAME" >&2
        ;;

      keep-ui)
        # Force overwrite file with UI changes (ignoring mtime conflict)
        # Re-run save with force flag
        # For now, just retry the save (which will fail again if conflict persists)
        # TODO: Implement force-save in project_crud_handler
        $EWW_CMD update conflict_dialog_visible=false
        echo "Force-saving UI changes for project: $PROJECT_NAME" >&2
        project-edit-save "$PROJECT_NAME"
        ;;

      merge-manual)
        # Open file in editor for manual merge
        PROJECT_FILE="$HOME/.config/i3/projects/$PROJECT_NAME.json"
        if [ -f "$PROJECT_FILE" ]; then
          # Use default editor or fallback to nano
          ''${EDITOR:-nano} "$PROJECT_FILE"
          # Close dialog - project list will be refreshed by the deflisten stream automatically
          $EWW_CMD update conflict_dialog_visible=false
          $EWW_CMD update editing_project_name='''
          echo "Opened $PROJECT_FILE for manual merge" >&2
        else
          echo "Error: Project file not found: $PROJECT_FILE" >&2
          exit 1
        fi
        ;;

      *)
        echo "Error: Invalid action: $ACTION" >&2
        echo "Usage: project-conflict-resolve <keep-file|keep-ui|merge-manual> <project-name>" >&2
        exit 1
        ;;
    esac
  '';

  # Feature 094 T039: Form validation stream script (300ms debouncing)
  # Monitors Eww form variables and streams validation results via deflisten
  formValidationStreamScript = pkgs.writeShellScriptBin "form-validation-stream" ''
    #!${pkgs.bash}/bin/bash
    # Feature 094 T039: Real-time form validation with 300ms debouncing

    # Set PYTHONPATH to tools directory for i3_project_manager imports
    export PYTHONPATH="${../tools}:${../tools/monitoring-panel}"

    # Run validation stream (reads Eww variables, outputs JSON to stdout)
    exec ${pythonForBackend}/bin/python3 -c "
import sys
sys.path.insert(0, '${../tools}')
sys.path.insert(0, '${../tools/monitoring-panel}')
from project_form_validator_stream import FormValidationStream
import asyncio
stream = FormValidationStream('$HOME/.config/eww-monitoring-panel')
asyncio.run(stream.run())
"
  '';

  # Feature 094 US5: Worktree edit form opener (T059)
  worktreeEditOpenScript = pkgs.writeShellScriptBin "worktree-edit-open" ''
    #!${pkgs.bash}/bin/bash
    # Open worktree edit form by loading worktree data into eww variables
    # Usage: worktree-edit-open <name> <display_name> <icon> <branch_name> <worktree_path> <parent_project>

    NAME="$1"
    DISPLAY_NAME="$2"
    ICON="$3"
    BRANCH_NAME="$4"
    WORKTREE_PATH="$5"
    PARENT_PROJECT="$6"

    EWW_CMD="${pkgs.eww}/bin/eww --config $HOME/.config/eww-monitoring-panel"

    # Update all eww variables for worktree edit
    $EWW_CMD update editing_project_name="$NAME"
    $EWW_CMD update edit_form_display_name="$DISPLAY_NAME"
    $EWW_CMD update edit_form_icon="$ICON"
    # Branch name and worktree path are read-only in edit mode (per spec.md US5 scenario 6)
    $EWW_CMD update worktree_form_branch_name="$BRANCH_NAME"
    $EWW_CMD update worktree_form_path="$WORKTREE_PATH"
    $EWW_CMD update worktree_form_parent_project="$PARENT_PROJECT"
    $EWW_CMD update edit_form_error=""
  '';

  # Feature 094 US5: Worktree create script (T057-T058)
  worktreeCreateScript = pkgs.writeShellScriptBin "worktree-create" ''
    #!${pkgs.bash}/bin/bash
    # Create a new Git worktree and project config
    # Usage: worktree-create

    EWW="${pkgs.eww}/bin/eww --config $HOME/.config/eww-monitoring-panel"

    # Feature 096 T022: Set loading state to prevent double-submit
    $EWW update save_in_progress=true

    # Read form values from Eww variables
    BRANCH_NAME=$($EWW get worktree_form_branch_name)
    WORKTREE_PATH=$($EWW get worktree_form_path)
    PARENT_PROJECT=$($EWW get worktree_form_parent_project)
    DISPLAY_NAME=$($EWW get edit_form_display_name)
    ICON=$($EWW get edit_form_icon)

    # Validate required fields
    if [[ -z "$BRANCH_NAME" ]]; then
      $EWW update edit_form_error="Branch name is required"
      # Feature 096 T024: Show error notification
      $EWW update error_notification="Branch name is required"
      $EWW update error_notification_visible=true
      $EWW update save_in_progress=false
      exit 1
    fi
    if [[ -z "$WORKTREE_PATH" ]]; then
      $EWW update edit_form_error="Worktree path is required"
      # Feature 096 T024: Show error notification
      $EWW update error_notification="Worktree path is required"
      $EWW update error_notification_visible=true
      $EWW update save_in_progress=false
      exit 1
    fi
    if [[ -z "$PARENT_PROJECT" ]]; then
      $EWW update edit_form_error="Parent project is required"
      # Feature 096 T024: Show error notification
      $EWW update error_notification="Parent project is required"
      $EWW update error_notification_visible=true
      $EWW update save_in_progress=false
      exit 1
    fi

    # Get parent project directory
    PARENT_FILE="$HOME/.config/i3/projects/$PARENT_PROJECT.json"
    if [[ ! -f "$PARENT_FILE" ]]; then
      $EWW update edit_form_error="Parent project not found: $PARENT_PROJECT"
      # Feature 096 T024: Show error notification
      $EWW update error_notification="Parent project not found: $PARENT_PROJECT"
      $EWW update error_notification_visible=true
      $EWW update save_in_progress=false
      exit 1
    fi

    PARENT_DIR=$(${pkgs.jq}/bin/jq -r '.directory // .working_dir // empty' "$PARENT_FILE")
    if [[ -z "$PARENT_DIR" ]]; then
      $EWW update edit_form_error="Parent project has no directory"
      # Feature 096 T024: Show error notification
      $EWW update error_notification="Parent project has no directory"
      $EWW update error_notification_visible=true
      $EWW update save_in_progress=false
      exit 1
    fi

    # Check if worktree path already exists
    if [[ -e "$WORKTREE_PATH" ]]; then
      $EWW update edit_form_error="Path already exists: $WORKTREE_PATH"
      # Feature 096 T024: Show error notification
      $EWW update error_notification="Path already exists: $WORKTREE_PATH"
      $EWW update error_notification_visible=true
      $EWW update save_in_progress=false
      exit 1
    fi

    # Create Git worktree
    cd "$PARENT_DIR" || {
      $EWW update edit_form_error="Cannot change to parent directory: $PARENT_DIR"
      # Feature 096 T024: Show error notification
      $EWW update error_notification="Cannot change to parent directory: $PARENT_DIR"
      $EWW update error_notification_visible=true
      $EWW update save_in_progress=false
      exit 1
    }

    # Try to create worktree (branch must exist or use -b to create)
    if git rev-parse --verify "$BRANCH_NAME" >/dev/null 2>&1; then
      # Branch exists
      if ! git worktree add "$WORKTREE_PATH" "$BRANCH_NAME" 2>&1; then
        $EWW update edit_form_error="Git worktree add failed"
        # Feature 096 T024: Show error notification
        $EWW update error_notification="Git worktree add failed for branch: $BRANCH_NAME"
        $EWW update error_notification_visible=true
        $EWW update save_in_progress=false
        exit 1
      fi
    else
      # Branch doesn't exist - create it
      if ! git worktree add -b "$BRANCH_NAME" "$WORKTREE_PATH" 2>&1; then
        $EWW update edit_form_error="Git worktree add failed (new branch)"
        # Feature 096 T024: Show error notification
        $EWW update error_notification="Failed to create new branch: $BRANCH_NAME"
        $EWW update error_notification_visible=true
        $EWW update save_in_progress=false
        exit 1
      fi
    fi

    # Generate worktree project name (parent-branch convention)
    WORKTREE_NAME="''${PARENT_PROJECT}-''${BRANCH_NAME//\//-}"
    if [[ -z "$DISPLAY_NAME" ]]; then
      DISPLAY_NAME="$BRANCH_NAME"
    fi
    if [[ -z "$ICON" ]]; then
      ICON="🌿"
    fi

    # Create worktree project config using CRUD handler
    export PYTHONPATH="${../tools}"
    RESULT=$(${pythonForBackend}/bin/python3 -m i3_project_manager.cli.project_crud_handler create \
      --name "$WORKTREE_NAME" \
      --display-name "$DISPLAY_NAME" \
      --icon "$ICON" \
      --directory "$WORKTREE_PATH" \
      --scope scoped \
      --worktree \
      --branch-name "$BRANCH_NAME" \
      --worktree-path "$WORKTREE_PATH" \
      --parent-project "$PARENT_PROJECT")

    STATUS=$(echo "$RESULT" | ${pkgs.jq}/bin/jq -r '.status')
    if [[ "$STATUS" != "success" ]]; then
      ERROR=$(echo "$RESULT" | ${pkgs.jq}/bin/jq -r '.error // "Unknown error"')
      $EWW update edit_form_error="Failed to create worktree config: $ERROR"
      # Feature 096 T024: Show error notification
      $EWW update error_notification="Failed to create worktree config: $ERROR"
      $EWW update error_notification_visible=true
      $EWW update save_in_progress=false
      # Cleanup: remove the git worktree we just created
      git worktree remove "$WORKTREE_PATH" --force 2>/dev/null || true
      exit 1
    fi

    # Success: clear form state and refresh
    $EWW update worktree_creating=false
    $EWW update worktree_form_branch_name=""
    $EWW update worktree_form_path=""
    $EWW update worktree_form_parent_project=""
    $EWW update edit_form_display_name=""
    $EWW update edit_form_icon=""
    $EWW update edit_form_error=""

    # Note: Project list will be refreshed by the deflisten stream automatically

    # Feature 096 T023: Show success notification
    $EWW update success_notification="Worktree '$WORKTREE_NAME' created successfully"
    $EWW update success_notification_visible=true
    # Auto-dismiss after 3 seconds (T020)
    (sleep 3 && $EWW update success_notification_visible=false success_notification="") &

    # Feature 096 T022: Clear loading state
    $EWW update save_in_progress=false

    echo "Worktree created successfully: $WORKTREE_NAME"
  '';

  # Feature 094 US5: Worktree delete script (T060)
  worktreeDeleteScript = pkgs.writeShellScriptBin "worktree-delete" ''
    #!${pkgs.bash}/bin/bash
    # Delete a Git worktree and its project config
    # Usage: worktree-delete <project-name>

    PROJECT_NAME="$1"
    EWW="${pkgs.eww}/bin/eww --config $HOME/.config/eww-monitoring-panel"

    if [[ -z "$PROJECT_NAME" ]]; then
      echo "Usage: worktree-delete <project-name>" >&2
      exit 1
    fi

    # Check if user confirmed deletion
    CONFIRM=$($EWW get worktree_delete_confirm)
    if [[ "$CONFIRM" != "$PROJECT_NAME" ]]; then
      # First click - set confirmation state
      $EWW update worktree_delete_confirm="$PROJECT_NAME"
      echo "Click again to confirm deletion of: $PROJECT_NAME"
      exit 0
    fi

    # Feature 096 T022: Set loading state
    $EWW update save_in_progress=true

    # User confirmed - proceed with deletion
    PROJECT_FILE="$HOME/.config/i3/projects/$PROJECT_NAME.json"
    if [[ ! -f "$PROJECT_FILE" ]]; then
      $EWW update edit_form_error="Project not found: $PROJECT_NAME"
      # Feature 096 T024: Show error notification
      $EWW update error_notification="Worktree not found: $PROJECT_NAME"
      $EWW update error_notification_visible=true
      $EWW update worktree_delete_confirm=""
      $EWW update save_in_progress=false
      exit 1
    fi

    # Read worktree info
    WORKTREE_PATH=$(${pkgs.jq}/bin/jq -r '.worktree_path // empty' "$PROJECT_FILE")
    PARENT_PROJECT=$(${pkgs.jq}/bin/jq -r '.parent_project // empty' "$PROJECT_FILE")

    if [[ -z "$WORKTREE_PATH" ]] || [[ -z "$PARENT_PROJECT" ]]; then
      $EWW update edit_form_error="Not a worktree project"
      # Feature 096 T024: Show error notification
      $EWW update error_notification="Not a worktree project: $PROJECT_NAME"
      $EWW update error_notification_visible=true
      $EWW update worktree_delete_confirm=""
      $EWW update save_in_progress=false
      exit 1
    fi

    # Get parent directory for git worktree removal
    PARENT_FILE="$HOME/.config/i3/projects/$PARENT_PROJECT.json"
    GIT_CLEANUP_WARNING=""
    if [[ -f "$PARENT_FILE" ]]; then
      PARENT_DIR=$(${pkgs.jq}/bin/jq -r '.directory // .working_dir // empty' "$PARENT_FILE")
      if [[ -n "$PARENT_DIR" ]] && [[ -d "$PARENT_DIR" ]]; then
        cd "$PARENT_DIR"
        # Remove git worktree (use --force if dirty)
        if ! git worktree remove "$WORKTREE_PATH" --force 2>/dev/null; then
          GIT_CLEANUP_WARNING=" (Git cleanup may have failed)"
        fi
      fi
    fi

    # Delete project config using CRUD handler
    export PYTHONPATH="${../tools}"
    RESULT=$(${pythonForBackend}/bin/python3 -m i3_project_manager.cli.project_crud_handler delete "$PROJECT_NAME")

    STATUS=$(echo "$RESULT" | ${pkgs.jq}/bin/jq -r '.status')
    if [[ "$STATUS" != "success" ]]; then
      ERROR=$(echo "$RESULT" | ${pkgs.jq}/bin/jq -r '.error // "Unknown error"')
      $EWW update edit_form_error="Failed to delete: $ERROR"
      # Feature 096 T024: Show error notification
      $EWW update error_notification="Failed to delete worktree: $ERROR"
      $EWW update error_notification_visible=true
      $EWW update worktree_delete_confirm=""
      $EWW update save_in_progress=false
      exit 1
    fi

    # Success: clear state and refresh
    $EWW update worktree_delete_confirm=""
    $EWW update edit_form_error=""

    # Note: Project list will be refreshed by the deflisten stream automatically

    # Feature 096 T023: Show success notification (with optional warning)
    if [[ -n "$GIT_CLEANUP_WARNING" ]]; then
      $EWW update warning_notification="Worktree '$PROJECT_NAME' deleted$GIT_CLEANUP_WARNING"
      $EWW update warning_notification_visible=true
      (sleep 5 && $EWW update warning_notification_visible=false warning_notification="") &
    else
      $EWW update success_notification="Worktree '$PROJECT_NAME' deleted successfully"
      $EWW update success_notification_visible=true
      (sleep 3 && $EWW update success_notification_visible=false success_notification="") &
    fi

    # Feature 096 T022: Clear loading state
    $EWW update save_in_progress=false

    echo "Worktree deleted successfully: $PROJECT_NAME"
  '';

  # Feature 094 US5: Worktree edit save script (T059)
  worktreeEditSaveScript = pkgs.writeShellScriptBin "worktree-edit-save" ''
    #!${pkgs.bash}/bin/bash
    # Save worktree edit form (only editable fields: display_name, icon)
    # Usage: worktree-edit-save <project-name>

    PROJECT_NAME="$1"
    EWW="${pkgs.eww}/bin/eww --config $HOME/.config/eww-monitoring-panel"

    if [[ -z "$PROJECT_NAME" ]]; then
      echo "Usage: worktree-edit-save <project-name>" >&2
      exit 1
    fi

    # Feature 096 T022: Set loading state to prevent double-submit
    $EWW update save_in_progress=true

    # Read form values (only editable fields for worktrees)
    DISPLAY_NAME=$($EWW get edit_form_display_name)
    ICON=$($EWW get edit_form_icon)

    # Build JSON update object (worktrees only allow display_name and icon changes)
    UPDATES=$(${pkgs.jq}/bin/jq -n \
      --arg display_name "$DISPLAY_NAME" \
      --arg icon "$ICON" \
      '{display_name: $display_name, icon: $icon}')

    # Call CRUD handler
    export PYTHONPATH="${../tools}"
    RESULT=$(${pythonForBackend}/bin/python3 -m i3_project_manager.cli.project_crud_handler edit "$PROJECT_NAME" --updates "$UPDATES")

    STATUS=$(echo "$RESULT" | ${pkgs.jq}/bin/jq -r '.status')
    CONFLICT=$(echo "$RESULT" | ${pkgs.jq}/bin/jq -r '.conflict // false')

    if [[ "$STATUS" == "success" ]]; then
      # Feature 096 T010: Handle conflicts as warnings, not errors
      if [[ "$CONFLICT" == "true" ]]; then
        $EWW update warning_notification="File was modified externally - your changes were saved (last write wins)"
        $EWW update warning_notification_visible=true
        (sleep 5 && $EWW update warning_notification_visible=false warning_notification="") &
      fi

      # Success: clear editing state and refresh
      $EWW update editing_project_name=""
      $EWW update edit_form_error=""

      # Note: Project list will be refreshed by the deflisten stream automatically

      # Feature 096 T023: Show success notification
      $EWW update success_notification="Worktree saved successfully"
      $EWW update success_notification_visible=true
      (sleep 3 && $EWW update success_notification_visible=false success_notification="") &

      # Feature 096 T022: Clear loading state
      $EWW update save_in_progress=false

      echo "Worktree saved successfully"
    else
      ERROR=$(echo "$RESULT" | ${pkgs.jq}/bin/jq -r '.error // "Unknown error"')
      $EWW update edit_form_error="$ERROR"

      # Feature 096 T024: Show error notification
      $EWW update error_notification="Failed to save worktree: $ERROR"
      $EWW update error_notification_visible=true

      # Feature 096 T022: Clear loading state
      $EWW update save_in_progress=false

      echo "Error: $ERROR" >&2
      exit 1
    fi
  '';

  # Feature 094 US3: Project create form opener (T066)
  projectCreateOpenScript = pkgs.writeShellScriptBin "project-create-open" ''
    #!${pkgs.bash}/bin/bash
    # Open project create form by setting state and clearing form fields
    # Usage: project-create-open

    EWW_CMD="${pkgs.eww}/bin/eww --config $HOME/.config/eww-monitoring-panel"

    # Clear all form fields for new project
    $EWW_CMD update create_form_name=""
    $EWW_CMD update create_form_display_name=""
    $EWW_CMD update create_form_icon="📦"
    $EWW_CMD update create_form_working_dir=""
    $EWW_CMD update create_form_scope="scoped"
    $EWW_CMD update create_form_remote_enabled=false
    $EWW_CMD update create_form_remote_host=""
    $EWW_CMD update create_form_remote_user=""
    $EWW_CMD update create_form_remote_dir=""
    $EWW_CMD update create_form_remote_port="22"
    $EWW_CMD update create_form_error=""

    # Show the create form
    $EWW_CMD update project_creating=true
  '';

  # Feature 094 US3: Project create form save handler (T069)
  projectCreateSaveScript = pkgs.writeShellScriptBin "project-create-save" ''
    #!${pkgs.bash}/bin/bash
    # Save project create form by reading Eww variables and calling CRUD handler
    # Usage: project-create-save

    EWW="${pkgs.eww}/bin/eww --config $HOME/.config/eww-monitoring-panel"

    # Feature 096 T022: Set loading state to prevent double-submit
    $EWW update save_in_progress=true

    # Read form values from Eww variables
    NAME=$($EWW get create_form_name)
    DISPLAY_NAME=$($EWW get create_form_display_name)
    ICON=$($EWW get create_form_icon)
    WORKING_DIR=$($EWW get create_form_working_dir)
    SCOPE=$($EWW get create_form_scope)
    REMOTE_ENABLED=$($EWW get create_form_remote_enabled)
    REMOTE_HOST=$($EWW get create_form_remote_host)
    REMOTE_USER=$($EWW get create_form_remote_user)
    REMOTE_DIR=$($EWW get create_form_remote_dir)
    REMOTE_PORT=$($EWW get create_form_remote_port)

    # Client-side validation
    if [[ -z "$NAME" ]]; then
      $EWW update create_form_error="Project name is required"
      # Feature 096 T024: Show error notification
      $EWW update error_notification="Project name is required"
      $EWW update error_notification_visible=true
      $EWW update save_in_progress=false
      exit 1
    fi

    if [[ -z "$WORKING_DIR" ]]; then
      $EWW update create_form_error="Working directory is required"
      # Feature 096 T024: Show error notification
      $EWW update error_notification="Working directory is required"
      $EWW update error_notification_visible=true
      $EWW update save_in_progress=false
      exit 1
    fi

    # If display name is empty, use name
    if [[ -z "$DISPLAY_NAME" ]]; then
      DISPLAY_NAME="$NAME"
    fi

    # If icon is empty, use default
    if [[ -z "$ICON" ]]; then
      ICON="📦"
    fi

    # Build JSON config object
    if [[ "$REMOTE_ENABLED" == "true" ]]; then
      CONFIG=$(${pkgs.jq}/bin/jq -n \
        --arg name "$NAME" \
        --arg display_name "$DISPLAY_NAME" \
        --arg icon "$ICON" \
        --arg working_dir "$WORKING_DIR" \
        --arg scope "$SCOPE" \
        --argjson remote_enabled true \
        --arg remote_host "$REMOTE_HOST" \
        --arg remote_user "$REMOTE_USER" \
        --arg remote_dir "$REMOTE_DIR" \
        --argjson remote_port "$REMOTE_PORT" \
        '{
          name: $name,
          display_name: $display_name,
          icon: $icon,
          working_dir: $working_dir,
          scope: $scope,
          remote: {
            enabled: $remote_enabled,
            host: $remote_host,
            user: $remote_user,
            remote_dir: $remote_dir,
            port: $remote_port
          }
        }')
    else
      CONFIG=$(${pkgs.jq}/bin/jq -n \
        --arg name "$NAME" \
        --arg display_name "$DISPLAY_NAME" \
        --arg icon "$ICON" \
        --arg working_dir "$WORKING_DIR" \
        --arg scope "$SCOPE" \
        '{
          name: $name,
          display_name: $display_name,
          icon: $icon,
          working_dir: $working_dir,
          scope: $scope
        }')
    fi

    # Call Python CRUD handler
    export PYTHONPATH="${../tools}:${../tools/monitoring-panel}"
    RESULT=$(${pythonForBackend}/bin/python3 <<EOF
import asyncio
import json
import sys
sys.path.insert(0, "${../tools}")
sys.path.insert(0, "${../tools/monitoring-panel}")
from project_crud_handler import ProjectCRUDHandler

handler = ProjectCRUDHandler()
request = {"action": "create_project", "config": $CONFIG}
result = asyncio.run(handler.handle_request(request))
print(json.dumps(result))
EOF
)

    # Check result
    SUCCESS=$(echo "$RESULT" | ${pkgs.jq}/bin/jq -r '.success')
    if [[ "$SUCCESS" == "true" ]]; then
      # Success: clear form state and refresh
      $EWW update project_creating=false
      $EWW update create_form_name=""
      $EWW update create_form_display_name=""
      $EWW update create_form_icon="📦"
      $EWW update create_form_working_dir=""
      $EWW update create_form_scope="scoped"
      $EWW update create_form_remote_enabled=false
      $EWW update create_form_remote_host=""
      $EWW update create_form_remote_user=""
      $EWW update create_form_remote_dir=""
      $EWW update create_form_remote_port="22"
      $EWW update create_form_error=""

      # Note: Project list will be refreshed by the deflisten stream automatically
      # Skipping manual refresh to avoid issues with large JSON payloads in eww update

      # Feature 096 T023: Show success notification
      $EWW update success_notification="Project '$NAME' created successfully"
      $EWW update success_notification_visible=true
      # Auto-dismiss after 3 seconds (T020)
      (sleep 3 && $EWW update success_notification_visible=false success_notification="") &

      # Feature 096 T022: Clear loading state
      $EWW update save_in_progress=false

      echo "Project created successfully: $NAME"
    else
      # Show error message
      ERROR_MSG=$(echo "$RESULT" | ${pkgs.jq}/bin/jq -r '.error_message')
      VALIDATION_ERRORS=$(echo "$RESULT" | ${pkgs.jq}/bin/jq -r '.validation_errors | length')

      if [[ "$VALIDATION_ERRORS" -gt 0 ]]; then
        FIRST_ERROR=$(echo "$RESULT" | ${pkgs.jq}/bin/jq -r '.validation_errors[0]')
        $EWW update create_form_error="$FIRST_ERROR"
        # Feature 096 T024: Show error notification
        $EWW update error_notification="Validation error: $FIRST_ERROR"
        $EWW update error_notification_visible=true
      elif [[ -n "$ERROR_MSG" ]] && [[ "$ERROR_MSG" != "null" ]]; then
        $EWW update create_form_error="$ERROR_MSG"
        # Feature 096 T024: Show error notification
        $EWW update error_notification="$ERROR_MSG"
        $EWW update error_notification_visible=true
      else
        $EWW update create_form_error="Failed to create project"
        # Feature 096 T024: Show error notification
        $EWW update error_notification="Failed to create project"
        $EWW update error_notification_visible=true
      fi

      # Feature 096 T022: Clear loading state on error
      $EWW update save_in_progress=false

      exit 1
    fi
  '';

  # Feature 094 US3: Project create form cancel handler (T066)
  projectCreateCancelScript = pkgs.writeShellScriptBin "project-create-cancel" ''
    #!${pkgs.bash}/bin/bash
    # Cancel project create form
    # Usage: project-create-cancel

    EWW="${pkgs.eww}/bin/eww --config $HOME/.config/eww-monitoring-panel"

    # Hide form and clear all fields
    $EWW update project_creating=false
    $EWW update create_form_name=""
    $EWW update create_form_display_name=""
    $EWW update create_form_icon="📦"
    $EWW update create_form_working_dir=""
    $EWW update create_form_scope="scoped"
    $EWW update create_form_remote_enabled=false
    $EWW update create_form_remote_host=""
    $EWW update create_form_remote_user=""
    $EWW update create_form_remote_dir=""
    $EWW update create_form_remote_port="22"
    $EWW update create_form_error=""
  '';

  # Feature 094 US8: Application create form open handler (T076)
  appCreateOpenScript = pkgs.writeShellScriptBin "app-create-open" ''
    #!${pkgs.bash}/bin/bash
    # Open application create form
    # Usage: app-create-open

    EWW_CMD="${pkgs.eww}/bin/eww --config $HOME/.config/eww-monitoring-panel"

    # Clear any previous form state
    $EWW_CMD update create_app_type="regular"
    $EWW_CMD update create_app_name=""
    $EWW_CMD update create_app_display_name=""
    $EWW_CMD update create_app_command=""
    $EWW_CMD update create_app_parameters=""
    $EWW_CMD update create_app_expected_class=""
    $EWW_CMD update create_app_scope="scoped"
    $EWW_CMD update create_app_workspace="1"
    $EWW_CMD update create_app_monitor_role=""
    $EWW_CMD update create_app_icon=""
    $EWW_CMD update create_app_floating=false
    $EWW_CMD update create_app_floating_size=""
    $EWW_CMD update create_app_start_url=""
    $EWW_CMD update create_app_scope_url=""
    $EWW_CMD update create_app_error=""
    $EWW_CMD update create_app_ulid_result=""

    # Show the create form
    $EWW_CMD update app_creating=true
  '';

  # Feature 094 US8: Application create form save handler (T082)
  appCreateSaveScript = pkgs.writeShellScriptBin "app-create-save" ''
    #!${pkgs.bash}/bin/bash
    # Save application create form by reading Eww variables and calling CRUD handler
    # Usage: app-create-save

    EWW="${pkgs.eww}/bin/eww --config $HOME/.config/eww-monitoring-panel"

    # Read form values from Eww variables
    APP_TYPE=$($EWW get create_app_type)
    NAME=$($EWW get create_app_name)
    DISPLAY_NAME=$($EWW get create_app_display_name)
    COMMAND=$($EWW get create_app_command)
    PARAMETERS=$($EWW get create_app_parameters)
    EXPECTED_CLASS=$($EWW get create_app_expected_class)
    SCOPE=$($EWW get create_app_scope)
    WORKSPACE=$($EWW get create_app_workspace)
    MONITOR_ROLE=$($EWW get create_app_monitor_role)
    ICON=$($EWW get create_app_icon)
    FLOATING=$($EWW get create_app_floating)
    FLOATING_SIZE=$($EWW get create_app_floating_size)
    START_URL=$($EWW get create_app_start_url)
    SCOPE_URL=$($EWW get create_app_scope_url)

    # Build JSON based on app type
    if [[ "$APP_TYPE" == "pwa" ]]; then
      # PWA: auto-add -pwa suffix if missing
      if [[ "$NAME" != *-pwa ]]; then
        NAME="''${NAME}-pwa"
      fi
      # Generate ULID for PWA
      ULID=$(${pkgs.bash}/bin/bash /etc/nixos/scripts/generate-ulid.sh)
      EXPECTED_CLASS="FFPWA-$ULID"

      CONFIG_JSON=$(${pkgs.jq}/bin/jq -n \
        --arg name "$NAME" \
        --arg display_name "$DISPLAY_NAME" \
        --arg command "firefoxpwa" \
        --argjson parameters '["site", "launch", "'"$ULID"'"]' \
        --arg expected_class "$EXPECTED_CLASS" \
        --arg scope "global" \
        --argjson preferred_workspace "$WORKSPACE" \
        --arg icon "$ICON" \
        --arg ulid "$ULID" \
        --arg start_url "$START_URL" \
        --arg scope_url "$SCOPE_URL" \
        '{
          name: $name,
          display_name: $display_name,
          command: $command,
          parameters: $parameters,
          expected_class: $expected_class,
          scope: $scope,
          preferred_workspace: $preferred_workspace,
          icon: $icon,
          ulid: $ulid,
          start_url: $start_url,
          scope_url: $scope_url
        }')
    elif [[ "$APP_TYPE" == "terminal" ]]; then
      # Terminal app
      # Parse parameters string to array
      PARAMS_ARRAY=$(echo "$PARAMETERS" | ${pkgs.jq}/bin/jq -R 'split(" ") | map(select(. != ""))')

      CONFIG_JSON=$(${pkgs.jq}/bin/jq -n \
        --arg name "$NAME" \
        --arg display_name "$DISPLAY_NAME" \
        --arg command "$COMMAND" \
        --argjson parameters "$PARAMS_ARRAY" \
        --arg expected_class "$EXPECTED_CLASS" \
        --arg scope "$SCOPE" \
        --argjson preferred_workspace "$WORKSPACE" \
        --arg monitor_role "$MONITOR_ROLE" \
        --arg icon "$ICON" \
        --argjson floating "$FLOATING" \
        --arg floating_size "$FLOATING_SIZE" \
        --argjson terminal true \
        '{
          name: $name,
          display_name: $display_name,
          command: $command,
          parameters: $parameters,
          expected_class: $expected_class,
          scope: $scope,
          preferred_workspace: $preferred_workspace,
          icon: $icon,
          floating: $floating,
          terminal: $terminal
        } | if $monitor_role != "" then . + {preferred_monitor_role: $monitor_role} else . end
          | if $floating and $floating_size != "" then . + {floating_size: $floating_size} else . end')
    else
      # Regular app
      PARAMS_ARRAY=$(echo "$PARAMETERS" | ${pkgs.jq}/bin/jq -R 'split(" ") | map(select(. != ""))')

      CONFIG_JSON=$(${pkgs.jq}/bin/jq -n \
        --arg name "$NAME" \
        --arg display_name "$DISPLAY_NAME" \
        --arg command "$COMMAND" \
        --argjson parameters "$PARAMS_ARRAY" \
        --arg expected_class "$EXPECTED_CLASS" \
        --arg scope "$SCOPE" \
        --argjson preferred_workspace "$WORKSPACE" \
        --arg monitor_role "$MONITOR_ROLE" \
        --arg icon "$ICON" \
        --argjson floating "$FLOATING" \
        --arg floating_size "$FLOATING_SIZE" \
        '{
          name: $name,
          display_name: $display_name,
          command: $command,
          parameters: $parameters,
          expected_class: $expected_class,
          scope: $scope,
          preferred_workspace: $preferred_workspace,
          icon: $icon,
          floating: $floating
        } | if $monitor_role != "" then . + {preferred_monitor_role: $monitor_role} else . end
          | if $floating and $floating_size != "" then . + {floating_size: $floating_size} else . end')
    fi

    # Call the CRUD handler
    export PYTHONPATH="${../tools}"
    REQUEST_JSON=$(${pkgs.jq}/bin/jq -n \
      --arg action "create_app" \
      --argjson config "$CONFIG_JSON" \
      '{action: $action, config: $config}')

    RESULT=$(echo "$REQUEST_JSON" | ${pythonForBackend}/bin/python3 -c "
import sys
import json
import asyncio
sys.path.insert(0, '${../tools}')
sys.path.insert(0, '${../tools/monitoring-panel}')
from app_crud_handler import AppCRUDHandler

handler = AppCRUDHandler()
request = json.loads(sys.stdin.read())
result = asyncio.run(handler.handle_request(request))
print(json.dumps(result))
")

    # Check result
    SUCCESS=$(echo "$RESULT" | ${pkgs.jq}/bin/jq -r '.success')
    if [[ "$SUCCESS" == "true" ]]; then
      # Success: clear form state and refresh
      $EWW update app_creating=false
      $EWW update create_app_type="regular"
      $EWW update create_app_name=""
      $EWW update create_app_display_name=""
      $EWW update create_app_command=""
      $EWW update create_app_parameters=""
      $EWW update create_app_expected_class=""
      $EWW update create_app_scope="scoped"
      $EWW update create_app_workspace="1"
      $EWW update create_app_monitor_role=""
      $EWW update create_app_icon=""
      $EWW update create_app_floating=false
      $EWW update create_app_floating_size=""
      $EWW update create_app_start_url=""
      $EWW update create_app_scope_url=""
      $EWW update create_app_error=""

      # If PWA, show generated ULID
      if [[ "$APP_TYPE" == "pwa" ]]; then
        ULID=$(echo "$RESULT" | ${pkgs.jq}/bin/jq -r '.ulid // empty')
        if [[ -n "$ULID" ]]; then
          $EWW update create_app_ulid_result="$ULID"
        fi
      fi

      # Refresh apps data
      APPS_DATA=$(${pythonForBackend}/bin/python3 ${../tools/i3_project_manager/cli/monitoring_data.py} --mode apps)
      $EWW update apps_data="$APPS_DATA"

      echo "Application created successfully: $NAME"
    else
      # Show error message
      ERROR_MSG=$(echo "$RESULT" | ${pkgs.jq}/bin/jq -r '.error_message')
      VALIDATION_ERRORS=$(echo "$RESULT" | ${pkgs.jq}/bin/jq -r '.validation_errors | join(", ")')
      if [[ -n "$VALIDATION_ERRORS" && "$VALIDATION_ERRORS" != "null" ]]; then
        $EWW update create_app_error="$VALIDATION_ERRORS"
      else
        $EWW update create_app_error="$ERROR_MSG"
      fi
      echo "Error creating application: $ERROR_MSG" >&2
      exit 1
    fi
  '';

  # Feature 094 US8: Application create form cancel handler (T076)
  appCreateCancelScript = pkgs.writeShellScriptBin "app-create-cancel" ''
    #!${pkgs.bash}/bin/bash
    # Cancel application create form
    # Usage: app-create-cancel

    EWW="${pkgs.eww}/bin/eww --config $HOME/.config/eww-monitoring-panel"

    # Hide form and clear all fields
    $EWW update app_creating=false
    $EWW update create_app_type="regular"
    $EWW update create_app_name=""
    $EWW update create_app_display_name=""
    $EWW update create_app_command=""
    $EWW update create_app_parameters=""
    $EWW update create_app_expected_class=""
    $EWW update create_app_scope="scoped"
    $EWW update create_app_workspace="1"
    $EWW update create_app_monitor_role=""
    $EWW update create_app_icon=""
    $EWW update create_app_floating=false
    $EWW update create_app_floating_size=""
    $EWW update create_app_start_url=""
    $EWW update create_app_scope_url=""
    $EWW update create_app_error=""
    $EWW update create_app_ulid_result=""
  '';

  # Feature 094 US4: Project delete confirmation open handler (T087)
  projectDeleteOpenScript = pkgs.writeShellScriptBin "project-delete-open" ''
    #!${pkgs.bash}/bin/bash
    # Open project delete confirmation dialog
    # Usage: project-delete-open <project_name> <display_name>

    set -euo pipefail

    PROJECT_NAME="''${1:-}"
    DISPLAY_NAME="''${2:-}"

    EWW="${pkgs.eww}/bin/eww --config $HOME/.config/eww-monitoring-panel"

    if [[ -z "$PROJECT_NAME" ]]; then
      echo "Error: Project name required" >&2
      exit 1
    fi

    # Check if project has worktrees by looking for worktrees with this parent
    PROJECTS_DIR="$HOME/.config/i3/projects"
    HAS_WORKTREES="false"
    for f in "$PROJECTS_DIR"/*.json; do
      if [[ -f "$f" ]]; then
        PARENT=$(${pkgs.jq}/bin/jq -r '.parent_project // empty' "$f" 2>/dev/null || echo "")
        if [[ "$PARENT" == "$PROJECT_NAME" ]]; then
          HAS_WORKTREES="true"
          break
        fi
      fi
    done

    # Clear previous state
    $EWW update delete_error=""
    $EWW update delete_success_message=""
    $EWW update delete_force=false

    # Set dialog state
    $EWW update delete_project_name="$PROJECT_NAME"
    $EWW update delete_project_display_name="''${DISPLAY_NAME:-$PROJECT_NAME}"
    $EWW update delete_project_has_worktrees="$HAS_WORKTREES"
    $EWW update project_deleting=true
  '';

  # Feature 094 US4: Project delete confirm handler (T088)
  projectDeleteConfirmScript = pkgs.writeShellScriptBin "project-delete-confirm" ''
    #!${pkgs.bash}/bin/bash
    # Execute project deletion via CRUD handler
    # Usage: project-delete-confirm

    set -euo pipefail

    EWW="${pkgs.eww}/bin/eww --config $HOME/.config/eww-monitoring-panel"

    # Read deletion parameters
    PROJECT_NAME=$($EWW get delete_project_name)
    FORCE=$($EWW get delete_force)

    if [[ -z "$PROJECT_NAME" ]]; then
      $EWW update delete_error="No project selected for deletion"
      exit 1
    fi

    # Build request JSON
    if [[ "$FORCE" == "true" ]]; then
      REQUEST=$(${pkgs.jq}/bin/jq -n \
        --arg name "$PROJECT_NAME" \
        '{"action": "delete_project", "project_name": $name, "force": true}')
    else
      REQUEST=$(${pkgs.jq}/bin/jq -n \
        --arg name "$PROJECT_NAME" \
        '{"action": "delete_project", "project_name": $name}')
    fi

    echo "Deleting project: $PROJECT_NAME (force=$FORCE)" >&2

    # Call the CRUD handler
    export PYTHONPATH="${../tools}:${../tools/monitoring-panel}"
    RESULT=$(echo "$REQUEST" | ${pythonForBackend}/bin/python3 -c "
import sys
sys.path.insert(0, '${../tools}')
sys.path.insert(0, '${../tools/monitoring-panel}')
from project_crud_handler import ProjectCRUDHandler
import asyncio
import json

handler = ProjectCRUDHandler()
request = json.loads(sys.stdin.read())
result = asyncio.run(handler.handle_request(request))
print(json.dumps(result))
")

    # Check result
    SUCCESS=$(echo "$RESULT" | ${pkgs.jq}/bin/jq -r '.success')

    if [[ "$SUCCESS" == "true" ]]; then
      # Success - close dialog
      $EWW update project_deleting=false
      $EWW update delete_project_name=""
      $EWW update delete_project_display_name=""
      $EWW update delete_project_has_worktrees=false
      $EWW update delete_force=false
      $EWW update delete_error=""

      # Note: Project list will be refreshed by the deflisten stream automatically

      # Feature 096 T023: Show success notification via eww (consistent with create/edit)
      $EWW update success_notification="Project '$PROJECT_NAME' deleted successfully"
      $EWW update success_notification_visible=true
      # Auto-dismiss after 3 seconds (T020)
      (sleep 3 && $EWW update success_notification_visible=false success_notification="") &

      echo "Project deleted successfully: $PROJECT_NAME"
    else
      # Show error in dialog
      ERROR_MSG=$(echo "$RESULT" | ${pkgs.jq}/bin/jq -r '.error_message')
      $EWW update delete_error="$ERROR_MSG"

      # Feature 096 T024: Show error notification via eww
      $EWW update error_notification="Delete failed: $ERROR_MSG"
      $EWW update error_notification_visible=true

      echo "Error deleting project: $ERROR_MSG" >&2
      exit 1
    fi
  '';

  # Feature 094 US4: Project delete cancel handler (T089)
  projectDeleteCancelScript = pkgs.writeShellScriptBin "project-delete-cancel" ''
    #!${pkgs.bash}/bin/bash
    # Cancel project delete confirmation dialog
    # Usage: project-delete-cancel

    EWW="${pkgs.eww}/bin/eww --config $HOME/.config/eww-monitoring-panel"

    # Hide dialog and clear state
    $EWW update project_deleting=false
    $EWW update delete_project_name=""
    $EWW update delete_project_display_name=""
    $EWW update delete_project_has_worktrees=false
    $EWW update delete_force=false
    $EWW update delete_error=""
  '';

  # Feature 094 US9: Application delete confirmation open handler (T093)
  appDeleteOpenScript = pkgs.writeShellScriptBin "app-delete-open" ''
    #!${pkgs.bash}/bin/bash
    # Open application delete confirmation dialog
    # Usage: app-delete-open <app_name> <display_name> [is_pwa] [ulid]

    set -euo pipefail

    APP_NAME="''${1:-}"
    DISPLAY_NAME="''${2:-}"
    IS_PWA="''${3:-false}"
    ULID="''${4:-}"

    EWW="${pkgs.eww}/bin/eww --config $HOME/.config/eww-monitoring-panel"

    if [[ -z "$APP_NAME" ]]; then
      echo "Error: App name required" >&2
      exit 1
    fi

    # Clear previous state
    $EWW update delete_app_error=""

    # Set dialog state
    $EWW update delete_app_name="$APP_NAME"
    $EWW update delete_app_display_name="''${DISPLAY_NAME:-$APP_NAME}"
    $EWW update delete_app_is_pwa="$IS_PWA"
    $EWW update delete_app_ulid="$ULID"
    $EWW update app_deleting=true
  '';

  # Feature 094 US9: Application delete confirm handler (T094)
  appDeleteConfirmScript = pkgs.writeShellScriptBin "app-delete-confirm" ''
    #!${pkgs.bash}/bin/bash
    # Execute application deletion via CRUD handler
    # Usage: app-delete-confirm

    set -euo pipefail

    EWW="${pkgs.eww}/bin/eww --config $HOME/.config/eww-monitoring-panel"

    # Read deletion parameters
    APP_NAME=$($EWW get delete_app_name)

    if [[ -z "$APP_NAME" ]]; then
      $EWW update delete_app_error="No application selected for deletion"
      exit 1
    fi

    # Build request JSON
    REQUEST=$(${pkgs.jq}/bin/jq -n \
      --arg name "$APP_NAME" \
      '{"action": "delete_app", "app_name": $name}')

    echo "Deleting application: $APP_NAME" >&2

    # Call the CRUD handler
    export PYTHONPATH="${../tools}:${../tools/monitoring-panel}"
    RESULT=$(echo "$REQUEST" | ${pythonForBackend}/bin/python3 -c "
import sys
sys.path.insert(0, '${../tools}')
sys.path.insert(0, '${../tools/monitoring-panel}')
from app_crud_handler import AppCRUDHandler
import asyncio
import json

handler = AppCRUDHandler()
request = json.loads(sys.stdin.read())
result = asyncio.run(handler.handle_request(request))
print(json.dumps(result))
")

    # Check result
    SUCCESS=$(echo "$RESULT" | ${pkgs.jq}/bin/jq -r '.success')

    if [[ "$SUCCESS" == "true" ]]; then
      # Check for PWA warning
      PWA_WARNING=$(echo "$RESULT" | ${pkgs.jq}/bin/jq -r '.pwa_warning // empty')

      # Success - close dialog
      $EWW update app_deleting=false
      $EWW update delete_app_name=""
      $EWW update delete_app_display_name=""
      $EWW update delete_app_is_pwa=false
      $EWW update delete_app_ulid=""
      $EWW update delete_app_error=""

      # Refresh apps data
      APPS_DATA=$(${pythonForBackend}/bin/python3 ${../tools/i3_project_manager/cli/monitoring_data.py} --mode apps)
      $EWW update apps_data="$APPS_DATA"

      # Show notification with PWA warning if applicable
      if [[ -n "$PWA_WARNING" ]]; then
        ${pkgs.libnotify}/bin/notify-send -t 8000 "Application Deleted" "$APP_NAME deleted. Note: $PWA_WARNING"
      else
        ${pkgs.libnotify}/bin/notify-send -t 3000 "Application Deleted" "$APP_NAME has been deleted. Rebuild required."
      fi

      echo "Application deleted successfully: $APP_NAME"
    else
      # Show error in dialog
      ERROR_MSG=$(echo "$RESULT" | ${pkgs.jq}/bin/jq -r '.error_message')
      $EWW update delete_app_error="$ERROR_MSG"
      echo "Error deleting application: $ERROR_MSG" >&2
      exit 1
    fi
  '';

  # Feature 094 Phase 12 T099: Success notification helper with auto-dismiss
  showSuccessNotificationScript = pkgs.writeShellScriptBin "monitoring-panel-notify" ''
    #!${pkgs.bash}/bin/bash
    # Show success notification toast with auto-dismiss
    # Usage: monitoring-panel-notify "Message text" [timeout_seconds]

    MESSAGE="''${1:-Operation completed}"
    TIMEOUT="''${2:-3}"

    EWW="${pkgs.eww}/bin/eww --config $HOME/.config/eww-monitoring-panel"

    # Show notification
    $EWW update success_notification="$MESSAGE"
    $EWW update success_notification_visible=true

    # Auto-dismiss after timeout
    (sleep "$TIMEOUT" && $EWW update success_notification_visible=false success_notification="") &
  '';

  # Feature 094 US9: Application delete cancel handler (T095)
  appDeleteCancelScript = pkgs.writeShellScriptBin "app-delete-cancel" ''
    #!${pkgs.bash}/bin/bash
    # Cancel application delete confirmation dialog
    # Usage: app-delete-cancel

    EWW="${pkgs.eww}/bin/eww --config $HOME/.config/eww-monitoring-panel"

    # Hide dialog and clear state
    $EWW update app_deleting=false
    $EWW update delete_app_name=""
    $EWW update delete_app_display_name=""
    $EWW update delete_app_is_pwa=false
    $EWW update delete_app_ulid=""
    $EWW update delete_app_error=""
  '';

  # Feature 093: Focus window action script (T009-T015)
  # Focuses a window with automatic project switching if needed
  focusWindowScript = pkgs.writeShellScriptBin "focus-window-action" ''
>>>>>>> 2bf628d2
    #!${pkgs.bash}/bin/bash
    # Set PYTHONPATH to tools directory for i3_project_manager imports
    export PYTHONPATH="${../tools}"

    # Use Python with Pydantic and other dependencies
    exec ${pythonForBackend}/bin/python3 -m i3_project_manager.cli.project_crud_handler "$@"
  '';

  # Feature 094: Project edit form opener (T038)
  projectEditOpenScript = pkgs.writeShellScriptBin "project-edit-open" ''
    #!${pkgs.bash}/bin/bash
    # Open edit form by loading project data into eww variables
    # Usage: project-edit-open <name> <display_name> <icon> <directory> <scope> <remote_enabled> <remote_host> <remote_user> <remote_dir> <remote_port>

    NAME="$1"
    DISPLAY_NAME="$2"
    ICON="$3"
    DIRECTORY="$4"
    SCOPE="$5"
    REMOTE_ENABLED="$6"
    REMOTE_HOST="$7"
    REMOTE_USER="$8"
    REMOTE_DIR="$9"
    REMOTE_PORT="''${10}"

    EWW_CMD="${pkgs.eww}/bin/eww --config $HOME/.config/eww-monitoring-panel"

    # Update all eww variables
    $EWW_CMD update editing_project_name="$NAME"
    $EWW_CMD update edit_form_display_name="$DISPLAY_NAME"
    $EWW_CMD update edit_form_icon="$ICON"
    $EWW_CMD update edit_form_directory="$DIRECTORY"
    $EWW_CMD update edit_form_scope="$SCOPE"
    $EWW_CMD update edit_form_remote_enabled="$REMOTE_ENABLED"
    $EWW_CMD update edit_form_remote_host="$REMOTE_HOST"
    $EWW_CMD update edit_form_remote_user="$REMOTE_USER"
    $EWW_CMD update edit_form_remote_dir="$REMOTE_DIR"
    $EWW_CMD update edit_form_remote_port="$REMOTE_PORT"
    $EWW_CMD update edit_form_error=""
  '';

  # Feature 094: Project edit form save handler (T038)
  projectEditSaveScript = pkgs.writeShellScriptBin "project-edit-save" ''
    #!${pkgs.bash}/bin/bash
    # Save project edit form by reading Eww variables and calling CRUD handler
    # Usage: project-edit-save [project-name]
    # If no project-name is provided, reads from editing_project_name eww variable

    EWW="${pkgs.eww}/bin/eww --config $HOME/.config/eww-monitoring-panel"

    # Get project name from argument or from eww variable
    if [ -n "$1" ]; then
      PROJECT_NAME="$1"
    else
      PROJECT_NAME=$($EWW get editing_project_name)
    fi

    # Validate project name
    if [ -z "$PROJECT_NAME" ]; then
      echo "Error: No project name provided" >&2
      $EWW update edit_form_error="No project selected"
      exit 1
    fi

    # Feature 096 T022: Set loading state to prevent double-submit
    $EWW update save_in_progress=true

    # Read form values from Eww variables
    DISPLAY_NAME=$($EWW get edit_form_display_name)
    ICON=$($EWW get edit_form_icon)
    SCOPE=$($EWW get edit_form_scope)
    REMOTE_ENABLED=$($EWW get edit_form_remote_enabled)
    REMOTE_HOST=$($EWW get edit_form_remote_host)
    REMOTE_USER=$($EWW get edit_form_remote_user)
    REMOTE_DIR=$($EWW get edit_form_remote_dir)
    REMOTE_PORT=$($EWW get edit_form_remote_port)

    # Build JSON update object (using printf to avoid quote issues)
    UPDATES=$(printf '%s\n' "{" \
      "  \"display_name\": \"$DISPLAY_NAME\"," \
      "  \"icon\": \"$ICON\"," \
      "  \"scope\": \"$SCOPE\"," \
      "  \"remote\": {" \
      "    \"enabled\": $REMOTE_ENABLED," \
      "    \"host\": \"$REMOTE_HOST\"," \
      "    \"user\": \"$REMOTE_USER\"," \
      "    \"remote_dir\": \"$REMOTE_DIR\"," \
      "    \"port\": $REMOTE_PORT" \
      "  }" \
      "}")

    # Call CRUD handler
    export PYTHONPATH="${../tools}"
    RESULT=$(${pythonForBackend}/bin/python3 -m i3_project_manager.cli.project_crud_handler edit "$PROJECT_NAME" --updates "$UPDATES")

    # Feature 094 T041: Check for save success and conflicts
    STATUS=$(echo "$RESULT" | ${pkgs.jq}/bin/jq -r '.status')
    CONFLICT=$(echo "$RESULT" | ${pkgs.jq}/bin/jq -r '.conflict // false')

    if [ "$STATUS" = "success" ]; then
      # Feature 096 T010: Handle conflicts as warnings, not errors
      # The save DID succeed (last write wins), so continue with success handling
      # but show a warning notification to inform the user about the conflict
      if [ "$CONFLICT" = "true" ]; then
        # Feature 096 T023: Show warning notification for conflicts (but save succeeded)
        $EWW update warning_notification="File was modified externally - your changes were saved (last write wins)"
        $EWW update warning_notification_visible=true
        # Auto-dismiss warning after 5 seconds
        (sleep 5 && $EWW update warning_notification_visible=false warning_notification="") &
        echo "Warning: File was modified externally but your changes were saved (last write wins)" >&2
      fi

      # Success: Clear editing state and refresh
      $EWW update editing_project_name='''
      $EWW update edit_form_error='''

      # Note: Project list will be refreshed by the deflisten stream automatically

      # Feature 096 T023: Show success notification
      $EWW update success_notification="Project saved successfully"
      $EWW update success_notification_visible=true
      # Auto-dismiss after 3 seconds (T020)
      (sleep 3 && $EWW update success_notification_visible=false success_notification="") &

      # Feature 096 T022: Clear loading state
      $EWW update save_in_progress=false

      # Feature 096 T023: Show success notification
      $EWW update success_notification="Project saved successfully"
      $EWW update success_notification_visible=true
      # Auto-dismiss after 3 seconds (T020)
      (sleep 3 && $EWW update success_notification_visible=false success_notification="") &

      # Feature 096 T022: Clear loading state
      $EWW update save_in_progress=false

      echo "Project saved successfully"
    else
      # Feature 096 T024: Show error notification with specific message
      ERROR=$(echo "$RESULT" | ${pkgs.jq}/bin/jq -r '.error')
      VALIDATION_ERRORS=$(echo "$RESULT" | ${pkgs.jq}/bin/jq -r '.validation_errors // [] | length')

      if [ "$VALIDATION_ERRORS" -gt 0 ]; then
        # Extract first validation error for display
        FIRST_ERROR=$(echo "$RESULT" | ${pkgs.jq}/bin/jq -r '.validation_errors[0].message')
        ERROR_MSG="Validation error: $FIRST_ERROR"
      else
        ERROR_MSG="$ERROR"
      fi

      # Show error in form AND as notification toast
      $EWW update edit_form_error="$ERROR_MSG"
      $EWW update error_notification="$ERROR_MSG"
      $EWW update error_notification_visible=true
      # Error notifications persist until dismissed (no auto-dismiss)

      # Feature 096 T022: Clear loading state
      $EWW update save_in_progress=false

      echo "Error: $ERROR_MSG" >&2
      exit 1
    fi
  '';

  # Feature 094 T040: Conflict resolution handler script
  # Handles user choice when file conflicts are detected
  projectConflictResolveScript = pkgs.writeShellScriptBin "project-conflict-resolve" ''
    #!${pkgs.bash}/bin/bash
    # Feature 094 T040: Resolve file conflicts during save
    # Usage: project-conflict-resolve <action> <project-name>
    #   action: keep-file | keep-ui | merge-manual

    ACTION="$1"
    PROJECT_NAME="$2"
    EWW_CMD="${pkgs.eww}/bin/eww --config $HOME/.config/eww-monitoring-panel"

    case "$ACTION" in
      keep-file)
        # Discard UI changes, reload from file
        # Close edit form and conflict dialog
        $EWW_CMD update conflict_dialog_visible=false
        $EWW_CMD update editing_project_name='''
        $EWW_CMD update edit_form_error='''
        # Note: Project list will be refreshed by the deflisten stream automatically
        echo "Kept file changes for project: $PROJECT_NAME" >&2
        ;;

      keep-ui)
        # Force overwrite file with UI changes (ignoring mtime conflict)
        # Re-run save with force flag
        # For now, just retry the save (which will fail again if conflict persists)
        # TODO: Implement force-save in project_crud_handler
        $EWW_CMD update conflict_dialog_visible=false
        echo "Force-saving UI changes for project: $PROJECT_NAME" >&2
        project-edit-save "$PROJECT_NAME"
        ;;

      merge-manual)
        # Open file in editor for manual merge
        PROJECT_FILE="$HOME/.config/i3/projects/$PROJECT_NAME.json"
        if [ -f "$PROJECT_FILE" ]; then
          # Use default editor or fallback to nano
          ''${EDITOR:-nano} "$PROJECT_FILE"
          # Close dialog - project list will be refreshed by the deflisten stream automatically
          $EWW_CMD update conflict_dialog_visible=false
          $EWW_CMD update editing_project_name='''
          echo "Opened $PROJECT_FILE for manual merge" >&2
        else
          echo "Error: Project file not found: $PROJECT_FILE" >&2
          exit 1
        fi
        ;;

      *)
        echo "Error: Invalid action: $ACTION" >&2
        echo "Usage: project-conflict-resolve <keep-file|keep-ui|merge-manual> <project-name>" >&2
        exit 1
        ;;
    esac
  '';

  # Feature 094 T039: Form validation stream script (300ms debouncing)
  # Monitors Eww form variables and streams validation results via deflisten
  formValidationStreamScript = pkgs.writeShellScriptBin "form-validation-stream" ''
    #!${pkgs.bash}/bin/bash
    # Feature 094 T039: Real-time form validation with 300ms debouncing

    # Set PYTHONPATH to tools directory for i3_project_manager imports
    export PYTHONPATH="${../tools}:${../tools/monitoring-panel}"

    # Run validation stream (reads Eww variables, outputs JSON to stdout)
    exec ${pythonForBackend}/bin/python3 -c "
import sys
sys.path.insert(0, '${../tools}')
sys.path.insert(0, '${../tools/monitoring-panel}')
from project_form_validator_stream import FormValidationStream
import asyncio
stream = FormValidationStream('$HOME/.config/eww-monitoring-panel')
asyncio.run(stream.run())
"
  '';

  # Feature 094 US5: Worktree edit form opener (T059)
  worktreeEditOpenScript = pkgs.writeShellScriptBin "worktree-edit-open" ''
    #!${pkgs.bash}/bin/bash
    # Open worktree edit form by loading worktree data into eww variables
    # Usage: worktree-edit-open <name> <display_name> <icon> <branch_name> <worktree_path> <parent_project>

    NAME="$1"
    DISPLAY_NAME="$2"
    ICON="$3"
    BRANCH_NAME="$4"
    WORKTREE_PATH="$5"
    PARENT_PROJECT="$6"

    EWW_CMD="${pkgs.eww}/bin/eww --config $HOME/.config/eww-monitoring-panel"

    # Update all eww variables for worktree edit
    $EWW_CMD update editing_project_name="$NAME"
    $EWW_CMD update edit_form_display_name="$DISPLAY_NAME"
    $EWW_CMD update edit_form_icon="$ICON"
    # Branch name and worktree path are read-only in edit mode (per spec.md US5 scenario 6)
    $EWW_CMD update worktree_form_branch_name="$BRANCH_NAME"
    $EWW_CMD update worktree_form_path="$WORKTREE_PATH"
    $EWW_CMD update worktree_form_parent_project="$PARENT_PROJECT"
    $EWW_CMD update edit_form_error=""
  '';

  # Feature 097 T030-T031: Worktree create dialog opener
  # Opens the worktree creation form for a Repository Project
  worktreeCreateOpenScript = pkgs.writeShellScriptBin "worktree-create-open" ''
    #!${pkgs.bash}/bin/bash
    # Open worktree creation dialog for a Repository Project
    # Usage: worktree-create-open <parent_project_name> <parent_directory>
    #
    # Feature 097: Creates Worktree Projects linked to the parent Repository Project

    PARENT_PROJECT="$1"
    PARENT_DIR="$2"

    EWW_CMD="${pkgs.eww}/bin/eww --config $HOME/.config/eww-monitoring-panel"

    if [[ -z "$PARENT_PROJECT" ]]; then
      echo "Error: Parent project name required" >&2
      exit 1
    fi

    # Generate default worktree path from parent directory
    BASE_DIR=$(dirname "$PARENT_DIR")
    REPO_NAME=$(basename "$PARENT_DIR")
    DEFAULT_PATH="''${BASE_DIR}/''${REPO_NAME}-"

    # Clear previous state
    $EWW_CMD update worktree_form_branch_name=""
    $EWW_CMD update worktree_form_path="$DEFAULT_PATH"
    $EWW_CMD update worktree_form_parent_project="$PARENT_PROJECT"
    $EWW_CMD update edit_form_display_name=""
    $EWW_CMD update edit_form_icon="🌿"
    $EWW_CMD update edit_form_error=""

    # Show the worktree creation dialog
    $EWW_CMD update worktree_creating=true
  '';

  # Feature 094 US5: Worktree create script (T057-T058)
  worktreeCreateScript = pkgs.writeShellScriptBin "worktree-create" ''
    #!${pkgs.bash}/bin/bash
    # Create a new Git worktree and project config
    # Usage: worktree-create

    EWW="${pkgs.eww}/bin/eww --config $HOME/.config/eww-monitoring-panel"

    # Feature 096 T022: Set loading state to prevent double-submit
    $EWW update save_in_progress=true

    # Read form values from Eww variables
    BRANCH_NAME=$($EWW get worktree_form_branch_name)
    WORKTREE_PATH=$($EWW get worktree_form_path)
    PARENT_PROJECT=$($EWW get worktree_form_parent_project)
    DISPLAY_NAME=$($EWW get edit_form_display_name)
    ICON=$($EWW get edit_form_icon)

    # Validate required fields
    if [[ -z "$BRANCH_NAME" ]]; then
      $EWW update edit_form_error="Branch name is required"
      # Feature 096 T024: Show error notification
      $EWW update error_notification="Branch name is required"
      $EWW update error_notification_visible=true
      $EWW update save_in_progress=false
      exit 1
    fi
    if [[ -z "$WORKTREE_PATH" ]]; then
      $EWW update edit_form_error="Worktree path is required"
      # Feature 096 T024: Show error notification
      $EWW update error_notification="Worktree path is required"
      $EWW update error_notification_visible=true
      $EWW update save_in_progress=false
      exit 1
    fi
    if [[ -z "$PARENT_PROJECT" ]]; then
      $EWW update edit_form_error="Parent project is required"
      # Feature 096 T024: Show error notification
      $EWW update error_notification="Parent project is required"
      $EWW update error_notification_visible=true
      $EWW update save_in_progress=false
      exit 1
    fi

    # Get parent project directory
    PARENT_FILE="$HOME/.config/i3/projects/$PARENT_PROJECT.json"
    if [[ ! -f "$PARENT_FILE" ]]; then
      $EWW update edit_form_error="Parent project not found: $PARENT_PROJECT"
      # Feature 096 T024: Show error notification
      $EWW update error_notification="Parent project not found: $PARENT_PROJECT"
      $EWW update error_notification_visible=true
      $EWW update save_in_progress=false
      exit 1
    fi

    PARENT_DIR=$(${pkgs.jq}/bin/jq -r '.directory // .working_dir // empty' "$PARENT_FILE")
    if [[ -z "$PARENT_DIR" ]]; then
      $EWW update edit_form_error="Parent project has no directory"
      # Feature 096 T024: Show error notification
      $EWW update error_notification="Parent project has no directory"
      $EWW update error_notification_visible=true
      $EWW update save_in_progress=false
      exit 1
    fi

    # Check if worktree path already exists
    if [[ -e "$WORKTREE_PATH" ]]; then
      $EWW update edit_form_error="Path already exists: $WORKTREE_PATH"
      # Feature 096 T024: Show error notification
      $EWW update error_notification="Path already exists: $WORKTREE_PATH"
      $EWW update error_notification_visible=true
      $EWW update save_in_progress=false
      exit 1
    fi

    # Create Git worktree
    cd "$PARENT_DIR" || {
      $EWW update edit_form_error="Cannot change to parent directory: $PARENT_DIR"
      # Feature 096 T024: Show error notification
      $EWW update error_notification="Cannot change to parent directory: $PARENT_DIR"
      $EWW update error_notification_visible=true
      $EWW update save_in_progress=false
      exit 1
    }

    # Try to create worktree (branch must exist or use -b to create)
    if git rev-parse --verify "$BRANCH_NAME" >/dev/null 2>&1; then
      # Branch exists
      if ! git worktree add "$WORKTREE_PATH" "$BRANCH_NAME" 2>&1; then
        $EWW update edit_form_error="Git worktree add failed"
        # Feature 096 T024: Show error notification
        $EWW update error_notification="Git worktree add failed for branch: $BRANCH_NAME"
        $EWW update error_notification_visible=true
        $EWW update save_in_progress=false
        exit 1
      fi
    else
      # Branch doesn't exist - create it
      if ! git worktree add -b "$BRANCH_NAME" "$WORKTREE_PATH" 2>&1; then
        $EWW update edit_form_error="Git worktree add failed (new branch)"
        # Feature 096 T024: Show error notification
        $EWW update error_notification="Failed to create new branch: $BRANCH_NAME"
        $EWW update error_notification_visible=true
        $EWW update save_in_progress=false
        exit 1
      fi
    fi

    # Generate worktree project name (parent-branch convention)
    WORKTREE_NAME="''${PARENT_PROJECT}-''${BRANCH_NAME//\//-}"
    if [[ -z "$DISPLAY_NAME" ]]; then
      DISPLAY_NAME="$BRANCH_NAME"
    fi
    if [[ -z "$ICON" ]]; then
      ICON="🌿"
    fi

    # Feature 097: Get bare_repo_path for the worktree
    BARE_REPO_PATH=$(cd "$WORKTREE_PATH" && git rev-parse --git-common-dir 2>/dev/null)
    if [[ -z "$BARE_REPO_PATH" ]]; then
      $EWW update edit_form_error="Failed to get bare_repo_path"
      $EWW update error_notification="Failed to get bare_repo_path for worktree"
      $EWW update error_notification_visible=true
      $EWW update save_in_progress=false
      git worktree remove "$WORKTREE_PATH" --force 2>/dev/null || true
      exit 1
    fi

    # Feature 097: Get git metadata for the new worktree
    cd "$WORKTREE_PATH" || {
      $EWW update edit_form_error="Cannot change to worktree directory"
      $EWW update error_notification="Cannot change to worktree directory: $WORKTREE_PATH"
      $EWW update error_notification_visible=true
      $EWW update save_in_progress=false
      git worktree remove "$WORKTREE_PATH" --force 2>/dev/null || true
      exit 1
    }
    GIT_BRANCH=$(git rev-parse --abbrev-ref HEAD 2>/dev/null || echo "HEAD")
    GIT_COMMIT=$(git rev-parse --short=7 HEAD 2>/dev/null || echo "0000000")
    GIT_STATUS=$(git status --porcelain 2>/dev/null)
    GIT_IS_CLEAN="true"
    GIT_HAS_UNTRACKED="false"
    if [[ -n "$GIT_STATUS" ]]; then
      GIT_IS_CLEAN="false"
      if echo "$GIT_STATUS" | grep -q "^??"; then
        GIT_HAS_UNTRACKED="true"
      fi
    fi
    REMOTE_URL=$(git remote get-url origin 2>/dev/null || echo "")
    NOW=$(date -Is)

    # Feature 097: Create project JSON with source_type=worktree
    PROJECTS_DIR="$HOME/.config/i3/projects"
    mkdir -p "$PROJECTS_DIR"

    ${pkgs.jq}/bin/jq -n \
      --arg name "$WORKTREE_NAME" \
      --arg display_name "$DISPLAY_NAME" \
      --arg icon "$ICON" \
      --arg directory "$WORKTREE_PATH" \
      --arg bare_repo_path "$BARE_REPO_PATH" \
      --arg parent_project "$PARENT_PROJECT" \
      --arg git_branch "$GIT_BRANCH" \
      --arg git_commit "$GIT_COMMIT" \
      --argjson is_clean "$GIT_IS_CLEAN" \
      --argjson has_untracked "$GIT_HAS_UNTRACKED" \
      --arg remote_url "$REMOTE_URL" \
      --arg now "$NOW" \
      '{
        name: $name,
        display_name: $display_name,
        icon: $icon,
        directory: $directory,
        scope: "scoped",
        remote: null,
        source_type: "worktree",
        status: "active",
        bare_repo_path: $bare_repo_path,
        parent_project: $parent_project,
        git_metadata: {
          current_branch: $git_branch,
          commit_hash: $git_commit,
          is_clean: $is_clean,
          has_untracked: $has_untracked,
          ahead_count: 0,
          behind_count: 0,
          remote_url: (if $remote_url == "" then null else $remote_url end),
          last_modified: null,
          last_refreshed: $now
        },
        scoped_classes: ["Ghostty", "code", "yazi", "lazygit"],
        created_at: $now,
        updated_at: $now
      }' > "$PROJECTS_DIR/$WORKTREE_NAME.json"

    if [[ $? -ne 0 ]]; then
      $EWW update edit_form_error="Failed to create worktree config"
      $EWW update error_notification="Failed to write project JSON"
      $EWW update error_notification_visible=true
      $EWW update save_in_progress=false
      git worktree remove "$WORKTREE_PATH" --force 2>/dev/null || true
      exit 1
    fi

    # Success: clear form state and refresh
    $EWW update worktree_creating=false
    $EWW update worktree_form_branch_name=""
    $EWW update worktree_form_path=""
    $EWW update worktree_form_parent_project=""
    $EWW update edit_form_display_name=""
    $EWW update edit_form_icon=""
    $EWW update edit_form_error=""

    # Note: Project list will be refreshed by the deflisten stream automatically

    # Feature 096 T023: Show success notification
    $EWW update success_notification="Worktree '$WORKTREE_NAME' created successfully"
    $EWW update success_notification_visible=true
    # Auto-dismiss after 3 seconds (T020)
    (sleep 3 && $EWW update success_notification_visible=false success_notification="") &

    # Feature 096 T022: Clear loading state
    $EWW update save_in_progress=false

    # Feature 096 T023: Show success notification
    $EWW update success_notification="Worktree '$WORKTREE_NAME' created successfully"
    $EWW update success_notification_visible=true
    # Auto-dismiss after 3 seconds (T020)
    (sleep 3 && $EWW update success_notification_visible=false success_notification="") &

    # Feature 096 T022: Clear loading state
    $EWW update save_in_progress=false

    echo "Worktree created successfully: $WORKTREE_NAME"
  '';

  # Feature 094/097: Worktree delete script
  # Updated for Feature 097 git-centric model (uses directory, source_type, parent_project)
  worktreeDeleteScript = pkgs.writeShellScriptBin "worktree-delete" ''
    #!${pkgs.bash}/bin/bash
    # Delete a Git worktree and its project config
    # Usage: worktree-delete <project-name> [--force]
    # Feature 097: Uses source_type to verify worktree, directory for path

    PROJECT_NAME="$1"
    FORCE_FLAG="$2"
    EWW="${pkgs.eww}/bin/eww --config $HOME/.config/eww-monitoring-panel"

    if [[ -z "$PROJECT_NAME" ]]; then
      echo "Usage: worktree-delete <project-name> [--force]" >&2
      exit 1
    fi

    # Check if user confirmed deletion
    CONFIRM=$($EWW get worktree_delete_confirm)
    if [[ "$CONFIRM" != "$PROJECT_NAME" ]]; then
      # First click - set confirmation state
      $EWW update worktree_delete_confirm="$PROJECT_NAME"
      echo "Click again to confirm deletion of: $PROJECT_NAME"
      exit 0
    fi

    # Feature 096 T022: Set loading state
    $EWW update save_in_progress=true

    # User confirmed - proceed with deletion
    PROJECT_FILE="$HOME/.config/i3/projects/$PROJECT_NAME.json"
    if [[ ! -f "$PROJECT_FILE" ]]; then
      $EWW update edit_form_error="Project not found: $PROJECT_NAME"
      # Feature 096 T024: Show error notification
      $EWW update error_notification="Worktree not found: $PROJECT_NAME"
      $EWW update error_notification_visible=true
      $EWW update worktree_delete_confirm=""
      $EWW update save_in_progress=false
      exit 1
    fi

    # Feature 097: Read project info using new fields
    SOURCE_TYPE=$(${pkgs.jq}/bin/jq -r '.source_type // empty' "$PROJECT_FILE")
    WORKTREE_DIR=$(${pkgs.jq}/bin/jq -r '.directory // empty' "$PROJECT_FILE")
    PARENT_PROJECT=$(${pkgs.jq}/bin/jq -r '.parent_project // empty' "$PROJECT_FILE")
    IS_DIRTY=$(${pkgs.jq}/bin/jq -r '.git_metadata.is_clean // true' "$PROJECT_FILE")

    # Feature 097: Verify this is a worktree project
    if [[ "$SOURCE_TYPE" != "worktree" ]]; then
      $EWW update edit_form_error="Not a worktree project (source_type: $SOURCE_TYPE)"
      $EWW update error_notification="Not a worktree project: $PROJECT_NAME"
      $EWW update error_notification_visible=true
      $EWW update worktree_delete_confirm=""
      $EWW update save_in_progress=false
      exit 1
    fi

    if [[ -z "$WORKTREE_DIR" ]] || [[ -z "$PARENT_PROJECT" ]]; then
      $EWW update edit_form_error="Invalid worktree project (missing directory or parent)"
      $EWW update error_notification="Invalid worktree project: $PROJECT_NAME"
      $EWW update error_notification_visible=true
      $EWW update worktree_delete_confirm=""
      $EWW update save_in_progress=false
      exit 1
    fi

    # Feature 097 T045: Check for uncommitted changes and warn
    if [[ "$IS_DIRTY" == "false" ]] && [[ "$FORCE_FLAG" != "--force" ]]; then
      $EWW update edit_form_error="Worktree has uncommitted changes. Use --force to delete anyway."
      $EWW update error_notification="Worktree has uncommitted changes"
      $EWW update error_notification_visible=true
      $EWW update worktree_delete_confirm=""
      $EWW update save_in_progress=false
      exit 1
    fi

    # Feature 097 T044/T046: Remove git worktree (if directory exists)
    GIT_CLEANUP_WARNING=""
    if [[ -d "$WORKTREE_DIR" ]]; then
      # Get parent directory for git worktree removal
      PARENT_FILE="$HOME/.config/i3/projects/$PARENT_PROJECT.json"
      if [[ -f "$PARENT_FILE" ]]; then
        PARENT_DIR=$(${pkgs.jq}/bin/jq -r '.directory // empty' "$PARENT_FILE")
        if [[ -n "$PARENT_DIR" ]] && [[ -d "$PARENT_DIR" ]]; then
          cd "$PARENT_DIR"
          # Remove git worktree (use --force to handle dirty state)
          if ! git worktree remove "$WORKTREE_DIR" --force 2>/dev/null; then
            GIT_CLEANUP_WARNING=" (Git worktree cleanup may have failed)"
          fi
        fi
      fi
    else
      # Feature 097 T046: Worktree directory already gone, just cleanup JSON
      GIT_CLEANUP_WARNING=" (directory already removed)"
    fi

    # Feature 097: Delete project JSON file directly (no CRUD handler needed)
    if rm -f "$PROJECT_FILE"; then
      # Success: clear state
      $EWW update worktree_delete_confirm=""
      $EWW update edit_form_error=""

      # Note: Project list will be refreshed by the deflisten stream automatically

      # Feature 096 T023: Show success notification (with optional warning)
      if [[ -n "$GIT_CLEANUP_WARNING" ]]; then
        $EWW update warning_notification="Worktree '$PROJECT_NAME' deleted$GIT_CLEANUP_WARNING"
        $EWW update warning_notification_visible=true
        (sleep 5 && $EWW update warning_notification_visible=false warning_notification="") &
      else
        $EWW update success_notification="Worktree '$PROJECT_NAME' deleted successfully"
        $EWW update success_notification_visible=true
        (sleep 3 && $EWW update success_notification_visible=false success_notification="") &
      fi
    else
      $EWW update edit_form_error="Failed to delete project file"
      $EWW update error_notification="Failed to delete project file: $PROJECT_NAME"
      $EWW update error_notification_visible=true
      $EWW update worktree_delete_confirm=""
    fi

    # Feature 096 T022: Clear loading state
    $EWW update save_in_progress=false

    echo "Worktree deleted successfully: $PROJECT_NAME"
  '';

  # Feature 094 US5: Worktree edit save script (T059)
  worktreeEditSaveScript = pkgs.writeShellScriptBin "worktree-edit-save" ''
    #!${pkgs.bash}/bin/bash
    # Save worktree edit form (only editable fields: display_name, icon)
    # Usage: worktree-edit-save <project-name>

    PROJECT_NAME="$1"
    EWW="${pkgs.eww}/bin/eww --config $HOME/.config/eww-monitoring-panel"

    if [[ -z "$PROJECT_NAME" ]]; then
      echo "Usage: worktree-edit-save <project-name>" >&2
      exit 1
    fi

    # Feature 096 T022: Set loading state to prevent double-submit
    $EWW update save_in_progress=true

    # Read form values (only editable fields for worktrees)
    DISPLAY_NAME=$($EWW get edit_form_display_name)
    ICON=$($EWW get edit_form_icon)

    # Build JSON update object (worktrees only allow display_name and icon changes)
    UPDATES=$(${pkgs.jq}/bin/jq -n \
      --arg display_name "$DISPLAY_NAME" \
      --arg icon "$ICON" \
      '{display_name: $display_name, icon: $icon}')

    # Call CRUD handler
    export PYTHONPATH="${../tools}"
    RESULT=$(${pythonForBackend}/bin/python3 -m i3_project_manager.cli.project_crud_handler edit "$PROJECT_NAME" --updates "$UPDATES")

    STATUS=$(echo "$RESULT" | ${pkgs.jq}/bin/jq -r '.status')
    CONFLICT=$(echo "$RESULT" | ${pkgs.jq}/bin/jq -r '.conflict // false')

    if [[ "$STATUS" == "success" ]]; then
      # Feature 096 T010: Handle conflicts as warnings, not errors
      if [[ "$CONFLICT" == "true" ]]; then
        $EWW update warning_notification="File was modified externally - your changes were saved (last write wins)"
        $EWW update warning_notification_visible=true
        (sleep 5 && $EWW update warning_notification_visible=false warning_notification="") &
      fi

      # Success: clear editing state and refresh
      $EWW update editing_project_name=""
      $EWW update edit_form_error=""

      # Note: Project list will be refreshed by the deflisten stream automatically

      # Feature 096 T023: Show success notification
      $EWW update success_notification="Worktree saved successfully"
      $EWW update success_notification_visible=true
      (sleep 3 && $EWW update success_notification_visible=false success_notification="") &

      # Feature 096 T022: Clear loading state
      $EWW update save_in_progress=false

      # Feature 096 T023: Show success notification
      $EWW update success_notification="Worktree saved successfully"
      $EWW update success_notification_visible=true
      (sleep 3 && $EWW update success_notification_visible=false success_notification="") &

      # Feature 096 T022: Clear loading state
      $EWW update save_in_progress=false

      echo "Worktree saved successfully"
    else
      ERROR=$(echo "$RESULT" | ${pkgs.jq}/bin/jq -r '.error // "Unknown error"')
      $EWW update edit_form_error="$ERROR"

      # Feature 096 T024: Show error notification
      $EWW update error_notification="Failed to save worktree: $ERROR"
      $EWW update error_notification_visible=true

      # Feature 096 T022: Clear loading state
      $EWW update save_in_progress=false

      echo "Error: $ERROR" >&2
      exit 1
    fi
  '';

  # Feature 094 US3: Project create form opener (T066)
  projectCreateOpenScript = pkgs.writeShellScriptBin "project-create-open" ''
    #!${pkgs.bash}/bin/bash
    # Open project create form by setting state and clearing form fields
    # Usage: project-create-open

    EWW_CMD="${pkgs.eww}/bin/eww --config $HOME/.config/eww-monitoring-panel"

    # Clear all form fields for new project
    $EWW_CMD update create_form_name=""
    $EWW_CMD update create_form_display_name=""
    $EWW_CMD update create_form_icon="📦"
    $EWW_CMD update create_form_working_dir=""
    $EWW_CMD update create_form_scope="scoped"
    $EWW_CMD update create_form_remote_enabled=false
    $EWW_CMD update create_form_remote_host=""
    $EWW_CMD update create_form_remote_user=""
    $EWW_CMD update create_form_remote_dir=""
    $EWW_CMD update create_form_remote_port="22"
    $EWW_CMD update create_form_error=""

    # Show the create form
    $EWW_CMD update project_creating=true
  '';

  # Feature 094 US3: Project create form save handler (T069)
  projectCreateSaveScript = pkgs.writeShellScriptBin "project-create-save" ''
    #!${pkgs.bash}/bin/bash
    # Save project create form by reading Eww variables and calling CRUD handler
    # Usage: project-create-save

    EWW="${pkgs.eww}/bin/eww --config $HOME/.config/eww-monitoring-panel"

    # Feature 096 T022: Set loading state to prevent double-submit
    $EWW update save_in_progress=true

    # Read form values from Eww variables
    NAME=$($EWW get create_form_name)
    DISPLAY_NAME=$($EWW get create_form_display_name)
    ICON=$($EWW get create_form_icon)
    WORKING_DIR=$($EWW get create_form_working_dir)
    SCOPE=$($EWW get create_form_scope)
    REMOTE_ENABLED=$($EWW get create_form_remote_enabled)
    REMOTE_HOST=$($EWW get create_form_remote_host)
    REMOTE_USER=$($EWW get create_form_remote_user)
    REMOTE_DIR=$($EWW get create_form_remote_dir)
    REMOTE_PORT=$($EWW get create_form_remote_port)

    # Client-side validation
    if [[ -z "$NAME" ]]; then
      $EWW update create_form_error="Project name is required"
      # Feature 096 T024: Show error notification
      $EWW update error_notification="Project name is required"
      $EWW update error_notification_visible=true
      $EWW update save_in_progress=false
      exit 1
    fi

    if [[ -z "$WORKING_DIR" ]]; then
      $EWW update create_form_error="Working directory is required"
      # Feature 096 T024: Show error notification
      $EWW update error_notification="Working directory is required"
      $EWW update error_notification_visible=true
      $EWW update save_in_progress=false
      exit 1
    fi

    # If display name is empty, use name
    if [[ -z "$DISPLAY_NAME" ]]; then
      DISPLAY_NAME="$NAME"
    fi

    # If icon is empty, use default
    if [[ -z "$ICON" ]]; then
      ICON="📦"
    fi

    # Build JSON config object
    if [[ "$REMOTE_ENABLED" == "true" ]]; then
      CONFIG=$(${pkgs.jq}/bin/jq -n \
        --arg name "$NAME" \
        --arg display_name "$DISPLAY_NAME" \
        --arg icon "$ICON" \
        --arg working_dir "$WORKING_DIR" \
        --arg scope "$SCOPE" \
        --argjson remote_enabled true \
        --arg remote_host "$REMOTE_HOST" \
        --arg remote_user "$REMOTE_USER" \
        --arg remote_dir "$REMOTE_DIR" \
        --argjson remote_port "$REMOTE_PORT" \
        '{
          name: $name,
          display_name: $display_name,
          icon: $icon,
          working_dir: $working_dir,
          scope: $scope,
          remote: {
            enabled: $remote_enabled,
            host: $remote_host,
            user: $remote_user,
            remote_dir: $remote_dir,
            port: $remote_port
          }
        }')
    else
      CONFIG=$(${pkgs.jq}/bin/jq -n \
        --arg name "$NAME" \
        --arg display_name "$DISPLAY_NAME" \
        --arg icon "$ICON" \
        --arg working_dir "$WORKING_DIR" \
        --arg scope "$SCOPE" \
        '{
          name: $name,
          display_name: $display_name,
          icon: $icon,
          working_dir: $working_dir,
          scope: $scope
        }')
    fi

    # Call Python CRUD handler
    export PYTHONPATH="${../tools}:${../tools/monitoring-panel}"
    RESULT=$(${pythonForBackend}/bin/python3 <<EOF
import asyncio
import json
import sys
sys.path.insert(0, "${../tools}")
sys.path.insert(0, "${../tools/monitoring-panel}")
from project_crud_handler import ProjectCRUDHandler

handler = ProjectCRUDHandler()
request = {"action": "create_project", "config": $CONFIG}
result = asyncio.run(handler.handle_request(request))
print(json.dumps(result))
EOF
)

    # Check result
    SUCCESS=$(echo "$RESULT" | ${pkgs.jq}/bin/jq -r '.success')
    if [[ "$SUCCESS" == "true" ]]; then
      # Success: clear form state and refresh
      $EWW update project_creating=false
      $EWW update create_form_name=""
      $EWW update create_form_display_name=""
      $EWW update create_form_icon="📦"
      $EWW update create_form_working_dir=""
      $EWW update create_form_scope="scoped"
      $EWW update create_form_remote_enabled=false
      $EWW update create_form_remote_host=""
      $EWW update create_form_remote_user=""
      $EWW update create_form_remote_dir=""
      $EWW update create_form_remote_port="22"
      $EWW update create_form_error=""

      # Note: Project list will be refreshed by the deflisten stream automatically
      # Skipping manual refresh to avoid issues with large JSON payloads in eww update

      # Feature 096 T023: Show success notification
      $EWW update success_notification="Project '$NAME' created successfully"
      $EWW update success_notification_visible=true
      # Auto-dismiss after 3 seconds (T020)
      (sleep 3 && $EWW update success_notification_visible=false success_notification="") &

      # Feature 096 T022: Clear loading state
      $EWW update save_in_progress=false

      # Feature 096 T023: Show success notification
      $EWW update success_notification="Project '$NAME' created successfully"
      $EWW update success_notification_visible=true
      # Auto-dismiss after 3 seconds (T020)
      (sleep 3 && $EWW update success_notification_visible=false success_notification="") &

      # Feature 096 T022: Clear loading state
      $EWW update save_in_progress=false

      echo "Project created successfully: $NAME"
    else
      # Show error message
      ERROR_MSG=$(echo "$RESULT" | ${pkgs.jq}/bin/jq -r '.error_message')
      VALIDATION_ERRORS=$(echo "$RESULT" | ${pkgs.jq}/bin/jq -r '.validation_errors | length')

      if [[ "$VALIDATION_ERRORS" -gt 0 ]]; then
        FIRST_ERROR=$(echo "$RESULT" | ${pkgs.jq}/bin/jq -r '.validation_errors[0]')
        $EWW update create_form_error="$FIRST_ERROR"
        # Feature 096 T024: Show error notification
        $EWW update error_notification="Validation error: $FIRST_ERROR"
        $EWW update error_notification_visible=true
      elif [[ -n "$ERROR_MSG" ]] && [[ "$ERROR_MSG" != "null" ]]; then
        $EWW update create_form_error="$ERROR_MSG"
        # Feature 096 T024: Show error notification
        $EWW update error_notification="$ERROR_MSG"
        $EWW update error_notification_visible=true
      else
        $EWW update create_form_error="Failed to create project"
        # Feature 096 T024: Show error notification
        $EWW update error_notification="Failed to create project"
        $EWW update error_notification_visible=true
      fi

      # Feature 096 T022: Clear loading state on error
      $EWW update save_in_progress=false

      exit 1
    fi
  '';

  # Feature 094 US3: Project create form cancel handler (T066)
  projectCreateCancelScript = pkgs.writeShellScriptBin "project-create-cancel" ''
    #!${pkgs.bash}/bin/bash
    # Cancel project create form
    # Usage: project-create-cancel

    EWW="${pkgs.eww}/bin/eww --config $HOME/.config/eww-monitoring-panel"

    # Hide form and clear all fields
    $EWW update project_creating=false
    $EWW update create_form_name=""
    $EWW update create_form_display_name=""
    $EWW update create_form_icon="📦"
    $EWW update create_form_working_dir=""
    $EWW update create_form_scope="scoped"
    $EWW update create_form_remote_enabled=false
    $EWW update create_form_remote_host=""
    $EWW update create_form_remote_user=""
    $EWW update create_form_remote_dir=""
    $EWW update create_form_remote_port="22"
    $EWW update create_form_error=""
  '';

  # Feature 094 US8: Application create form open handler (T076)
  appCreateOpenScript = pkgs.writeShellScriptBin "app-create-open" ''
    #!${pkgs.bash}/bin/bash
    # Open application create form
    # Usage: app-create-open

    EWW_CMD="${pkgs.eww}/bin/eww --config $HOME/.config/eww-monitoring-panel"

    # Clear any previous form state
    $EWW_CMD update create_app_type="regular"
    $EWW_CMD update create_app_name=""
    $EWW_CMD update create_app_display_name=""
    $EWW_CMD update create_app_command=""
    $EWW_CMD update create_app_parameters=""
    $EWW_CMD update create_app_expected_class=""
    $EWW_CMD update create_app_scope="scoped"
    $EWW_CMD update create_app_workspace="1"
    $EWW_CMD update create_app_monitor_role=""
    $EWW_CMD update create_app_icon=""
    $EWW_CMD update create_app_floating=false
    $EWW_CMD update create_app_floating_size=""
    $EWW_CMD update create_app_start_url=""
    $EWW_CMD update create_app_scope_url=""
    $EWW_CMD update create_app_error=""
    $EWW_CMD update create_app_ulid_result=""

    # Show the create form
    $EWW_CMD update app_creating=true
  '';

  # Feature 094 US8: Application create form save handler (T082)
  appCreateSaveScript = pkgs.writeShellScriptBin "app-create-save" ''
    #!${pkgs.bash}/bin/bash
    # Save application create form by reading Eww variables and calling CRUD handler
    # Usage: app-create-save

    EWW="${pkgs.eww}/bin/eww --config $HOME/.config/eww-monitoring-panel"

    # Read form values from Eww variables
    APP_TYPE=$($EWW get create_app_type)
    NAME=$($EWW get create_app_name)
    DISPLAY_NAME=$($EWW get create_app_display_name)
    COMMAND=$($EWW get create_app_command)
    PARAMETERS=$($EWW get create_app_parameters)
    EXPECTED_CLASS=$($EWW get create_app_expected_class)
    SCOPE=$($EWW get create_app_scope)
    WORKSPACE=$($EWW get create_app_workspace)
    MONITOR_ROLE=$($EWW get create_app_monitor_role)
    ICON=$($EWW get create_app_icon)
    FLOATING=$($EWW get create_app_floating)
    FLOATING_SIZE=$($EWW get create_app_floating_size)
    START_URL=$($EWW get create_app_start_url)
    SCOPE_URL=$($EWW get create_app_scope_url)

    # Build JSON based on app type
    if [[ "$APP_TYPE" == "pwa" ]]; then
      # PWA: auto-add -pwa suffix if missing
      if [[ "$NAME" != *-pwa ]]; then
        NAME="''${NAME}-pwa"
      fi
      # Generate ULID for PWA
      ULID=$(${pkgs.bash}/bin/bash /etc/nixos/scripts/generate-ulid.sh)
      EXPECTED_CLASS="FFPWA-$ULID"

      CONFIG_JSON=$(${pkgs.jq}/bin/jq -n \
        --arg name "$NAME" \
        --arg display_name "$DISPLAY_NAME" \
        --arg command "firefoxpwa" \
        --argjson parameters '["site", "launch", "'"$ULID"'"]' \
        --arg expected_class "$EXPECTED_CLASS" \
        --arg scope "global" \
        --argjson preferred_workspace "$WORKSPACE" \
        --arg icon "$ICON" \
        --arg ulid "$ULID" \
        --arg start_url "$START_URL" \
        --arg scope_url "$SCOPE_URL" \
        '{
          name: $name,
          display_name: $display_name,
          command: $command,
          parameters: $parameters,
          expected_class: $expected_class,
          scope: $scope,
          preferred_workspace: $preferred_workspace,
          icon: $icon,
          ulid: $ulid,
          start_url: $start_url,
          scope_url: $scope_url
        }')
    elif [[ "$APP_TYPE" == "terminal" ]]; then
      # Terminal app
      # Parse parameters string to array
      PARAMS_ARRAY=$(echo "$PARAMETERS" | ${pkgs.jq}/bin/jq -R 'split(" ") | map(select(. != ""))')

      CONFIG_JSON=$(${pkgs.jq}/bin/jq -n \
        --arg name "$NAME" \
        --arg display_name "$DISPLAY_NAME" \
        --arg command "$COMMAND" \
        --argjson parameters "$PARAMS_ARRAY" \
        --arg expected_class "$EXPECTED_CLASS" \
        --arg scope "$SCOPE" \
        --argjson preferred_workspace "$WORKSPACE" \
        --arg monitor_role "$MONITOR_ROLE" \
        --arg icon "$ICON" \
        --argjson floating "$FLOATING" \
        --arg floating_size "$FLOATING_SIZE" \
        --argjson terminal true \
        '{
          name: $name,
          display_name: $display_name,
          command: $command,
          parameters: $parameters,
          expected_class: $expected_class,
          scope: $scope,
          preferred_workspace: $preferred_workspace,
          icon: $icon,
          floating: $floating,
          terminal: $terminal
        } | if $monitor_role != "" then . + {preferred_monitor_role: $monitor_role} else . end
          | if $floating and $floating_size != "" then . + {floating_size: $floating_size} else . end')
    else
      # Regular app
      PARAMS_ARRAY=$(echo "$PARAMETERS" | ${pkgs.jq}/bin/jq -R 'split(" ") | map(select(. != ""))')

      CONFIG_JSON=$(${pkgs.jq}/bin/jq -n \
        --arg name "$NAME" \
        --arg display_name "$DISPLAY_NAME" \
        --arg command "$COMMAND" \
        --argjson parameters "$PARAMS_ARRAY" \
        --arg expected_class "$EXPECTED_CLASS" \
        --arg scope "$SCOPE" \
        --argjson preferred_workspace "$WORKSPACE" \
        --arg monitor_role "$MONITOR_ROLE" \
        --arg icon "$ICON" \
        --argjson floating "$FLOATING" \
        --arg floating_size "$FLOATING_SIZE" \
        '{
          name: $name,
          display_name: $display_name,
          command: $command,
          parameters: $parameters,
          expected_class: $expected_class,
          scope: $scope,
          preferred_workspace: $preferred_workspace,
          icon: $icon,
          floating: $floating
        } | if $monitor_role != "" then . + {preferred_monitor_role: $monitor_role} else . end
          | if $floating and $floating_size != "" then . + {floating_size: $floating_size} else . end')
    fi

    # Call the CRUD handler
    export PYTHONPATH="${../tools}"
    REQUEST_JSON=$(${pkgs.jq}/bin/jq -n \
      --arg action "create_app" \
      --argjson config "$CONFIG_JSON" \
      '{action: $action, config: $config}')

    RESULT=$(echo "$REQUEST_JSON" | ${pythonForBackend}/bin/python3 -c "
import sys
import json
import asyncio
sys.path.insert(0, '${../tools}')
sys.path.insert(0, '${../tools/monitoring-panel}')
from app_crud_handler import AppCRUDHandler

handler = AppCRUDHandler()
request = json.loads(sys.stdin.read())
result = asyncio.run(handler.handle_request(request))
print(json.dumps(result))
")

    # Check result
    SUCCESS=$(echo "$RESULT" | ${pkgs.jq}/bin/jq -r '.success')
    if [[ "$SUCCESS" == "true" ]]; then
      # Success: clear form state and refresh
      $EWW update app_creating=false
      $EWW update create_app_type="regular"
      $EWW update create_app_name=""
      $EWW update create_app_display_name=""
      $EWW update create_app_command=""
      $EWW update create_app_parameters=""
      $EWW update create_app_expected_class=""
      $EWW update create_app_scope="scoped"
      $EWW update create_app_workspace="1"
      $EWW update create_app_monitor_role=""
      $EWW update create_app_icon=""
      $EWW update create_app_floating=false
      $EWW update create_app_floating_size=""
      $EWW update create_app_start_url=""
      $EWW update create_app_scope_url=""
      $EWW update create_app_error=""

      # If PWA, show generated ULID
      if [[ "$APP_TYPE" == "pwa" ]]; then
        ULID=$(echo "$RESULT" | ${pkgs.jq}/bin/jq -r '.ulid // empty')
        if [[ -n "$ULID" ]]; then
          $EWW update create_app_ulid_result="$ULID"
        fi
      fi

      # Refresh apps data
      APPS_DATA=$(${pythonForBackend}/bin/python3 ${../tools/i3_project_manager/cli/monitoring_data.py} --mode apps)
      $EWW update apps_data="$APPS_DATA"

      echo "Application created successfully: $NAME"
    else
      # Show error message
      ERROR_MSG=$(echo "$RESULT" | ${pkgs.jq}/bin/jq -r '.error_message')
      VALIDATION_ERRORS=$(echo "$RESULT" | ${pkgs.jq}/bin/jq -r '.validation_errors | join(", ")')
      if [[ -n "$VALIDATION_ERRORS" && "$VALIDATION_ERRORS" != "null" ]]; then
        $EWW update create_app_error="$VALIDATION_ERRORS"
      else
        $EWW update create_app_error="$ERROR_MSG"
      fi
      echo "Error creating application: $ERROR_MSG" >&2
      exit 1
    fi
  '';

  # Feature 094 US8: Application create form cancel handler (T076)
  appCreateCancelScript = pkgs.writeShellScriptBin "app-create-cancel" ''
    #!${pkgs.bash}/bin/bash
    # Cancel application create form
    # Usage: app-create-cancel

    EWW="${pkgs.eww}/bin/eww --config $HOME/.config/eww-monitoring-panel"

    # Hide form and clear all fields
    $EWW update app_creating=false
    $EWW update create_app_type="regular"
    $EWW update create_app_name=""
    $EWW update create_app_display_name=""
    $EWW update create_app_command=""
    $EWW update create_app_parameters=""
    $EWW update create_app_expected_class=""
    $EWW update create_app_scope="scoped"
    $EWW update create_app_workspace="1"
    $EWW update create_app_monitor_role=""
    $EWW update create_app_icon=""
    $EWW update create_app_floating=false
    $EWW update create_app_floating_size=""
    $EWW update create_app_start_url=""
    $EWW update create_app_scope_url=""
    $EWW update create_app_error=""
    $EWW update create_app_ulid_result=""
  '';

  # Feature 094 US4: Project delete confirmation open handler (T087)
  projectDeleteOpenScript = pkgs.writeShellScriptBin "project-delete-open" ''
    #!${pkgs.bash}/bin/bash
    # Open project delete confirmation dialog
    # Usage: project-delete-open <project_name> <display_name>

    set -euo pipefail

    PROJECT_NAME="''${1:-}"
    DISPLAY_NAME="''${2:-}"

    EWW="${pkgs.eww}/bin/eww --config $HOME/.config/eww-monitoring-panel"

    if [[ -z "$PROJECT_NAME" ]]; then
      echo "Error: Project name required" >&2
      exit 1
    fi

    # Check if project has worktrees by looking for worktrees with this parent
    PROJECTS_DIR="$HOME/.config/i3/projects"
    HAS_WORKTREES="false"
    for f in "$PROJECTS_DIR"/*.json; do
      if [[ -f "$f" ]]; then
        PARENT=$(${pkgs.jq}/bin/jq -r '.parent_project // empty' "$f" 2>/dev/null || echo "")
        if [[ "$PARENT" == "$PROJECT_NAME" ]]; then
          HAS_WORKTREES="true"
          break
        fi
      fi
    done

    # Clear previous state
    $EWW update delete_error=""
    $EWW update delete_success_message=""
    $EWW update delete_force=false

    # Set dialog state
    $EWW update delete_project_name="$PROJECT_NAME"
    $EWW update delete_project_display_name="''${DISPLAY_NAME:-$PROJECT_NAME}"
    $EWW update delete_project_has_worktrees="$HAS_WORKTREES"
    $EWW update project_deleting=true
  '';

  # Feature 094 US4: Project delete confirm handler (T088)
  projectDeleteConfirmScript = pkgs.writeShellScriptBin "project-delete-confirm" ''
    #!${pkgs.bash}/bin/bash
    # Execute project deletion via CRUD handler
    # Usage: project-delete-confirm

    set -euo pipefail

    EWW="${pkgs.eww}/bin/eww --config $HOME/.config/eww-monitoring-panel"

    # Read deletion parameters
    PROJECT_NAME=$($EWW get delete_project_name)
    FORCE=$($EWW get delete_force)

    if [[ -z "$PROJECT_NAME" ]]; then
      $EWW update delete_error="No project selected for deletion"
      exit 1
    fi

    # Build request JSON
    if [[ "$FORCE" == "true" ]]; then
      REQUEST=$(${pkgs.jq}/bin/jq -n \
        --arg name "$PROJECT_NAME" \
        '{"action": "delete_project", "project_name": $name, "force": true}')
    else
      REQUEST=$(${pkgs.jq}/bin/jq -n \
        --arg name "$PROJECT_NAME" \
        '{"action": "delete_project", "project_name": $name}')
    fi

    echo "Deleting project: $PROJECT_NAME (force=$FORCE)" >&2

    # Call the CRUD handler
    export PYTHONPATH="${../tools}:${../tools/monitoring-panel}"
    RESULT=$(echo "$REQUEST" | ${pythonForBackend}/bin/python3 -c "
import sys
sys.path.insert(0, '${../tools}')
sys.path.insert(0, '${../tools/monitoring-panel}')
from project_crud_handler import ProjectCRUDHandler
import asyncio
import json

handler = ProjectCRUDHandler()
request = json.loads(sys.stdin.read())
result = asyncio.run(handler.handle_request(request))
print(json.dumps(result))
")

    # Check result
    SUCCESS=$(echo "$RESULT" | ${pkgs.jq}/bin/jq -r '.success')

    if [[ "$SUCCESS" == "true" ]]; then
      # Success - close dialog
      $EWW update project_deleting=false
      $EWW update delete_project_name=""
      $EWW update delete_project_display_name=""
      $EWW update delete_project_has_worktrees=false
      $EWW update delete_force=false
      $EWW update delete_error=""

      # Note: Project list will be refreshed by the deflisten stream automatically

      # Feature 096 T023: Show success notification via eww (consistent with create/edit)
      $EWW update success_notification="Project '$PROJECT_NAME' deleted successfully"
      $EWW update success_notification_visible=true
      # Auto-dismiss after 3 seconds (T020)
      (sleep 3 && $EWW update success_notification_visible=false success_notification="") &

      echo "Project deleted successfully: $PROJECT_NAME"
    else
      # Show error in dialog
      ERROR_MSG=$(echo "$RESULT" | ${pkgs.jq}/bin/jq -r '.error_message')
      $EWW update delete_error="$ERROR_MSG"

      # Feature 096 T024: Show error notification via eww
      $EWW update error_notification="Delete failed: $ERROR_MSG"
      $EWW update error_notification_visible=true

      echo "Error deleting project: $ERROR_MSG" >&2
      exit 1
    fi
  '';

  # Feature 094 US4: Project delete cancel handler (T089)
  projectDeleteCancelScript = pkgs.writeShellScriptBin "project-delete-cancel" ''
    #!${pkgs.bash}/bin/bash
    # Cancel project delete confirmation dialog
    # Usage: project-delete-cancel

    EWW="${pkgs.eww}/bin/eww --config $HOME/.config/eww-monitoring-panel"

    # Hide dialog and clear state
    $EWW update project_deleting=false
    $EWW update delete_project_name=""
    $EWW update delete_project_display_name=""
    $EWW update delete_project_has_worktrees=false
    $EWW update delete_force=false
    $EWW update delete_error=""
  '';

  # Feature 097 T056-T062: Project git metadata refresh script
  projectRefreshScript = pkgs.writeShellScriptBin "project-refresh" ''
    #!${pkgs.bash}/bin/bash
    # Refresh git metadata for one or all projects
    # Usage: project-refresh [project-name | --all]
    # Feature 097: Updates git_metadata in project JSON files

    PROJECT_NAME="$1"
    PROJECTS_DIR="$HOME/.config/i3/projects"
    EWW="${pkgs.eww}/bin/eww --config $HOME/.config/eww-monitoring-panel"

    # Function to refresh a single project's git metadata
    refresh_project() {
      local PROJECT_FILE="$1"
      local NAME=$(basename "$PROJECT_FILE" .json)

      # Read current project
      if [[ ! -f "$PROJECT_FILE" ]]; then
        echo "Project file not found: $PROJECT_FILE" >&2
        return 1
      fi

      local DIRECTORY=$(${pkgs.jq}/bin/jq -r '.directory // empty' "$PROJECT_FILE")
      local SOURCE_TYPE=$(${pkgs.jq}/bin/jq -r '.source_type // "standalone"' "$PROJECT_FILE")

      # Skip if directory doesn't exist
      if [[ ! -d "$DIRECTORY" ]]; then
        echo "Directory missing for $NAME: $DIRECTORY" >&2
        # Mark as missing status
        ${pkgs.jq}/bin/jq '.status = "missing"' "$PROJECT_FILE" > "''${PROJECT_FILE}.tmp" && mv "''${PROJECT_FILE}.tmp" "$PROJECT_FILE"
        return 0
      fi

      # Skip standalone projects without git
      if [[ "$SOURCE_TYPE" == "standalone" ]]; then
        if ! git -C "$DIRECTORY" rev-parse --git-dir >/dev/null 2>&1; then
          echo "Skipping non-git project: $NAME" >&2
          return 0
        fi
      fi

      # Extract git metadata
      cd "$DIRECTORY" || return 1
      local GIT_BRANCH=$(git rev-parse --abbrev-ref HEAD 2>/dev/null || echo "HEAD")
      local GIT_COMMIT=$(git rev-parse --short=7 HEAD 2>/dev/null || echo "0000000")
      local GIT_STATUS=$(git status --porcelain 2>/dev/null)
      local GIT_IS_CLEAN="true"
      local GIT_HAS_UNTRACKED="false"

      if [[ -n "$GIT_STATUS" ]]; then
        GIT_IS_CLEAN="false"
        if echo "$GIT_STATUS" | grep -q "^??"; then
          GIT_HAS_UNTRACKED="true"
        fi
      fi

      # Get ahead/behind counts
      local TRACKING=$(git rev-parse --abbrev-ref @{upstream} 2>/dev/null || echo "")
      local AHEAD_COUNT=0
      local BEHIND_COUNT=0
      if [[ -n "$TRACKING" ]]; then
        AHEAD_COUNT=$(git rev-list --count @{upstream}..HEAD 2>/dev/null || echo "0")
        BEHIND_COUNT=$(git rev-list --count HEAD..@{upstream} 2>/dev/null || echo "0")
      fi

      local REMOTE_URL=$(git remote get-url origin 2>/dev/null || echo "")
      local NOW=$(date -Is)

      # Update the project JSON with new git metadata
      ${pkgs.jq}/bin/jq \
        --arg branch "$GIT_BRANCH" \
        --arg commit "$GIT_COMMIT" \
        --argjson is_clean $GIT_IS_CLEAN \
        --argjson has_untracked $GIT_HAS_UNTRACKED \
        --argjson ahead "$AHEAD_COUNT" \
        --argjson behind "$BEHIND_COUNT" \
        --arg remote_url "$REMOTE_URL" \
        --arg now "$NOW" \
        '.status = "active" | .git_metadata = {
          current_branch: $branch,
          commit_hash: $commit,
          is_clean: $is_clean,
          has_untracked: $has_untracked,
          ahead_count: $ahead,
          behind_count: $behind,
          remote_url: (if $remote_url == "" then null else $remote_url end),
          last_modified: .git_metadata.last_modified,
          last_refreshed: $now
        } | .updated_at = $now' "$PROJECT_FILE" > "''${PROJECT_FILE}.tmp" && mv "''${PROJECT_FILE}.tmp" "$PROJECT_FILE"

      echo "Refreshed: $NAME ($GIT_BRANCH @ $GIT_COMMIT)"
    }

    # Main logic
    if [[ "$PROJECT_NAME" == "--all" ]] || [[ -z "$PROJECT_NAME" ]]; then
      # Refresh all projects
      echo "Refreshing all projects..."
      for f in "$PROJECTS_DIR"/*.json; do
        if [[ -f "$f" ]]; then
          refresh_project "$f"
        fi
      done
      $EWW update success_notification="All projects refreshed"
      $EWW update success_notification_visible=true
      (sleep 3 && $EWW update success_notification_visible=false success_notification="") &
    else
      # Refresh single project
      PROJECT_FILE="$PROJECTS_DIR/$PROJECT_NAME.json"
      if [[ ! -f "$PROJECT_FILE" ]]; then
        echo "Project not found: $PROJECT_NAME" >&2
        $EWW update error_notification="Project not found: $PROJECT_NAME"
        $EWW update error_notification_visible=true
        exit 1
      fi
      refresh_project "$PROJECT_FILE"
      $EWW update success_notification="Refreshed: $PROJECT_NAME"
      $EWW update success_notification_visible=true
      (sleep 2 && $EWW update success_notification_visible=false success_notification="") &
    fi

    echo "Refresh complete"
  '';

<<<<<<< HEAD
  # Feature 097 T066-T068: Orphan recovery script
  # Creates a Repository Project for an orphaned worktree's bare_repo_path
  orphanRecoverScript = pkgs.writeShellScriptBin "orphan-recover" ''
    #!${pkgs.bash}/bin/bash
    # Recover orphaned worktree by creating missing Repository Project
    # Usage: orphan-recover <orphan-project-name>
    # Feature 097 T066-T068: Creates Repository Project from worktree's bare_repo_path

    ORPHAN_NAME="$1"
    PROJECTS_DIR="$HOME/.config/i3/projects"
    EWW="${pkgs.eww}/bin/eww --config $HOME/.config/eww-monitoring-panel"

    if [[ -z "$ORPHAN_NAME" ]]; then
      echo "Usage: orphan-recover <orphan-project-name>" >&2
      exit 1
    fi

    ORPHAN_FILE="$PROJECTS_DIR/$ORPHAN_NAME.json"
    if [[ ! -f "$ORPHAN_FILE" ]]; then
      $EWW update error_notification="Orphan project not found: $ORPHAN_NAME"
      $EWW update error_notification_visible=true
      exit 1
    fi

    # Read orphan's bare_repo_path
    BARE_REPO_PATH=$(${pkgs.jq}/bin/jq -r '.bare_repo_path // empty' "$ORPHAN_FILE")
    DIRECTORY=$(${pkgs.jq}/bin/jq -r '.directory // empty' "$ORPHAN_FILE")

    if [[ -z "$BARE_REPO_PATH" ]]; then
      $EWW update error_notification="Orphan has no bare_repo_path: $ORPHAN_NAME"
      $EWW update error_notification_visible=true
      exit 1
    fi

    # Determine the main repo directory from bare_repo_path
    # For regular repos: bare_repo_path ends in .git
    # For bare repos: bare_repo_path is the repo itself
    if [[ "$BARE_REPO_PATH" == *".git" ]]; then
      MAIN_REPO_DIR=$(dirname "$BARE_REPO_PATH")
    else
      MAIN_REPO_DIR="$BARE_REPO_PATH"
    fi

    if [[ ! -d "$MAIN_REPO_DIR" ]]; then
      $EWW update error_notification="Repository directory not found: $MAIN_REPO_DIR"
      $EWW update error_notification_visible=true
      exit 1
    fi

    # Generate a unique name for the new Repository Project
    REPO_BASE_NAME=$(basename "$MAIN_REPO_DIR" | tr '[:upper:]' '[:lower:]' | sed 's/[^a-z0-9-]/-/g')
    REPO_NAME="$REPO_BASE_NAME"
    COUNTER=1
    while [[ -f "$PROJECTS_DIR/$REPO_NAME.json" ]]; do
      COUNTER=$((COUNTER + 1))
      REPO_NAME="''${REPO_BASE_NAME}-$COUNTER"
    done

    # Extract git metadata for the main repo
    cd "$MAIN_REPO_DIR" || exit 1
    GIT_BRANCH=$(git rev-parse --abbrev-ref HEAD 2>/dev/null || echo "HEAD")
    GIT_COMMIT=$(git rev-parse --short=7 HEAD 2>/dev/null || echo "0000000")
    GIT_STATUS=$(git status --porcelain 2>/dev/null)
    GIT_IS_CLEAN="true"
    GIT_HAS_UNTRACKED="false"
    if [[ -n "$GIT_STATUS" ]]; then
      GIT_IS_CLEAN="false"
      if echo "$GIT_STATUS" | grep -q "^??"; then
        GIT_HAS_UNTRACKED="true"
      fi
    fi
    REMOTE_URL=$(git remote get-url origin 2>/dev/null || echo "")
    NOW=$(date -Is)

    # Create the Repository Project JSON
    ${pkgs.jq}/bin/jq -n \
      --arg name "$REPO_NAME" \
      --arg display_name "$(basename "$MAIN_REPO_DIR")" \
      --arg directory "$MAIN_REPO_DIR" \
      --arg bare_repo_path "$BARE_REPO_PATH" \
      --arg branch "$GIT_BRANCH" \
      --arg commit "$GIT_COMMIT" \
      --argjson is_clean $GIT_IS_CLEAN \
      --argjson has_untracked $GIT_HAS_UNTRACKED \
      --arg remote_url "$REMOTE_URL" \
      --arg now "$NOW" \
      '{
        name: $name,
        display_name: $display_name,
        icon: "🔧",
        directory: $directory,
        scope: "scoped",
        remote: null,
        source_type: "repository",
        status: "active",
        bare_repo_path: $bare_repo_path,
        parent_project: null,
        git_metadata: {
          current_branch: $branch,
          commit_hash: $commit,
          is_clean: $is_clean,
          has_untracked: $has_untracked,
          ahead_count: 0,
          behind_count: 0,
          remote_url: (if $remote_url == "" then null else $remote_url end),
          last_modified: null,
          last_refreshed: $now
        },
        scoped_classes: ["Ghostty", "code", "yazi", "lazygit"],
        created_at: $now,
        updated_at: $now
      }' > "$PROJECTS_DIR/$REPO_NAME.json"

    # Update the orphan to point to the new parent
    ${pkgs.jq}/bin/jq --arg parent "$REPO_NAME" '.parent_project = $parent' "$ORPHAN_FILE" > "''${ORPHAN_FILE}.tmp" && mv "''${ORPHAN_FILE}.tmp" "$ORPHAN_FILE"

    $EWW update success_notification="Created Repository Project '$REPO_NAME' for orphan '$ORPHAN_NAME'"
    $EWW update success_notification_visible=true
    (sleep 4 && $EWW update success_notification_visible=false success_notification="") &

    echo "Recovery complete: Created $REPO_NAME as parent for $ORPHAN_NAME"
=======
  # Feature 094: Copy window JSON helper script (used by Windows tab)
  copyWindowJsonScript = pkgs.writeShellScript "copy-window-json" ''
    #!/usr/bin/env bash
    set -euo pipefail

    EWW_CMD="${pkgs.eww}/bin/eww --config $HOME/.config/eww-monitoring-panel"
    JSON_BASE64="''${1:-}"
    WINDOW_ID="''${2:-0}"

    if [[ -z "$JSON_BASE64" ]]; then
      echo "Usage: copy-window-json <window-json-b64> <window-id>" >&2
      exit 1
    fi

    # Decode payload and copy to clipboard
    ${pkgs.coreutils}/bin/printf %s "$JSON_BASE64" \
      | ${pkgs.coreutils}/bin/base64 -d \
      | ${pkgs.wl-clipboard}/bin/wl-copy

    # Toggle copied state for visual feedback
    $EWW_CMD update copied_window_id="$WINDOW_ID"
    (${pkgs.coreutils}/bin/sleep 2 && $EWW_CMD update copied_window_id=0) &
  '';

  # Feature 096: Copy project JSON to clipboard (similar to window JSON)
  copyProjectJsonScript = pkgs.writeShellScript "copy-project-json" ''
    #!/usr/bin/env bash
    set -euo pipefail

    EWW_CMD="${pkgs.eww}/bin/eww --config $HOME/.config/eww-monitoring-panel"
    PROJECT_NAME="''${1:-}"

    if [[ -z "$PROJECT_NAME" ]]; then
      echo "Usage: copy-project-json <project-name>" >&2
      exit 1
    fi

    # Read project JSON from file and copy to clipboard
    PROJECT_FILE="$HOME/.config/i3/projects/$PROJECT_NAME.json"
    if [[ -f "$PROJECT_FILE" ]]; then
      ${pkgs.jq}/bin/jq '.' "$PROJECT_FILE" | ${pkgs.wl-clipboard}/bin/wl-copy
      # Toggle copied state for visual feedback
      $EWW_CMD update copied_project_name="$PROJECT_NAME"
      (${pkgs.coreutils}/bin/sleep 2 && $EWW_CMD update copied_project_name="") &
    else
      echo "Project file not found: $PROJECT_FILE" >&2
      exit 1
    fi
  '';

  # Keyboard handler script for view switching (Alt+1-4 or just 1-4)
  handleKeyScript = pkgs.writeShellScript "monitoring-panel-keyhandler" ''
    KEY="$1"
    EWW_CMD="${pkgs.eww}/bin/eww --config $HOME/.config/eww-monitoring-panel"
    # Debug: log the key to journal
    echo "Monitoring panel key pressed: '$KEY'" | ${pkgs.systemd}/bin/systemd-cat -t eww-keyhandler
    case "$KEY" in
      1|Alt+1) $EWW_CMD update current_view=windows ;;
      2|Alt+2) $EWW_CMD update current_view=projects ;;
      3|Alt+3) $EWW_CMD update current_view=apps ;;
      4|Alt+4) $EWW_CMD update current_view=health ;;
      5|Alt+5) $EWW_CMD update current_view=events ;;
      Escape|q) $EWW_CMD close monitoring-panel ;;
    esac
>>>>>>> 2bf628d2
  '';

  # Feature 097 T069: Orphan delete registration script
  # Deletes the project JSON without affecting git worktree (for orphans with missing directories)
  orphanDeleteScript = pkgs.writeShellScriptBin "orphan-delete" ''
    #!${pkgs.bash}/bin/bash
    # Delete orphaned worktree registration (JSON only, not git worktree)
    # Usage: orphan-delete <orphan-project-name>
    # Feature 097 T069: For orphans with missing directories

    ORPHAN_NAME="$1"
    PROJECTS_DIR="$HOME/.config/i3/projects"
    EWW="${pkgs.eww}/bin/eww --config $HOME/.config/eww-monitoring-panel"

    if [[ -z "$ORPHAN_NAME" ]]; then
      echo "Usage: orphan-delete <orphan-project-name>" >&2
      exit 1
    fi

<<<<<<< HEAD
    # Check for confirmation (click-twice pattern)
    CONFIRM=$($EWW get orphan_delete_confirm)
    if [[ "$CONFIRM" != "$ORPHAN_NAME" ]]; then
      $EWW update orphan_delete_confirm="$ORPHAN_NAME"
      echo "Click again to confirm deletion of: $ORPHAN_NAME"
      exit 0
    fi
=======
  config = mkIf cfg.enable {
    # Add required packages
    home.packages = [
      pkgs.eww              # Widget framework
      monitoringDataScript  # Python backend script wrapper
      toggleScript          # Toggle visibility script
      toggleFocusScript     # Feature 086: Toggle focus script
      exitMonitorModeScript # Feature 086: Exit monitoring mode
      monitorPanelNavScript # Feature 086: Navigation within panel
      swayNCToggleScript    # SwayNC toggle with mutual exclusivity
      restartServiceScript  # Feature 088 US3: Service restart script
      focusWindowScript     # Feature 093: Focus window action
      switchProjectScript   # Feature 093: Switch project action
      projectCrudScript     # Feature 094: Project CRUD handler (T037)
      projectEditOpenScript # Feature 094: Project edit form opener (T038)
      projectEditSaveScript # Feature 094: Project edit save handler (T038)
      worktreeEditOpenScript  # Feature 094 US5: Worktree edit form opener (T059)
      worktreeCreateScript    # Feature 094 US5: Worktree create handler (T057-T058)
      worktreeDeleteScript    # Feature 094 US5: Worktree delete handler (T060)
      worktreeEditSaveScript  # Feature 094 US5: Worktree edit save handler (T059)
      projectCreateOpenScript   # Feature 094 US3: Project create form opener (T066)
      projectCreateSaveScript   # Feature 094 US3: Project create save handler (T069)
      projectCreateCancelScript # Feature 094 US3: Project create cancel handler (T066)
      appCreateOpenScript       # Feature 094 US8: App create form opener (T076)
      appCreateSaveScript       # Feature 094 US8: App create save handler (T082)
      appCreateCancelScript     # Feature 094 US8: App create cancel handler (T076)
      projectDeleteOpenScript   # Feature 094 US4: Project delete dialog opener (T087)
      projectDeleteConfirmScript # Feature 094 US4: Project delete confirm handler (T088)
      projectDeleteCancelScript # Feature 094 US4: Project delete cancel handler (T089)
      appDeleteOpenScript       # Feature 094 US9: App delete dialog opener (T093)
      appDeleteConfirmScript    # Feature 094 US9: App delete confirm handler (T094)
      appDeleteCancelScript     # Feature 094 US9: App delete cancel handler (T095)
      showSuccessNotificationScript # Feature 094 Phase 12 T099: Success notification helper
    ];
>>>>>>> 2bf628d2

    ORPHAN_FILE="$PROJECTS_DIR/$ORPHAN_NAME.json"
    if [[ ! -f "$ORPHAN_FILE" ]]; then
      $EWW update error_notification="Orphan project not found: $ORPHAN_NAME"
      $EWW update error_notification_visible=true
      $EWW update orphan_delete_confirm=""
      exit 1
    fi

    # Delete the project JSON
    if rm -f "$ORPHAN_FILE"; then
      $EWW update success_notification="Deleted orphan registration: $ORPHAN_NAME"
      $EWW update success_notification_visible=true
      (sleep 3 && $EWW update success_notification_visible=false success_notification="") &
      $EWW update orphan_delete_confirm=""
    else
      $EWW update error_notification="Failed to delete orphan: $ORPHAN_NAME"
      $EWW update error_notification_visible=true
      $EWW update orphan_delete_confirm=""
      exit 1
    fi

    echo "Orphan deleted: $ORPHAN_NAME"
  '';

  # Feature 094 US9: Application delete confirmation open handler (T093)
  appDeleteOpenScript = pkgs.writeShellScriptBin "app-delete-open" ''
    #!${pkgs.bash}/bin/bash
    # Open application delete confirmation dialog
    # Usage: app-delete-open <app_name> <display_name> [is_pwa] [ulid]

    set -euo pipefail

<<<<<<< HEAD
    APP_NAME="''${1:-}"
    DISPLAY_NAME="''${2:-}"
    IS_PWA="''${3:-false}"
    ULID="''${4:-}"

    EWW="${pkgs.eww}/bin/eww --config $HOME/.config/eww-monitoring-panel"
=======
      ;; Feature 095 Enhancement: Animated spinner is embedded in monitoring_data.spinner_frame
      ;; The Python backend (monitoring_data.py) generates spinner frames at 120ms intervals
      ;; when there's a "working" badge, enabling smooth animation via the existing deflisten stream

      ;; Feature 092: Deflisten: Real-time Sway event log stream
      ;; Subscribes to window/workspace/output IPC events with <100ms latency
      ;; Maintains circular buffer of 500 most recent events (FIFO eviction)
      (deflisten events_data
        :initial "{\"status\":\"connecting\",\"events\":[],\"event_count\":0,\"daemon_available\":true,\"ipc_connected\":false,\"timestamp\":0,\"timestamp_friendly\":\"Initializing...\"}"
        `${monitoringDataScript}/bin/monitoring-data-backend --mode events --listen`)

      ;; Feature 094 T039: Deflisten: Real-time form validation stream
      ;; Monitors form variable changes and streams validation results with 300ms debouncing
      ;; Provides live validation feedback for project edit forms
      (deflisten validation_state
        :initial "{\"valid\":true,\"editing\":false,\"errors\":{},\"warnings\":{},\"timestamp\":\"\"}"
        `${formValidationStreamScript}/bin/form-validation-stream`)

      ;; Current view state (windows, projects, apps, health, events)
      (defvar current_view "windows")
>>>>>>> 2bf628d2

    if [[ -z "$APP_NAME" ]]; then
      echo "Error: App name required" >&2
      exit 1
    fi

    # Clear previous state
    $EWW update delete_app_error=""

    # Set dialog state
    $EWW update delete_app_name="$APP_NAME"
    $EWW update delete_app_display_name="''${DISPLAY_NAME:-$APP_NAME}"
    $EWW update delete_app_is_pwa="$IS_PWA"
    $EWW update delete_app_ulid="$ULID"
    $EWW update app_deleting=true
  '';

  # Feature 094 US9: Application delete confirm handler (T094)
  appDeleteConfirmScript = pkgs.writeShellScriptBin "app-delete-confirm" ''
    #!${pkgs.bash}/bin/bash
    # Execute application deletion via CRUD handler
    # Usage: app-delete-confirm

<<<<<<< HEAD
    set -euo pipefail
=======
      ;; UX Enhancement: Inline action bar state - tracks which window has action bar visible
      (defvar context_menu_window_id 0)

      ;; Copy state - Window ID that was just copied (0 = none)
      ;; Set when copy button clicked, auto-resets after 2 seconds
      (defvar copied_window_id 0)
>>>>>>> 2bf628d2

    EWW="${pkgs.eww}/bin/eww --config $HOME/.config/eww-monitoring-panel"

    # Read deletion parameters
    APP_NAME=$($EWW get delete_app_name)

    if [[ -z "$APP_NAME" ]]; then
      $EWW update delete_app_error="No application selected for deletion"
      exit 1
    fi

    # Build request JSON
    REQUEST=$(${pkgs.jq}/bin/jq -n \
      --arg name "$APP_NAME" \
      '{"action": "delete_app", "app_name": $name}')

    echo "Deleting application: $APP_NAME" >&2

    # Call the CRUD handler
    export PYTHONPATH="${../tools}:${../tools/monitoring-panel}"
    RESULT=$(echo "$REQUEST" | ${pythonForBackend}/bin/python3 -c "
import sys
sys.path.insert(0, '${../tools}')
sys.path.insert(0, '${../tools/monitoring-panel}')
from app_crud_handler import AppCRUDHandler
import asyncio
import json

handler = AppCRUDHandler()
request = json.loads(sys.stdin.read())
result = asyncio.run(handler.handle_request(request))
print(json.dumps(result))
")

    # Check result
    SUCCESS=$(echo "$RESULT" | ${pkgs.jq}/bin/jq -r '.success')

    if [[ "$SUCCESS" == "true" ]]; then
      # Check for PWA warning
      PWA_WARNING=$(echo "$RESULT" | ${pkgs.jq}/bin/jq -r '.pwa_warning // empty')

      # Success - close dialog
      $EWW update app_deleting=false
      $EWW update delete_app_name=""
      $EWW update delete_app_display_name=""
      $EWW update delete_app_is_pwa=false
      $EWW update delete_app_ulid=""
      $EWW update delete_app_error=""

      # Refresh apps data
      APPS_DATA=$(${pythonForBackend}/bin/python3 ${../tools/i3_project_manager/cli/monitoring_data.py} --mode apps)
      $EWW update apps_data="$APPS_DATA"

      # Show notification with PWA warning if applicable
      if [[ -n "$PWA_WARNING" ]]; then
        ${pkgs.libnotify}/bin/notify-send -t 8000 "Application Deleted" "$APP_NAME deleted. Note: $PWA_WARNING"
      else
        ${pkgs.libnotify}/bin/notify-send -t 3000 "Application Deleted" "$APP_NAME has been deleted. Rebuild required."
      fi

      echo "Application deleted successfully: $APP_NAME"
    else
      # Show error in dialog
      ERROR_MSG=$(echo "$RESULT" | ${pkgs.jq}/bin/jq -r '.error_message')
      $EWW update delete_app_error="$ERROR_MSG"
      echo "Error deleting application: $ERROR_MSG" >&2
      exit 1
    fi
  '';

  # Feature 094 Phase 12 T099: Success notification helper with auto-dismiss
  showSuccessNotificationScript = pkgs.writeShellScriptBin "monitoring-panel-notify" ''
    #!${pkgs.bash}/bin/bash
    # Show success notification toast with auto-dismiss
    # Usage: monitoring-panel-notify "Message text" [timeout_seconds]

    MESSAGE="''${1:-Operation completed}"
    TIMEOUT="''${2:-3}"

<<<<<<< HEAD
    EWW="${pkgs.eww}/bin/eww --config $HOME/.config/eww-monitoring-panel"

    # Show notification
    $EWW update success_notification="$MESSAGE"
    $EWW update success_notification_visible=true

    # Auto-dismiss after timeout
    (sleep "$TIMEOUT" && $EWW update success_notification_visible=false success_notification="") &
  '';

  # Feature 094 US9: Application delete cancel handler (T095)
  appDeleteCancelScript = pkgs.writeShellScriptBin "app-delete-cancel" ''
    #!${pkgs.bash}/bin/bash
    # Cancel application delete confirmation dialog
    # Usage: app-delete-cancel

    EWW="${pkgs.eww}/bin/eww --config $HOME/.config/eww-monitoring-panel"

    # Hide dialog and clear state
    $EWW update app_deleting=false
    $EWW update delete_app_name=""
    $EWW update delete_app_display_name=""
    $EWW update delete_app_is_pwa=false
    $EWW update delete_app_ulid=""
    $EWW update delete_app_error=""
  '';

  # Feature 093: Focus window action script (T009-T015)
  # Focuses a window with automatic project switching if needed
  focusWindowScript = pkgs.writeShellScriptBin "focus-window-action" ''
    #!${pkgs.bash}/bin/bash
    # Feature 093: Focus window with automatic project switching
    set -euo pipefail

    PROJECT_NAME="''${1:-}"
    WINDOW_ID="''${2:-}"

    # Validate inputs (T010)
    if [[ -z "$PROJECT_NAME" ]]; then
        ${pkgs.libnotify}/bin/notify-send -u critical "Focus Action Failed" "No project name provided"
        exit 1
    fi

    if [[ -z "$WINDOW_ID" ]]; then
        ${pkgs.libnotify}/bin/notify-send -u critical "Focus Action Failed" "No window ID provided"
        exit 1
    fi
=======
      ;; Feature 094: Project hover and copy state
      (defvar hover_project_name "")

      ;; Feature 094: Hover state for Applications tab detail tooltips
      (defvar hover_app_name "")
      (defvar copied_project_name "")
      ;; Feature 096: JSON hover state for Projects tab (separate from general hover)
      (defvar json_hover_project "")

      ;; Feature 094: Edit mode state for Projects tab (T038)
      (defvar editing_project_name "")
      (defvar edit_form_display_name "")
      (defvar edit_form_icon "")
      (defvar edit_form_directory "")
      (defvar edit_form_scope "scoped")
      (defvar edit_form_remote_enabled false)
      (defvar edit_form_remote_host "")
      (defvar edit_form_remote_user "")
      (defvar edit_form_remote_dir "")
      (defvar edit_form_remote_port "22")
      (defvar edit_form_error "")  ;; T041: Error message for save failures

      ;; Feature 094 US3: Project create form state (T066-T069)
      (defvar project_creating false)               ;; True when create project form is visible
      (defvar create_form_name "")                  ;; Project name (unique identifier)
      (defvar create_form_display_name "")          ;; Display name
      (defvar create_form_icon "📦")                ;; Icon emoji
      (defvar create_form_working_dir "")           ;; Working directory path
      (defvar create_form_scope "scoped")           ;; Scope: scoped or global
      (defvar create_form_remote_enabled false)     ;; Remote project toggle
      (defvar create_form_remote_host "")           ;; Remote SSH host
      (defvar create_form_remote_user "")           ;; Remote SSH user
      (defvar create_form_remote_dir "")            ;; Remote working directory
      (defvar create_form_remote_port "22")         ;; Remote SSH port
      (defvar create_form_error "")                 ;; Error message for create failures

      ;; Feature 094 US8: Application create form state (T076-T082)
      (defvar app_creating false)                    ;; True when create app form is visible
      (defvar create_app_type "regular")             ;; App type: regular, terminal, pwa
      (defvar create_app_name "")                    ;; Application name (unique identifier)
      (defvar create_app_display_name "")            ;; Display name
      (defvar create_app_command "")                 ;; Executable command
      (defvar create_app_parameters "")              ;; Command-line parameters (space-separated)
      (defvar create_app_expected_class "")          ;; Window class for matching
      (defvar create_app_scope "scoped")             ;; Scope: scoped or global
      (defvar create_app_workspace "1")              ;; Preferred workspace (1-50 for regular, 50+ for PWA)
      (defvar create_app_monitor_role "")            ;; Monitor role: primary, secondary, tertiary, or empty
      (defvar create_app_icon "")                    ;; Icon name, emoji, or file path
      (defvar create_app_floating false)             ;; Launch as floating window
      (defvar create_app_floating_size "")           ;; Floating size: scratchpad, small, medium, large
      (defvar create_app_start_url "")               ;; PWA start URL
      (defvar create_app_scope_url "")               ;; PWA scope URL
      (defvar create_app_error "")                   ;; Error message for create failures
      (defvar create_app_ulid_result "")             ;; Generated ULID after successful PWA creation

      ;; Feature 094 US5: Worktree form state (T057-T061)
      (defvar worktree_creating false)            ;; True when create worktree form is visible
      (defvar worktree_form_branch_name "")       ;; Branch name (editable in create, read-only in edit)
      (defvar worktree_form_path "")              ;; Worktree path (editable in create, read-only in edit)
      (defvar worktree_form_parent_project "")    ;; Parent project name (required for worktrees)
      (defvar worktree_delete_confirm "")         ;; Project name to confirm deletion (click-to-confirm)

      ;; Feature 094 US4: Project delete confirmation state (T086-T089)
      (defvar project_deleting false)              ;; True when delete confirmation dialog is visible
      (defvar delete_project_name "")              ;; Name of project to delete
      (defvar delete_project_display_name "")      ;; Display name for confirmation message
      (defvar delete_project_has_worktrees false)  ;; True if project has worktrees
      (defvar delete_force false)                  ;; Force delete (even with worktrees)
      (defvar delete_error "")                     ;; Error message from delete operation
      (defvar delete_success_message "")           ;; Success message after deletion

      ;; Feature 094 US9: Application delete confirmation state (T093-T096)
      (defvar app_deleting false)                   ;; True when delete confirmation dialog is visible
      (defvar delete_app_name "")                   ;; Name of app to delete
      (defvar delete_app_display_name "")           ;; Display name for confirmation message
      (defvar delete_app_is_pwa false)              ;; True if app is a PWA
      (defvar delete_app_ulid "")                   ;; ULID for PWA (for uninstall command)
      (defvar delete_app_error "")                  ;; Error message from delete operation

      ;; Feature 094 Phase 12: Loading and notification states (T098-T099)
      ;; Feature 096 T017-T018: Enhanced notification state for all CRUD operations
      (defvar save_in_progress false)               ;; True during save operations (disables form inputs)
      (defvar success_notification "")              ;; Success message to display (auto-dismiss after 3s)
      (defvar success_notification_visible false)   ;; Controls success notification visibility
      (defvar error_notification "")                ;; Error message to display (persist until dismissed)
      (defvar error_notification_visible false)     ;; Controls error notification visibility
      (defvar warning_notification "")              ;; Warning message (e.g., conflict detected but saved)
      (defvar warning_notification_visible false)   ;; Controls warning notification visibility

      ;; Feature 094 T040: Conflict resolution dialog state
      (defvar conflict_dialog_visible false)
      (defvar conflict_file_content "")  ;; JSON from disk
      (defvar conflict_ui_content "")    ;; JSON from UI form
      (defvar conflict_project_name "")

      ;; Feature 094 US7: Edit mode state for Applications tab (T048)
      (defvar editing_app_name "")
      (defvar edit_display_name "")
      (defvar edit_workspace "")
      (defvar edit_icon "")
      (defvar edit_start_url "")

      ;; Main monitoring panel window - Sidebar layout
      ;; Non-focusable overlay: stays visible but allows interaction with apps underneath
      ;; Tab switching via global Sway keybindings (Alt+1-4) since widget doesn't capture input
      ;; Use output name directly since monitor indices vary by platform
      ;; Dynamic sizing: 90% height adapts to different screen sizes (M1: 720px, Hetzner: ~972px)
      (defwindow monitoring-panel
        :monitor "${primaryOutput}"
        :geometry (geometry
          :anchor "right center"
          :x "0px"
          :y "0px"
          :width "600px"
          :height "90%")
        :namespace "eww-monitoring-panel"
        :stacking "fg"
        :focusable "ondemand"
        :exclusive false
        :windowtype "dock"
        (monitoring-panel-content))

      ;; Main panel content widget with keyboard navigation
      ;; Feature 086: Dynamic class changes when panel has focus
      (defwidget monitoring-panel-content []
        (eventbox
          :onkeypress "${handleKeyScript} {}"
          :cursor "default"
          (box
            :class {panel_focused ? "panel-container focused" : "panel-container"}
            :orientation "v"
            :space-evenly false
            (panel-header)
            (panel-body)
            (panel-footer)
            ;; Feature 094 T040: Conflict resolution dialog overlay
            (conflict-resolution-dialog)
            ;; Feature 094 Phase 12 T099: Success notification overlay (auto-dismiss)
            (success-notification-toast)
            ;; Feature 096 T019: Error and warning notification overlays
            (error-notification-toast)
            (warning-notification-toast))))

      ;; Panel header with tab navigation
      (defwidget panel-header []
        (box
          :class "panel-header"
          :orientation "v"
          :space-evenly false
          ;; Tab navigation bar
          (box
            :class "tabs"
            :orientation "h"
            :space-evenly true
            (eventbox
              :cursor "pointer"
              :onclick "eww --config $HOME/.config/eww-monitoring-panel update current_view=windows"
              (button
                :class "tab ''${current_view == 'windows' ? 'active' : ""}"
                :tooltip "Windows (Alt+1)"
                "󰖯"))
            (eventbox
              :cursor "pointer"
              :onclick "eww --config $HOME/.config/eww-monitoring-panel update current_view=projects"
              (button
                :class "tab ''${current_view == 'projects' ? 'active' : ""}"
                :tooltip "Projects (Alt+2)"
                "󱂬"))
            (eventbox
              :cursor "pointer"
              :onclick "eww --config $HOME/.config/eww-monitoring-panel update current_view=apps"
              (button
                :class "tab ''${current_view == 'apps' ? 'active' : ""}"
                :tooltip "Apps (Alt+3)"
                "󰀻"))
            (eventbox
              :cursor "pointer"
              :onclick "eww --config $HOME/.config/eww-monitoring-panel update current_view=health"
              (button
                :class "tab ''${current_view == 'health' ? 'active' : ""}"
                :tooltip "Health (Alt+4)"
                "󰓙"))
            ;; Feature 092: Logs tab (5th tab)
            (eventbox
              :cursor "pointer"
              :onclick "eww --config $HOME/.config/eww-monitoring-panel update current_view=events"
              (button
                :class "tab ''${current_view == 'events' ? 'active' : ""}"
                :tooltip "Logs (Alt+5)"
                "󰌱"))
            ;; Feature 086: Focus mode indicator badge
            (label
              :class "focus-indicator"
              :visible {panel_focused}
              :text "⌨ FOCUS"))
          ;; Summary counts (dynamic based on view)
          (box
            :class "summary-counts"
            :orientation "h"
            :space-evenly true
            (label
              :class "count-badge"
              :text "''${current_view == 'windows' ? monitoring_data.project_count ?: 0 : current_view == 'projects' ? projects_data.project_count ?: 0 : current_view == 'apps' ? apps_data.app_count ?: 0 : 0} ''${current_view == 'windows' || current_view == 'projects' ? 'PRJ' : current_view == 'apps' ? 'APPS' : 'ITEMS'}")
            (label
              :class "count-badge"
              :text "''${current_view == 'windows' ? monitoring_data.workspace_count ?: 0 : 0} WS"
              :visible {current_view == "windows"})
            (label
              :class "count-badge"
              :text "''${current_view == 'windows' ? monitoring_data.window_count ?: 0 : 0} WIN"
              :visible {current_view == "windows"}))
          ;; UX Enhancement: Workspace Pills - full implementation
          (scroll
            :hscroll true
            :vscroll false
            :visible {current_view == "windows"}
            :class "workspace-pills-scroll"
            (box
              :class "workspace-pills"
              :orientation "h"
              :space-evenly false
              (for ws in {monitoring_data.workspaces ?: []}
                (eventbox
                  :cursor "pointer"
                  :onclick "swaymsg workspace ''${ws.name} &"
                  :tooltip "Switch to workspace ''${ws.name}"
                  (label
                    :class {"workspace-pill" + (ws.focused ? " focused" : "") + (ws.urgent ? " urgent" : "")}
                    :text "''${ws.name}")))))))

      ;; Panel body with multi-view container
      ;; Uses overlay - all views stacked, only visible one shows
      ;; Each child box has view-container class for solid background to prevent bleed-through
      (defwidget panel-body []
        (box
          :class "panel-body"
          :orientation "v"
          :vexpand true
          (overlay
            :vexpand true
            (box :class "view-container" :visible {current_view == "windows"} :vexpand true (windows-view))
            (box :class "view-container" :visible {current_view == "projects"} :vexpand true (projects-view))
            (box :class "view-container" :visible {current_view == "apps"} :vexpand true (apps-view))
            (box :class "view-container" :visible {current_view == "health"} :vexpand true (health-view))
            (box :class "view-container" :visible {current_view == "events"} :vexpand true (events-view)))))

      ;; Windows View - Project-based hierarchy with real-time updates
      ;; Shows detail view when a window is selected, otherwise shows list
      (defwidget windows-view []
        (scroll
          :vscroll true
          :hscroll false
          :vexpand true
          (box
            :class "content-container"
            :orientation "v"
            :space-evenly false
            :vexpand true
            ;; Show detail view when window is selected
            (box
              :visible {selected_window_id != 0}
              :vexpand true
              (window-detail-view))
            ;; Show list view when no window is selected
            (box
              :visible {selected_window_id == 0}
              :orientation "v"
              :space-evenly false
              :vexpand true
              ; Show error state when status is "error"
              (box
                :visible {monitoring_data.status == "error"}
                (error-state))
              ; Show empty state when no windows and no error
              (box
                :visible {monitoring_data.status != "error" && (monitoring_data.window_count ?: 0) == 0}
                (empty-state))
              ; Show projects when no error and has windows
              (box
                :visible {monitoring_data.status != "error" && (monitoring_data.window_count ?: 0) > 0}
                :orientation "v"
                :space-evenly false
                (for project in {monitoring_data.projects ?: []}
                  (project-widget :project project)))))))

      ;; Project display widget
      ;; UX Enhancement: Active project gets highlighted
      (defwidget project-widget [project]
        (box
          :class {"project " + (project.scope == "scoped" ? "scoped-project" : "global-project") + (project.is_active ? " project-active" : "")}
          :orientation "v"
          :space-evenly false
          ; Project header
          (box
            :class "project-header"
            :orientation "h"
            :space-evenly false
            (label
              :class "project-name"
              :text "''${project.scope == 'scoped' ? '󱂬' : '󰞇'} ''${project.name}")
            ;; UX Enhancement: Active indicator (filled circle)
            (label
              :class "active-indicator"
              :visible {project.is_active}
              :tooltip "Active project"
              :text "●")
            (label
              :class "window-count-badge"
              :text "''${project.window_count}"))
          ; Windows list
          (box
            :class "windows-container"
            :orientation "v"
            :space-evenly false
            (for window in {project.windows ?: []}
              (window-widget :window window)))))

      ;; Compact window widget for sidebar - Single line with badges + JSON expand
      ;; Click main area to focus window
      ;; Hover expand icon (󰅂) to reveal JSON panel - intentional action required
      ;; Right-click shows inline action bar below the window item
      (defwidget window-widget [window]
        (box
          :class "window-container"
          :orientation "v"
          :space-evenly false
          ;; Main window row with icon trigger for JSON expand
          (box
            :class "window-row"
            :orientation "h"
            :space-evenly false
            ;; Main clickable area (focuses window)
            ;; Feature 093: Added click handler for window focus with project switching
            ;; Right-click toggles inline action bar for this specific window
            (eventbox
              :onclick "focus-window-action ''${window.project} ''${window.id} &"
              :onrightclick "eww --config $HOME/.config/eww-monitoring-panel update context_menu_window_id=''${context_menu_window_id == window.id ? 0 : window.id}"
              :cursor "pointer"
              :hexpand true
              (box
                :class "window ''${window.scope == 'scoped' ? 'scoped-window' : 'global-window'} ''${window.state_classes} ''${clicked_window_id == window.id ? ' clicked' : ""} ''${strlength(window.icon_path) > 0 ? 'has-icon' : 'no-icon'}"
                :orientation "h"
                :space-evenly false
                :hexpand true
                ; App icon (image if available, fallback emoji otherwise)
                (box
                  :class "window-icon-container"
                  :valign "center"
                  (image :class "window-icon-image"
                         :path {strlength(window.icon_path) > 0 ? window.icon_path : "/etc/nixos/assets/icons/tmux-original.svg"}
                         :image-width 20
                         :image-height 20
                         :visible {strlength(window.icon_path) > 0})
                  (label
                    :class "window-icon-fallback"
                    :text "''${window.floating ? '⚓' : '󱂬'}"
                    :visible {strlength(window.icon_path) == 0}))
                ; App name and truncated title
                (box
                  :class "window-info"
                  :orientation "v"
                  :space-evenly false
                  :hexpand true
                  (label
                    :class "window-app-name"
                    :halign "start"
                    :text "''${window.display_name}"
                    :limit-width 18
                    :truncate true)
                  (label
                    :class "window-title"
                    :halign "start"
                    :text "''${window.title ?: '#' + window.id}"
                    :limit-width 25
                    :truncate true))
                ; Compact badges for states
                (box
                  :class "window-badges"
                  :orientation "h"
                  :space-evenly false
                  :halign "end"
                  (label
                    :class "badge badge-workspace"
                    :text "WS''${window.workspace_number}")
                  (label
                    :class "badge badge-pwa"
                    :text "PWA"
                    :visible {window.is_pwa ?: false})
                  ;; Feature 095: Notification badge with state-based icons
                  ;; "working" state = animated braille spinner (teal, pulsing glow)
                  ;; "stopped" state = bell icon with count (peach, attention-grabbing)
                  ;; Badge data comes from daemon badge_service.py, triggered by Claude Code hooks
                  ;; spinner_frame comes from monitoring_data (Python backend updates at 120ms when working)
                  (label
                    :class {"badge badge-notification" + ((window.badge?.state ?: "stopped") == "working" ? " badge-working" : " badge-stopped")}
                    :text {((window.badge?.state ?: "stopped") == "working" ? (monitoring_data.spinner_frame ?: "⠋") : "󰂚 " + (window.badge?.count ?: ""))}
                    :tooltip {(window.badge?.state ?: "stopped") == "working"
                      ? "Claude Code is working... [" + (window.badge?.source ?: "claude-code") + "]"
                      : (window.badge?.count ?: "0") + " notification(s) - awaiting input [" + (window.badge?.source ?: "unknown") + "]"}
                    :visible {(window.badge?.count ?: "") != "" || (window.badge?.state ?: "") == "working"}))))
            ;; JSON expand trigger icon - hover to expand, intentional action
            (eventbox
              :onhover "eww --config $HOME/.config/eww-monitoring-panel update hover_window_id=''${window.id}"
              :onhoverlost "eww --config $HOME/.config/eww-monitoring-panel update hover_window_id=0"
              :tooltip "Hover to view JSON"
              (box
                :class {"json-expand-trigger" + (hover_window_id == window.id ? " expanded" : "")}
                :valign "center"
                (label
                  :class "json-expand-icon"
                  :text {hover_window_id == window.id ? "󰅀" : "󰅂"}))))
          ;; Inline action bar (slides down on right-click)
          (revealer
            :reveal {context_menu_window_id == window.id}
            :transition "slidedown"
            :duration "100ms"
            (box
              :class "window-action-bar"
              :orientation "h"
              :space-evenly false
              :halign "end"
              (eventbox
                :cursor "pointer"
                :onclick "swaymsg [con_id=''${window.id}] focus && eww --config $HOME/.config/eww-monitoring-panel update context_menu_window_id=0"
                :tooltip "Focus window"
                (label :class "action-btn action-focus" :text "󰈈"))
              (eventbox
                :cursor "pointer"
                :onclick "swaymsg [con_id=''${window.id}] floating toggle && eww --config $HOME/.config/eww-monitoring-panel update context_menu_window_id=0"
                :tooltip "Toggle floating"
                (label :class "action-btn action-float" :text "󰖲"))
              (eventbox
                :cursor "pointer"
                :onclick "swaymsg [con_id=''${window.id}] fullscreen toggle && eww --config $HOME/.config/eww-monitoring-panel update context_menu_window_id=0"
                :tooltip "Toggle fullscreen"
                (label :class "action-btn action-fullscreen" :text "󰊓"))
              (eventbox
                :cursor "pointer"
                :onclick "swaymsg [con_id=''${window.id}] move scratchpad && eww --config $HOME/.config/eww-monitoring-panel update context_menu_window_id=0"
                :tooltip "Move to scratchpad"
                (label :class "action-btn action-scratchpad" :text "󰘓"))
              (eventbox
                :cursor "pointer"
                :onclick "swaymsg [con_id=''${window.id}] kill && eww --config $HOME/.config/eww-monitoring-panel update context_menu_window_id=0"
                :tooltip "Close window"
                (label :class "action-btn action-close" :text "󰅖"))))
          ;; JSON panel (slides down when expand icon is hovered)
          (revealer
            :reveal {hover_window_id == window.id}
            :transition "slidedown"
            :duration "150ms"
            (eventbox
              :onhover "eww --config $HOME/.config/eww-monitoring-panel update hover_window_id=''${window.id}"
              :onhoverlost "eww --config $HOME/.config/eww-monitoring-panel update hover_window_id=0"
              (box
                :class "window-json-tooltip"
                :orientation "v"
                :space-evenly false
                ;; Header with title and copy button
                (box
                  :class "json-tooltip-header"
                  :orientation "h"
                  :space-evenly false
                  (label
                    :class "json-tooltip-title"
                    :halign "start"
                    :hexpand true
                    :text "Window JSON (ID: ''${window.id})")
                  (eventbox
                    :cursor "pointer"
                    :onclick "${copyWindowJsonScript} ''${window.json_base64} ''${window.id} &"
                    :tooltip "Copy JSON to clipboard"
                    (label
                      :class "json-copy-btn''${copied_window_id == window.id ? ' copied' : ""}"
                      :text "''${copied_window_id == window.id ? '󰄬' : '󰆏'}")))
                ;; Scrollable JSON content with syntax highlighting
                (scroll
                  :vscroll true
                  :hscroll false
                  :vexpand false
                  :height 200
                  (label
                    :class "json-content"
                    :halign "start"
                    :markup "''${window.json_repr}"
                    :wrap false)))))))
>>>>>>> 2bf628d2

    # Lock file mechanism for debouncing (T011)
    LOCK_FILE="/tmp/eww-monitoring-focus-''${WINDOW_ID}.lock"

<<<<<<< HEAD
    if [[ -f "$LOCK_FILE" ]]; then
        # Silently ignore if previous action still in progress
        exit 1
    fi
=======
      ;; Feature 094 Phase 12 T102: Empty state for projects tab
      (defwidget projects-empty-state []
        (box
          :class "empty-state"
          :orientation "v"
          :valign "center"
          :halign "center"
          :vexpand true
          (label
            :class "empty-icon"
            :text "󱂬")
          (label
            :class "empty-title"
            :text "No Projects Configured")
          (label
            :class "empty-message"
            :text "Create a project to manage workspaces")
          (button
            :class "empty-action-button"
            :onclick "project-create-open"
            "+ Create Project")))

      ;; Feature 094 Phase 12 T102: Empty state for apps tab
      (defwidget apps-empty-state []
        (box
          :class "empty-state"
          :orientation "v"
          :valign "center"
          :halign "center"
          :vexpand true
          (label
            :class "empty-icon"
            :text "󰀻")
          (label
            :class "empty-title"
            :text "No Applications Registered")
          (label
            :class "empty-message"
            :text "Add applications to manage workspaces")
          (button
            :class "empty-action-button"
            :onclick "app-create-open"
            "+ Add Application")))

      ;; Error state display (T042)
      (defwidget error-state []
        (box
          :class "error-state"
          :orientation "v"
          :valign "center"
          :halign "center"
          :vexpand true
          (label
            :class "error-icon"
            :text "󰀪")
          (label
            :class "error-message"
            :text "''${monitoring_data.error ?: 'Unknown error'}")))
>>>>>>> 2bf628d2

    touch "$LOCK_FILE"
    trap "rm -f $LOCK_FILE" EXIT

    # Get current project (T012)
    CURRENT_PROJECT=$(i3pm project current --json 2>/dev/null | ${pkgs.jq}/bin/jq -r '.project_name // "global"' || echo "global")

<<<<<<< HEAD
    # Conditional project switch (T013)
    if [[ "$PROJECT_NAME" != "$CURRENT_PROJECT" ]]; then
        if ! i3pm project switch "$PROJECT_NAME"; then
            EXIT_CODE=$?
            ${pkgs.libnotify}/bin/notify-send -u critical "Project Switch Failed" \
                "Failed to switch to project $PROJECT_NAME (exit code: $EXIT_CODE)"
            exit 1
        fi
    fi

    # Focus window (T014)
    if ${pkgs.sway}/bin/swaymsg "[con_id=$WINDOW_ID] focus"; then
        # Success path (T015) - Visual feedback only, no notification
        ${pkgs.eww}/bin/eww --config $HOME/.config/eww-monitoring-panel update clicked_window_id=$WINDOW_ID
        (sleep 2 && ${pkgs.eww}/bin/eww --config $HOME/.config/eww-monitoring-panel update clicked_window_id=0) &
        exit 0
    else
        # Failure path - Keep critical notification for actual errors
        ${pkgs.libnotify}/bin/notify-send -u critical "Focus Failed" "Window no longer available"
        ${pkgs.eww}/bin/eww --config $HOME/.config/eww-monitoring-panel update clicked_window_id=0
        exit 1
    fi
  '';

  # Feature 093: Switch project action script (T016-T020)
  # Switches to a different project context by name
  switchProjectScript = pkgs.writeShellScriptBin "switch-project-action" ''
    #!${pkgs.bash}/bin/bash
    # Feature 093: Switch to a different project context
    set -euo pipefail

    PROJECT_NAME="''${1:-}"

    # Validate input (T017)
    if [[ -z "$PROJECT_NAME" ]]; then
        ${pkgs.libnotify}/bin/notify-send -u critical "Project Switch Failed" "No project name provided"
        exit 1
    fi

    # Lock file mechanism for debouncing (T018)
    LOCK_FILE="/tmp/eww-monitoring-project-''${PROJECT_NAME}.lock"

    if [[ -f "$LOCK_FILE" ]]; then
        ${pkgs.libnotify}/bin/notify-send -u low "Project Switch" "Previous action still in progress"
        exit 1
    fi

    touch "$LOCK_FILE"
    trap "rm -f $LOCK_FILE" EXIT

    # Get current project (T019)
    CURRENT_PROJECT=$(i3pm project current --json 2>/dev/null | ${pkgs.jq}/bin/jq -r '.project_name // "global"' || echo "global")

    # Check if already in target project
    if [[ "$PROJECT_NAME" == "$CURRENT_PROJECT" ]]; then
        ${pkgs.libnotify}/bin/notify-send -u low "Already in project $PROJECT_NAME"
        ${pkgs.eww}/bin/eww --config $HOME/.config/eww-monitoring-panel update clicked_project="$PROJECT_NAME"
        (sleep 2 && ${pkgs.eww}/bin/eww --config $HOME/.config/eww-monitoring-panel update clicked_project="") &
        exit 0
    fi

    # Execute project switch (T020)
    if i3pm project switch "$PROJECT_NAME"; then
        ${pkgs.libnotify}/bin/notify-send -u normal "Switched to project $PROJECT_NAME"
        ${pkgs.eww}/bin/eww --config $HOME/.config/eww-monitoring-panel update clicked_project="$PROJECT_NAME"
        (sleep 2 && ${pkgs.eww}/bin/eww --config $HOME/.config/eww-monitoring-panel update clicked_project="") &
        exit 0
    else
        EXIT_CODE=$?
        ${pkgs.libnotify}/bin/notify-send -u critical "Project Switch Failed" \
            "Failed to switch to $PROJECT_NAME (exit code: $EXIT_CODE)"
        ${pkgs.eww}/bin/eww --config $HOME/.config/eww-monitoring-panel update clicked_project=""
        exit 1
    fi
  '';

  # SwayNC toggle wrapper
  swayNCToggleScript = pkgs.writeShellScriptBin "toggle-swaync" ''
    #!${pkgs.bash}/bin/bash
    # Toggle SwayNC notification center
    ${pkgs.swaynotificationcenter}/bin/swaync-client -t -sw
  '';

  # Feature 088 US3: Service restart script with sudo handling (T025)
  # Usage: restart-service <service_name> <is_user_service>
  # Example: restart-service eww-top-bar true
  # Example: restart-service tailscaled.service false
  restartServiceScript = pkgs.writeShellScriptBin "restart-service" ''
    #!${pkgs.bash}/bin/bash
    # Feature 088 US3: Service restart script with sudo handling and notifications
    set -euo pipefail

    SERVICE_NAME="''${1:-}"
    IS_USER_SERVICE="''${2:-false}"

    # Validate arguments
    if [[ -z "$SERVICE_NAME" ]]; then
        ${pkgs.libnotify}/bin/notify-send -u critical "Service Restart Failed" "No service name provided"
        echo "Error: Service name required" >&2
        echo "Usage: restart-service <service_name> <is_user_service>" >&2
        exit 1
    fi

    # Build systemctl command
    SYSTEMCTL_CMD=("${pkgs.systemd}/bin/systemctl")

    if [[ "$IS_USER_SERVICE" == "true" ]]; then
        SYSTEMCTL_CMD+=("--user")
    else
        # System service - use sudo
        SYSTEMCTL_CMD=(${pkgs.sudo}/bin/sudo ${pkgs.systemd}/bin/systemctl)
    fi

    SYSTEMCTL_CMD+=("restart" "$SERVICE_NAME")

    # Execute restart
    echo "Restarting service: $SERVICE_NAME (user service: $IS_USER_SERVICE)"
    if "''${SYSTEMCTL_CMD[@]}"; then
        ${pkgs.libnotify}/bin/notify-send -u normal "Service Restarted" "Successfully restarted $SERVICE_NAME"
        echo "Success: $SERVICE_NAME restarted" >&2
        exit 0
    else
        EXIT_CODE=$?
        ${pkgs.libnotify}/bin/notify-send -u critical "Service Restart Failed" "Failed to restart $SERVICE_NAME (exit code: $EXIT_CODE)"
        echo "Error: Failed to restart $SERVICE_NAME (exit code: $EXIT_CODE)" >&2
        exit $EXIT_CODE
    fi
  '';

  # Feature 086: Navigation script for monitoring panel
  monitorPanelNavScript = pkgs.writeShellScriptBin "monitor-panel-nav" ''
    #!${pkgs.bash}/bin/bash
    # Feature 086: Handle navigation within monitoring panel
    ACTION="$1"
    EWW_CMD="${pkgs.eww}/bin/eww --config $HOME/.config/eww-monitoring-panel"

    # Get current state
    current_index=$($EWW_CMD get selected_index 2>/dev/null || echo "0")
    current_view=$($EWW_CMD get current_view 2>/dev/null || echo "windows")
    selected_window=$($EWW_CMD get selected_window_id 2>/dev/null || echo "0")

    # Get window count from monitoring data
    window_count=$($EWW_CMD get monitoring_data 2>/dev/null | ${pkgs.jq}/bin/jq -r '.window_count // 10')
    max_items=$((window_count > 0 ? window_count : 10))

    case "$ACTION" in
      down)
        new_index=$((current_index + 1))
        if [ "$new_index" -ge "$max_items" ]; then
          new_index=$((max_items - 1))
        fi
        $EWW_CMD update selected_index=$new_index
        ;;
      up)
        new_index=$((current_index - 1))
        if [ "$new_index" -lt 0 ]; then
          new_index=0
        fi
        $EWW_CMD update selected_index=$new_index
        ;;
      first)
        $EWW_CMD update selected_index=0
        ;;
      last)
        $EWW_CMD update selected_index=$((max_items - 1))
        ;;
      select)
        # Get window ID at current index and show detail view
        window_id=$($EWW_CMD get monitoring_data 2>/dev/null | ${pkgs.jq}/bin/jq -r --argjson idx "$current_index" '
          [.projects[].workspaces[].windows[]] | .[$idx].id // 0
        ')
        if [ "$window_id" != "0" ] && [ "$window_id" != "null" ] && [ -n "$window_id" ]; then
          $EWW_CMD update selected_window_id=$window_id
        fi
        ;;
      back)
        # Clear selection - go back to list view
        $EWW_CMD update selected_window_id=0
        ;;
      focus)
        # Focus the selected window in Sway
        if [ "$selected_window" != "0" ] && [ "$selected_window" != "null" ]; then
          ${pkgs.sway}/bin/swaymsg "[con_id=$selected_window] focus"
          # Exit panel mode after focusing
          exit-monitor-mode
        fi
        ;;
    esac
  '';

  # Feature 094: Copy window JSON helper script (used by Windows tab)
  copyWindowJsonScript = pkgs.writeShellScript "copy-window-json" ''
    #!/usr/bin/env bash
    set -euo pipefail

    EWW_CMD="${pkgs.eww}/bin/eww --config $HOME/.config/eww-monitoring-panel"
    JSON_BASE64="''${1:-}"
    WINDOW_ID="''${2:-0}"

    if [[ -z "$JSON_BASE64" ]]; then
      echo "Usage: copy-window-json <window-json-b64> <window-id>" >&2
      exit 1
    fi

    # Decode payload and copy to clipboard
    ${pkgs.coreutils}/bin/printf %s "$JSON_BASE64" \
      | ${pkgs.coreutils}/bin/base64 -d \
      | ${pkgs.wl-clipboard}/bin/wl-copy

    # Toggle copied state for visual feedback
    $EWW_CMD update copied_window_id="$WINDOW_ID"
    (${pkgs.coreutils}/bin/sleep 2 && $EWW_CMD update copied_window_id=0) &
  '';

  # Feature 096: Copy project JSON to clipboard (similar to window JSON)
  copyProjectJsonScript = pkgs.writeShellScript "copy-project-json" ''
    #!/usr/bin/env bash
    set -euo pipefail

    EWW_CMD="${pkgs.eww}/bin/eww --config $HOME/.config/eww-monitoring-panel"
    PROJECT_NAME="''${1:-}"

    if [[ -z "$PROJECT_NAME" ]]; then
      echo "Usage: copy-project-json <project-name>" >&2
      exit 1
    fi

    # Read project JSON from file and copy to clipboard
    PROJECT_FILE="$HOME/.config/i3/projects/$PROJECT_NAME.json"
    if [[ -f "$PROJECT_FILE" ]]; then
      ${pkgs.jq}/bin/jq '.' "$PROJECT_FILE" | ${pkgs.wl-clipboard}/bin/wl-copy
      # Toggle copied state for visual feedback
      $EWW_CMD update copied_project_name="$PROJECT_NAME"
      (${pkgs.coreutils}/bin/sleep 2 && $EWW_CMD update copied_project_name="") &
    else
      echo "Project file not found: $PROJECT_FILE" >&2
      exit 1
    fi
  '';

  # Keyboard handler script for view switching (Alt+1-4 or just 1-4)
  handleKeyScript = pkgs.writeShellScript "monitoring-panel-keyhandler" ''
    KEY="$1"
    EWW_CMD="${pkgs.eww}/bin/eww --config $HOME/.config/eww-monitoring-panel"
    # Debug: log the key to journal
    echo "Monitoring panel key pressed: '$KEY'" | ${pkgs.systemd}/bin/systemd-cat -t eww-keyhandler
    case "$KEY" in
      1|Alt+1) $EWW_CMD update current_view=windows ;;
      2|Alt+2) $EWW_CMD update current_view=projects ;;
      3|Alt+3) $EWW_CMD update current_view=apps ;;
      4|Alt+4) $EWW_CMD update current_view=health ;;
      5|Alt+5) $EWW_CMD update current_view=events ;;
      Escape|q) $EWW_CMD close monitoring-panel ;;
    esac
  '';

in
{
  options.programs.eww-monitoring-panel = {
    enable = mkEnableOption "Eww monitoring panel for window/project state visualization";

    toggleKey = mkOption {
      type = types.str;
      default = "$mod+m";
      description = ''
        Keybinding to toggle monitoring panel visibility.
        Uses Sway mod variable (typically Super/Win key).
      '';
    };

    updateInterval = mkOption {
      type = types.int;
      default = 10;
      description = ''
        DEPRECATED: This option is no longer used since migrating to deflisten.
        Kept for backward compatibility but has no effect.
        Updates are now real-time via event stream (<100ms latency).
      '';
    };
  };

  config = mkIf cfg.enable {
    # Add required packages
    home.packages = [
      pkgs.eww              # Widget framework
      monitoringDataScript  # Python backend script wrapper
      toggleScript          # Toggle visibility script
      toggleFocusScript     # Feature 086: Toggle focus script
      exitMonitorModeScript # Feature 086: Exit monitoring mode
      monitorPanelNavScript # Feature 086: Navigation within panel
      swayNCToggleScript    # SwayNC toggle with mutual exclusivity
      restartServiceScript  # Feature 088 US3: Service restart script
      focusWindowScript     # Feature 093: Focus window action
      switchProjectScript   # Feature 093: Switch project action
      projectCrudScript     # Feature 094: Project CRUD handler (T037)
      projectEditOpenScript # Feature 094: Project edit form opener (T038)
      projectEditSaveScript # Feature 094: Project edit save handler (T038)
      worktreeEditOpenScript  # Feature 094 US5: Worktree edit form opener (T059)
      worktreeCreateOpenScript # Feature 097 T030-T031: Worktree create dialog opener
      worktreeCreateScript    # Feature 094 US5: Worktree create handler (T057-T058)
      worktreeDeleteScript    # Feature 094 US5: Worktree delete handler (T060)
      worktreeEditSaveScript  # Feature 094 US5: Worktree edit save handler (T059)
      projectCreateOpenScript   # Feature 094 US3: Project create form opener (T066)
      projectCreateSaveScript   # Feature 094 US3: Project create save handler (T069)
      projectCreateCancelScript # Feature 094 US3: Project create cancel handler (T066)
      appCreateOpenScript       # Feature 094 US8: App create form opener (T076)
      appCreateSaveScript       # Feature 094 US8: App create save handler (T082)
      appCreateCancelScript     # Feature 094 US8: App create cancel handler (T076)
      projectDeleteOpenScript   # Feature 094 US4: Project delete dialog opener (T087)
      projectDeleteConfirmScript # Feature 094 US4: Project delete confirm handler (T088)
      projectDeleteCancelScript # Feature 094 US4: Project delete cancel handler (T089)
      projectRefreshScript      # Feature 097 T056-T062: Project git metadata refresh
      orphanRecoverScript       # Feature 097 T066-T068: Orphan recovery handler
      orphanDeleteScript        # Feature 097 T069: Orphan delete registration handler
      appDeleteOpenScript       # Feature 094 US9: App delete dialog opener (T093)
      appDeleteConfirmScript    # Feature 094 US9: App delete confirm handler (T094)
      appDeleteCancelScript     # Feature 094 US9: App delete cancel handler (T095)
      showSuccessNotificationScript # Feature 094 Phase 12 T099: Success notification helper
    ];

    # Eww Yuck widget configuration (T009-T014)
    # Version: v9-dynamic-sizing (Build: 2025-11-21-18:15)
    xdg.configFile."eww-monitoring-panel/eww.yuck".text = ''
      ;; Live Window/Project Monitoring Panel - Multi-View Edition
      ;; Feature 085: Sway Monitoring Widget
      ;; Build: 2025-11-20 15:55 UTC

      ;; Deflisten: Real-time event stream for Windows view (<100ms latency)
      ;; Backend subscribes to Sway window/workspace/output events
      ;; Automatic reconnection with exponential backoff
      ;; Heartbeat every 5s to detect stale connections
      (deflisten monitoring_data
        :initial "{\"status\":\"connecting\",\"projects\":[],\"project_count\":0,\"monitor_count\":0,\"workspace_count\":0,\"window_count\":0,\"timestamp\":0,\"timestamp_friendly\":\"Initializing...\",\"error\":null}"
        `${monitoringDataScript}/bin/monitoring-data-backend --listen`)

      ;; Defpoll: Projects view data (5s refresh)
      (defpoll projects_data
        :interval "5s"
        :initial "{\"status\":\"loading\",\"projects\":[],\"project_count\":0,\"active_project\":null}"
        `${monitoringDataScript}/bin/monitoring-data-backend --mode projects`)

      ;; Defpoll: Apps view data (5s refresh)
      (defpoll apps_data
        :interval "5s"
        :initial "{\"status\":\"loading\",\"apps\":[],\"app_count\":0}"
        `${monitoringDataScript}/bin/monitoring-data-backend --mode apps`)

      ;; Defpoll: Health view data (5s refresh)
      (defpoll health_data
        :interval "5s"
        :initial "{\"status\":\"loading\",\"health\":{}}"
        `${monitoringDataScript}/bin/monitoring-data-backend --mode health`)

      ;; Feature 095 Enhancement: Animated spinner is embedded in monitoring_data.spinner_frame
      ;; The Python backend (monitoring_data.py) generates spinner frames at 120ms intervals
      ;; when there's a "working" badge, enabling smooth animation via the existing deflisten stream

      ;; Feature 092: Deflisten: Real-time Sway event log stream
      ;; Subscribes to window/workspace/output IPC events with <100ms latency
      ;; Maintains circular buffer of 500 most recent events (FIFO eviction)
      (deflisten events_data
        :initial "{\"status\":\"connecting\",\"events\":[],\"event_count\":0,\"daemon_available\":true,\"ipc_connected\":false,\"timestamp\":0,\"timestamp_friendly\":\"Initializing...\"}"
        `${monitoringDataScript}/bin/monitoring-data-backend --mode events --listen`)

      ;; Feature 094 T039: Deflisten: Real-time form validation stream
      ;; Monitors form variable changes and streams validation results with 300ms debouncing
      ;; Provides live validation feedback for project edit forms
      (deflisten validation_state
        :initial "{\"valid\":true,\"editing\":false,\"errors\":{},\"warnings\":{},\"timestamp\":\"\"}"
        `${formValidationStreamScript}/bin/form-validation-stream`)

      ;; Current view state (windows, projects, apps, health, events)
      (defvar current_view "windows")

      ;; Selected window ID for detail view (0 = none selected)
      (defvar selected_window_id 0)

      ;; Feature 086: Panel focus state (updated by toggle-panel-focus script)
      ;; When true, panel has keyboard focus and shows visual indicator
      (defvar panel_focused false)

      ;; Feature 086: Selected index for keyboard navigation (-1 = none)
      ;; Updated by j/k or up/down in monitoring mode
      (defvar selected_index -1)

      ;; Hover tooltip state - Window ID being hovered (0 = none)
      ;; Updated by onhover/onhoverlost events on window items
      (defvar hover_window_id 0)

      ;; UX Enhancement: Inline action bar state - tracks which window has action bar visible
      (defvar context_menu_window_id 0)

      ;; Copy state - Window ID that was just copied (0 = none)
      ;; Set when copy button clicked, auto-resets after 2 seconds
      (defvar copied_window_id 0)

      ;; Event-driven state variable (updated by daemon publisher)
      (defvar panel_state "{}")

      ;; Feature 093: Click interaction state variables (T021-T023)
      ;; Window ID of last clicked window (0 = no window clicked or auto-reset after 2s)
      (defvar clicked_window_id 0)

      ;; Project name of last clicked project header ("" = no project clicked or auto-reset after 2s)
      (defvar clicked_project "")

      ;; True if a click action is currently executing (lock file exists)
      (defvar click_in_progress false)

      ;; Feature 092: Event filter state (all enabled by default)
      ;; Individual event type filters (true = show, false = hide)
      (defvar filter_window_new true)
      (defvar filter_window_close true)
      (defvar filter_window_focus true)
      (defvar filter_window_move true)
      (defvar filter_window_floating true)
      (defvar filter_window_fullscreen_mode true)
      (defvar filter_window_title true)
      (defvar filter_window_mark true)
      (defvar filter_window_urgent true)
      (defvar filter_workspace_focus true)
      (defvar filter_workspace_init true)
      (defvar filter_workspace_empty true)
      (defvar filter_workspace_move true)
      (defvar filter_workspace_rename true)
      (defvar filter_workspace_urgent true)
      (defvar filter_workspace_reload true)
      (defvar filter_output_unspecified true)
      (defvar filter_binding_run true)
      (defvar filter_mode_change true)
      (defvar filter_shutdown_exit true)
      (defvar filter_tick_manual true)

      ;; Filter panel visibility (false = collapsed, true = expanded)
      (defvar filter_panel_expanded false)

      ;; Feature 094: Project hover and copy state
      (defvar hover_project_name "")

      ;; Feature 097 T042: Repository expand/collapse state
      ;; Stores JSON object mapping repository name to expanded state: {"nixos": true, "other-repo": false}
      (defvar repo_expanded_states "{}")

      ;; Feature 094: Hover state for Applications tab detail tooltips
      (defvar hover_app_name "")
      (defvar copied_project_name "")
      ;; Feature 096: JSON hover state for Projects tab (separate from general hover)
      (defvar json_hover_project "")

      ;; Feature 094: Edit mode state for Projects tab (T038)
      (defvar editing_project_name "")
      (defvar edit_form_display_name "")
      (defvar edit_form_icon "")
      (defvar edit_form_directory "")
      (defvar edit_form_scope "scoped")
      (defvar edit_form_remote_enabled false)
      (defvar edit_form_remote_host "")
      (defvar edit_form_remote_user "")
      (defvar edit_form_remote_dir "")
      (defvar edit_form_remote_port "22")
      (defvar edit_form_error "")  ;; T041: Error message for save failures

      ;; Feature 094 US3: Project create form state (T066-T069)
      (defvar project_creating false)               ;; True when create project form is visible
      (defvar create_form_name "")                  ;; Project name (unique identifier)
      (defvar create_form_display_name "")          ;; Display name
      (defvar create_form_icon "📦")                ;; Icon emoji
      (defvar create_form_working_dir "")           ;; Working directory path
      (defvar create_form_scope "scoped")           ;; Scope: scoped or global
      (defvar create_form_remote_enabled false)     ;; Remote project toggle
      (defvar create_form_remote_host "")           ;; Remote SSH host
      (defvar create_form_remote_user "")           ;; Remote SSH user
      (defvar create_form_remote_dir "")            ;; Remote working directory
      (defvar create_form_remote_port "22")         ;; Remote SSH port
      (defvar create_form_error "")                 ;; Error message for create failures

      ;; Feature 094 US8: Application create form state (T076-T082)
      (defvar app_creating false)                    ;; True when create app form is visible
      (defvar create_app_type "regular")             ;; App type: regular, terminal, pwa
      (defvar create_app_name "")                    ;; Application name (unique identifier)
      (defvar create_app_display_name "")            ;; Display name
      (defvar create_app_command "")                 ;; Executable command
      (defvar create_app_parameters "")              ;; Command-line parameters (space-separated)
      (defvar create_app_expected_class "")          ;; Window class for matching
      (defvar create_app_scope "scoped")             ;; Scope: scoped or global
      (defvar create_app_workspace "1")              ;; Preferred workspace (1-50 for regular, 50+ for PWA)
      (defvar create_app_monitor_role "")            ;; Monitor role: primary, secondary, tertiary, or empty
      (defvar create_app_icon "")                    ;; Icon name, emoji, or file path
      (defvar create_app_floating false)             ;; Launch as floating window
      (defvar create_app_floating_size "")           ;; Floating size: scratchpad, small, medium, large
      (defvar create_app_start_url "")               ;; PWA start URL
      (defvar create_app_scope_url "")               ;; PWA scope URL
      (defvar create_app_error "")                   ;; Error message for create failures
      (defvar create_app_ulid_result "")             ;; Generated ULID after successful PWA creation

      ;; Feature 094 US5: Worktree form state (T057-T061)
      (defvar worktree_creating false)            ;; True when create worktree form is visible
      (defvar worktree_form_branch_name "")       ;; Branch name (editable in create, read-only in edit)
      (defvar worktree_form_path "")              ;; Worktree path (editable in create, read-only in edit)
      (defvar worktree_form_parent_project "")    ;; Parent project name (required for worktrees)
      (defvar worktree_delete_confirm "")         ;; Project name to confirm deletion (click-to-confirm)
      (defvar orphan_delete_confirm "")           ;; Feature 097 T069: Orphan name to confirm deletion

      ;; Feature 094 US4: Project delete confirmation state (T086-T089)
      (defvar project_deleting false)              ;; True when delete confirmation dialog is visible
      (defvar delete_project_name "")              ;; Name of project to delete
      (defvar delete_project_display_name "")      ;; Display name for confirmation message
      (defvar delete_project_has_worktrees false)  ;; True if project has worktrees
      (defvar delete_force false)                  ;; Force delete (even with worktrees)
      (defvar delete_error "")                     ;; Error message from delete operation
      (defvar delete_success_message "")           ;; Success message after deletion

      ;; Feature 094 US9: Application delete confirmation state (T093-T096)
      (defvar app_deleting false)                   ;; True when delete confirmation dialog is visible
      (defvar delete_app_name "")                   ;; Name of app to delete
      (defvar delete_app_display_name "")           ;; Display name for confirmation message
      (defvar delete_app_is_pwa false)              ;; True if app is a PWA
      (defvar delete_app_ulid "")                   ;; ULID for PWA (for uninstall command)
      (defvar delete_app_error "")                  ;; Error message from delete operation

      ;; Feature 094 Phase 12: Loading and notification states (T098-T099)
      ;; Feature 096 T017-T018: Enhanced notification state for all CRUD operations
      (defvar save_in_progress false)               ;; True during save operations (disables form inputs)
      (defvar success_notification "")              ;; Success message to display (auto-dismiss after 3s)
      (defvar success_notification_visible false)   ;; Controls success notification visibility
      (defvar error_notification "")                ;; Error message to display (persist until dismissed)
      (defvar error_notification_visible false)     ;; Controls error notification visibility
      (defvar warning_notification "")              ;; Warning message (e.g., conflict detected but saved)
      (defvar warning_notification_visible false)   ;; Controls warning notification visibility

      ;; Feature 094 T040: Conflict resolution dialog state
      (defvar conflict_dialog_visible false)
      (defvar conflict_file_content "")  ;; JSON from disk
      (defvar conflict_ui_content "")    ;; JSON from UI form
      (defvar conflict_project_name "")

      ;; Feature 094 US7: Edit mode state for Applications tab (T048)
      (defvar editing_app_name "")
      (defvar edit_display_name "")
      (defvar edit_workspace "")
      (defvar edit_icon "")
      (defvar edit_start_url "")

      ;; Main monitoring panel window - Sidebar layout
      ;; Non-focusable overlay: stays visible but allows interaction with apps underneath
      ;; Tab switching via global Sway keybindings (Alt+1-4) since widget doesn't capture input
      ;; Use output name directly since monitor indices vary by platform
      ;; Dynamic sizing: 90% height adapts to different screen sizes (M1: 720px, Hetzner: ~972px)
      (defwindow monitoring-panel
        :monitor "${primaryOutput}"
        :geometry (geometry
          :anchor "right center"
          :x "0px"
          :y "0px"
          :width "600px"
          :height "90%")
        :namespace "eww-monitoring-panel"
        :stacking "fg"
        :focusable "ondemand"
        :exclusive false
        :windowtype "dock"
        (monitoring-panel-content))

      ;; Main panel content widget with keyboard navigation
      ;; Feature 086: Dynamic class changes when panel has focus
      (defwidget monitoring-panel-content []
        (eventbox
          :onkeypress "${handleKeyScript} {}"
          :cursor "default"
          (box
            :class {panel_focused ? "panel-container focused" : "panel-container"}
            :orientation "v"
            :space-evenly false
            (panel-header)
            (panel-body)
            (panel-footer)
            ;; Feature 094 T040: Conflict resolution dialog overlay
            (conflict-resolution-dialog)
            ;; Feature 094 Phase 12 T099: Success notification overlay (auto-dismiss)
            (success-notification-toast)
            ;; Feature 096 T019: Error and warning notification overlays
            (error-notification-toast)
            (warning-notification-toast))))

      ;; Panel header with tab navigation
      (defwidget panel-header []
        (box
          :class "panel-header"
          :orientation "v"
          :space-evenly false
          ;; Tab navigation bar
          (box
            :class "tabs"
            :orientation "h"
            :space-evenly true
            (eventbox
              :cursor "pointer"
              :onclick "eww --config $HOME/.config/eww-monitoring-panel update current_view=windows"
              (button
                :class "tab ''${current_view == 'windows' ? 'active' : ""}"
                :tooltip "Windows (Alt+1)"
                "󰖯"))
            (eventbox
              :cursor "pointer"
              :onclick "eww --config $HOME/.config/eww-monitoring-panel update current_view=projects"
              (button
                :class "tab ''${current_view == 'projects' ? 'active' : ""}"
                :tooltip "Projects (Alt+2)"
                "󱂬"))
            (eventbox
              :cursor "pointer"
              :onclick "eww --config $HOME/.config/eww-monitoring-panel update current_view=apps"
              (button
                :class "tab ''${current_view == 'apps' ? 'active' : ""}"
                :tooltip "Apps (Alt+3)"
                "󰀻"))
            (eventbox
              :cursor "pointer"
              :onclick "eww --config $HOME/.config/eww-monitoring-panel update current_view=health"
              (button
                :class "tab ''${current_view == 'health' ? 'active' : ""}"
                :tooltip "Health (Alt+4)"
                "󰓙"))
            ;; Feature 092: Logs tab (5th tab)
            (eventbox
              :cursor "pointer"
              :onclick "eww --config $HOME/.config/eww-monitoring-panel update current_view=events"
              (button
                :class "tab ''${current_view == 'events' ? 'active' : ""}"
                :tooltip "Logs (Alt+5)"
                "󰌱"))
            ;; Feature 086: Focus mode indicator badge
            (label
              :class "focus-indicator"
              :visible {panel_focused}
              :text "⌨ FOCUS"))
          ;; Summary counts (dynamic based on view)
          (box
            :class "summary-counts"
            :orientation "h"
            :space-evenly true
            (label
              :class "count-badge"
              :text "''${current_view == 'windows' ? monitoring_data.project_count ?: 0 : current_view == 'projects' ? projects_data.project_count ?: 0 : current_view == 'apps' ? apps_data.app_count ?: 0 : 0} ''${current_view == 'windows' || current_view == 'projects' ? 'PRJ' : current_view == 'apps' ? 'APPS' : 'ITEMS'}")
            (label
              :class "count-badge"
              :text "''${current_view == 'windows' ? monitoring_data.workspace_count ?: 0 : 0} WS"
              :visible {current_view == "windows"})
            (label
              :class "count-badge"
              :text "''${current_view == 'windows' ? monitoring_data.window_count ?: 0 : 0} WIN"
              :visible {current_view == "windows"}))
          ;; UX Enhancement: Workspace Pills - full implementation
          (scroll
            :hscroll true
            :vscroll false
            :visible {current_view == "windows"}
            :class "workspace-pills-scroll"
            (box
              :class "workspace-pills"
              :orientation "h"
              :space-evenly false
              (for ws in {monitoring_data.workspaces ?: []}
                (eventbox
                  :cursor "pointer"
                  :onclick "swaymsg workspace ''${ws.name} &"
                  :tooltip "Switch to workspace ''${ws.name}"
                  (label
                    :class {"workspace-pill" + (ws.focused ? " focused" : "") + (ws.urgent ? " urgent" : "")}
                    :text "''${ws.name}")))))))

      ;; Panel body with multi-view container
      ;; Uses overlay - all views stacked, only visible one shows
      ;; Each child box has view-container class for solid background to prevent bleed-through
      (defwidget panel-body []
        (box
          :class "panel-body"
          :orientation "v"
          :vexpand true
          (overlay
            :vexpand true
            (box :class "view-container" :visible {current_view == "windows"} :vexpand true (windows-view))
            (box :class "view-container" :visible {current_view == "projects"} :vexpand true (projects-view))
            (box :class "view-container" :visible {current_view == "apps"} :vexpand true (apps-view))
            (box :class "view-container" :visible {current_view == "health"} :vexpand true (health-view))
            (box :class "view-container" :visible {current_view == "events"} :vexpand true (events-view)))))

      ;; Windows View - Project-based hierarchy with real-time updates
      ;; Shows detail view when a window is selected, otherwise shows list
      (defwidget windows-view []
        (scroll
          :vscroll true
          :hscroll false
          :vexpand true
          (box
            :class "content-container"
            :orientation "v"
            :space-evenly false
            :vexpand true
            ;; Show detail view when window is selected
            (box
              :visible {selected_window_id != 0}
              :vexpand true
              (window-detail-view))
            ;; Show list view when no window is selected
            (box
              :visible {selected_window_id == 0}
              :orientation "v"
              :space-evenly false
              :vexpand true
              ; Show error state when status is "error"
              (box
                :visible {monitoring_data.status == "error"}
                (error-state))
              ; Show empty state when no windows and no error
              (box
                :visible {monitoring_data.status != "error" && (monitoring_data.window_count ?: 0) == 0}
                (empty-state))
              ; Show projects when no error and has windows
              (box
                :visible {monitoring_data.status != "error" && (monitoring_data.window_count ?: 0) > 0}
                :orientation "v"
                :space-evenly false
                (for project in {monitoring_data.projects ?: []}
                  (project-widget :project project)))))))

      ;; Project display widget
      ;; UX Enhancement: Active project gets highlighted
      (defwidget project-widget [project]
        (box
          :class {"project " + (project.scope == "scoped" ? "scoped-project" : "global-project") + (project.is_active ? " project-active" : "")}
          :orientation "v"
          :space-evenly false
          ; Project header
          (box
            :class "project-header"
            :orientation "h"
            :space-evenly false
            (label
              :class "project-name"
              :text "''${project.scope == 'scoped' ? '󱂬' : '󰞇'} ''${project.name}")
            ;; UX Enhancement: Active indicator (filled circle)
            (label
              :class "active-indicator"
              :visible {project.is_active}
              :tooltip "Active project"
              :text "●")
            (label
              :class "window-count-badge"
              :text "''${project.window_count}"))
          ; Windows list
          (box
            :class "windows-container"
            :orientation "v"
            :space-evenly false
            (for window in {project.windows ?: []}
              (window-widget :window window)))))

      ;; Compact window widget for sidebar - Single line with badges + JSON expand
      ;; Click main area to focus window
      ;; Hover expand icon (󰅂) to reveal JSON panel - intentional action required
      ;; Right-click shows inline action bar below the window item
      (defwidget window-widget [window]
        (box
          :class "window-container"
          :orientation "v"
          :space-evenly false
          ;; Main window row with icon trigger for JSON expand
          (box
            :class "window-row"
            :orientation "h"
            :space-evenly false
            ;; Main clickable area (focuses window)
            ;; Feature 093: Added click handler for window focus with project switching
            ;; Right-click toggles inline action bar for this specific window
            (eventbox
              :onclick "focus-window-action ''${window.project} ''${window.id} &"
              :onrightclick "eww --config $HOME/.config/eww-monitoring-panel update context_menu_window_id=''${context_menu_window_id == window.id ? 0 : window.id}"
              :cursor "pointer"
              :hexpand true
              (box
                :class "window ''${window.scope == 'scoped' ? 'scoped-window' : 'global-window'} ''${window.state_classes} ''${clicked_window_id == window.id ? ' clicked' : ""} ''${strlength(window.icon_path) > 0 ? 'has-icon' : 'no-icon'}"
                :orientation "h"
                :space-evenly false
                :hexpand true
                ; App icon (image if available, fallback emoji otherwise)
                (box
                  :class "window-icon-container"
                  :valign "center"
                  (image :class "window-icon-image"
                         :path {strlength(window.icon_path) > 0 ? window.icon_path : "/etc/nixos/assets/icons/tmux-original.svg"}
                         :image-width 20
                         :image-height 20
                         :visible {strlength(window.icon_path) > 0})
                  (label
                    :class "window-icon-fallback"
                    :text "''${window.floating ? '⚓' : '󱂬'}"
                    :visible {strlength(window.icon_path) == 0}))
                ; App name and truncated title
                (box
                  :class "window-info"
                  :orientation "v"
                  :space-evenly false
                  :hexpand true
                  (label
                    :class "window-app-name"
                    :halign "start"
                    :text "''${window.display_name}"
                    :limit-width 18
                    :truncate true)
                  (label
                    :class "window-title"
                    :halign "start"
                    :text "''${window.title ?: '#' + window.id}"
                    :limit-width 25
                    :truncate true))
                ; Compact badges for states
                (box
                  :class "window-badges"
                  :orientation "h"
                  :space-evenly false
                  :halign "end"
                  (label
                    :class "badge badge-workspace"
                    :text "WS''${window.workspace_number}")
                  (label
                    :class "badge badge-pwa"
                    :text "PWA"
                    :visible {window.is_pwa ?: false})
                  ;; Feature 095: Notification badge with state-based icons
                  ;; "working" state = animated braille spinner (teal, pulsing glow)
                  ;; "stopped" state = bell icon with count (peach, attention-grabbing)
                  ;; Badge data comes from daemon badge_service.py, triggered by Claude Code hooks
                  ;; spinner_frame comes from monitoring_data (Python backend updates at 120ms when working)
                  (label
                    :class {"badge badge-notification" + ((window.badge?.state ?: "stopped") == "working" ? " badge-working" : " badge-stopped")}
                    :text {((window.badge?.state ?: "stopped") == "working" ? (monitoring_data.spinner_frame ?: "⠋") : "󰂚 " + (window.badge?.count ?: ""))}
                    :tooltip {(window.badge?.state ?: "stopped") == "working"
                      ? "Claude Code is working... [" + (window.badge?.source ?: "claude-code") + "]"
                      : (window.badge?.count ?: "0") + " notification(s) - awaiting input [" + (window.badge?.source ?: "unknown") + "]"}
                    :visible {(window.badge?.count ?: "") != "" || (window.badge?.state ?: "") == "working"}))))
            ;; JSON expand trigger icon - hover to expand, intentional action
            (eventbox
              :onhover "eww --config $HOME/.config/eww-monitoring-panel update hover_window_id=''${window.id}"
              :onhoverlost "eww --config $HOME/.config/eww-monitoring-panel update hover_window_id=0"
              :tooltip "Hover to view JSON"
              (box
                :class {"json-expand-trigger" + (hover_window_id == window.id ? " expanded" : "")}
                :valign "center"
                (label
                  :class "json-expand-icon"
                  :text {hover_window_id == window.id ? "󰅀" : "󰅂"}))))
          ;; Inline action bar (slides down on right-click)
          (revealer
            :reveal {context_menu_window_id == window.id}
            :transition "slidedown"
            :duration "100ms"
            (box
              :class "window-action-bar"
              :orientation "h"
              :space-evenly false
              :halign "end"
              (eventbox
                :cursor "pointer"
                :onclick "swaymsg [con_id=''${window.id}] focus && eww --config $HOME/.config/eww-monitoring-panel update context_menu_window_id=0"
                :tooltip "Focus window"
                (label :class "action-btn action-focus" :text "󰈈"))
              (eventbox
                :cursor "pointer"
                :onclick "swaymsg [con_id=''${window.id}] floating toggle && eww --config $HOME/.config/eww-monitoring-panel update context_menu_window_id=0"
                :tooltip "Toggle floating"
                (label :class "action-btn action-float" :text "󰖲"))
              (eventbox
                :cursor "pointer"
                :onclick "swaymsg [con_id=''${window.id}] fullscreen toggle && eww --config $HOME/.config/eww-monitoring-panel update context_menu_window_id=0"
                :tooltip "Toggle fullscreen"
                (label :class "action-btn action-fullscreen" :text "󰊓"))
              (eventbox
                :cursor "pointer"
                :onclick "swaymsg [con_id=''${window.id}] move scratchpad && eww --config $HOME/.config/eww-monitoring-panel update context_menu_window_id=0"
                :tooltip "Move to scratchpad"
                (label :class "action-btn action-scratchpad" :text "󰘓"))
              (eventbox
                :cursor "pointer"
                :onclick "swaymsg [con_id=''${window.id}] kill && eww --config $HOME/.config/eww-monitoring-panel update context_menu_window_id=0"
                :tooltip "Close window"
                (label :class "action-btn action-close" :text "󰅖"))))
          ;; JSON panel (slides down when expand icon is hovered)
          (revealer
            :reveal {hover_window_id == window.id}
            :transition "slidedown"
            :duration "150ms"
            (eventbox
              :onhover "eww --config $HOME/.config/eww-monitoring-panel update hover_window_id=''${window.id}"
              :onhoverlost "eww --config $HOME/.config/eww-monitoring-panel update hover_window_id=0"
              (box
                :class "window-json-tooltip"
                :orientation "v"
                :space-evenly false
                ;; Header with title and copy button
                (box
                  :class "json-tooltip-header"
                  :orientation "h"
                  :space-evenly false
                  (label
                    :class "json-tooltip-title"
                    :halign "start"
                    :hexpand true
                    :text "Window JSON (ID: ''${window.id})")
                  (eventbox
                    :cursor "pointer"
                    :onclick "${copyWindowJsonScript} ''${window.json_base64} ''${window.id} &"
                    :tooltip "Copy JSON to clipboard"
                    (label
                      :class "json-copy-btn''${copied_window_id == window.id ? ' copied' : ""}"
                      :text "''${copied_window_id == window.id ? '󰄬' : '󰆏'}")))
                ;; Scrollable JSON content with syntax highlighting
                (scroll
                  :vscroll true
                  :hscroll false
                  :vexpand false
                  :height 200
                  (label
                    :class "json-content"
                    :halign "start"
                    :markup "''${window.json_repr}"
                    :wrap false)))))))

      ;; Empty state display (T041)
      (defwidget empty-state []
        (box
          :class "empty-state"
          :orientation "v"
          :valign "center"
          :halign "center"
          :vexpand true
          (label
            :class "empty-icon"
            :text "󰝧")
          (label
            :class "empty-title"
            :text "No Windows Open")
          (label
            :class "empty-message"
            :text "Open a window to see it here")))

      ;; Feature 094 Phase 12 T102: Empty state for projects tab
      (defwidget projects-empty-state []
        (box
          :class "empty-state"
          :orientation "v"
          :valign "center"
          :halign "center"
          :vexpand true
          (label
            :class "empty-icon"
            :text "󱂬")
          (label
            :class "empty-title"
            :text "No Projects Configured")
          (label
            :class "empty-message"
            :text "Create a project to manage workspaces")
          (button
            :class "empty-action-button"
            :onclick "project-create-open"
            "+ Create Project")))

      ;; Feature 094 Phase 12 T102: Empty state for apps tab
      (defwidget apps-empty-state []
        (box
          :class "empty-state"
          :orientation "v"
          :valign "center"
          :halign "center"
          :vexpand true
          (label
            :class "empty-icon"
            :text "󰀻")
          (label
            :class "empty-title"
            :text "No Applications Registered")
          (label
            :class "empty-message"
            :text "Add applications to manage workspaces")
          (button
            :class "empty-action-button"
            :onclick "app-create-open"
            "+ Add Application")))

      ;; Error state display (T042)
      (defwidget error-state []
        (box
          :class "error-state"
          :orientation "v"
          :valign "center"
          :halign "center"
          :vexpand true
          (label
            :class "error-icon"
            :text "󰀪")
          (label
            :class "error-message"
            :text "''${monitoring_data.error ?: 'Unknown error'}")))

      ;; Window Detail View - Shows comprehensive info when window is selected
      ;; Iterates through all_windows to find the matching ID
      (defwidget window-detail-view []
        (box
          :class "detail-view"
          :orientation "v"
          :space-evenly false
          :vexpand true
          ;; Header with back button
          (box
            :class "detail-header"
            :orientation "h"
            :space-evenly false
            (button
              :class "detail-back-btn"
              :onclick "eww --config $HOME/.config/eww-monitoring-panel update selected_window_id=0"
              :tooltip "Back to window list"
              "󰁍 Back")
            (label
              :class "detail-title"
              :hexpand true
              :halign "center"
              :text "Window Details"))
          ;; Detail content - iterate through all_windows and show the matching one
          (scroll
            :vscroll true
            :hscroll false
            :vexpand true
            (box
              :class "detail-content"
              :orientation "v"
              :space-evenly false
              (for win in {monitoring_data.all_windows ?: []}
                (box
                  :visible {win.id == selected_window_id}
                  :orientation "v"
                  :space-evenly false
                  ;; Identity section
                  (box
                    :class "detail-section"
                    :orientation "v"
                    :space-evenly false
                    (label :class "detail-section-title" :halign "start" :text "Identity")
                    (detail-row :label "ID" :value "''${win.id}")
                    (detail-row :label "PID" :value "''${win.pid ?: '-'}")
                    (detail-row :label "App ID" :value "''${win.app_id ?: '-'}")
                    (detail-row :label "Class" :value "''${win.class ?: '-'}")
                    (detail-row :label "Instance" :value "''${win.instance ?: '-'}"))
                  ;; Title section
                  (box
                    :class "detail-section"
                    :orientation "v"
                    :space-evenly false
                    (label :class "detail-section-title" :halign "start" :text "Title")
                    (label
                      :class "detail-full-title"
                      :halign "start"
                      :wrap true
                      :text "''${win.full_title ?: win.title ?: '-'}"))
                  ;; Location section
                  (box
                    :class "detail-section"
                    :orientation "v"
                    :space-evenly false
                    (label :class "detail-section-title" :halign "start" :text "Location")
                    (detail-row :label "Workspace" :value "''${win.workspace ?: '-'}")
                    (detail-row :label "Output" :value "''${win.output ?: '-'}")
                    (detail-row :label "Project" :value "''${win.project ?: '-'}")
                    (detail-row :label "Scope" :value "''${win.scope ?: '-'}"))
                  ;; State section
                  (box
                    :class "detail-section"
                    :orientation "v"
                    :space-evenly false
                    (label :class "detail-section-title" :halign "start" :text "State")
                    (detail-row :label "Floating" :value "''${win.floating}")
                    (detail-row :label "Focused" :value "''${win.focused}")
                    (detail-row :label "Hidden" :value "''${win.hidden}")
                    (detail-row :label "Fullscreen" :value "''${win.fullscreen ?: false}")
                    (detail-row :label "PWA" :value "''${win.is_pwa}"))
                  ;; Geometry section
                  (box
                    :class "detail-section"
                    :orientation "v"
                    :space-evenly false
                    (label :class "detail-section-title" :halign "start" :text "Geometry")
                    (detail-row :label "Position" :value "''${win.geometry_x}, ''${win.geometry_y}")
                    (detail-row :label "Size" :value "''${win.geometry_width} × ''${win.geometry_height}"))
                  ;; Marks section
                  (box
                    :class "detail-section"
                    :orientation "v"
                    :space-evenly false
                    (label :class "detail-section-title" :halign "start" :text "Marks")
                    (label
                      :class "detail-marks"
                      :halign "start"
                      :wrap true
                      :text "''${arraylength(win.marks ?: []) > 0 ? win.marks : 'None'}"))))))))

      ;; Detail row widget - key/value pair
      (defwidget detail-row [label value]
        (box
          :class "detail-row"
          :orientation "h"
          :space-evenly false
          (label
            :class "detail-label"
            :halign "start"
            :text label)
          (label
            :class "detail-value"
            :halign "end"
            :hexpand true
            :text value)))

      ;; Projects View - Project list with metadata
      ;; Projects View - matches windows-view structure with scroll at top level
      (defwidget projects-view []
        (scroll
          :vscroll true
          :hscroll false
          :vexpand true
          (box
            :class "content-container"
            :orientation "v"
            :space-evenly false
            :vexpand true
            ;; Feature 094 US3: Projects tab header with New Project button (T066)
            (box
              :class "projects-header"
              :orientation "h"
              :space-evenly false
              :visible {!project_creating}
              (label
                :class "projects-header-title"
                :halign "start"
                :hexpand true
                :text "Projects")
              ;; Feature 097 T061: [⟳ Refresh All] button
              (button
                :class "refresh-all-button"
                :onclick "project-refresh --all"
                :tooltip "Refresh git metadata for all projects"
                "⟳ All")
              (button
                :class "new-project-button"
                :onclick "project-create-open"
                :tooltip "Create a new project"
                "+ New"))
            ;; Feature 094 US3: Project create form (T067)
            (revealer
              :transition "slidedown"
              :reveal project_creating
              :duration "200ms"
              (project-create-form))
            ;; Feature 094 US4: Delete confirmation dialog (T088)
            (project-delete-confirmation)
            ;; Error state
            (box
              :class "error-message"
              :visible {projects_data.status == "error"}
              (label :text "Error: ''${projects_data.error ?: 'Unknown error'}"))
            ;; Projects list
            (box
              :class "projects-list"
              :orientation "v"
              :space-evenly false
              ;; Feature 097 T038-T043: Repository Projects (with expand/collapse hierarchy)
              (for repo in {projects_data.repository_projects ?: []}
                (repository-container :repo repo))
              ;; Feature 097: Standalone Projects (legacy or non-git)
              ;; Show standalone projects if we have repository_projects; otherwise fall back to main_projects
              (for project in {arraylength(projects_data.repository_projects ?: []) > 0 ? (projects_data.standalone_projects ?: []) : (projects_data.main_projects ?: [])}
                (box
                  :orientation "v"
                  :space-evenly false
                  ;; Main project card
                  (project-card :project project)
                  ;; Worktrees for this main project (legacy backward compatibility)
                  (for worktree in {projects_data.worktrees ?: []}
                    (box
                      :visible {worktree.parent_project == project.directory}
                      (worktree-card :project worktree)))))
              ;; Feature 097 T064-T069: Orphaned worktrees section
              (box
                :class "orphaned-worktrees-section"
                :orientation "v"
                :space-evenly false
                :visible {arraylength(projects_data.orphaned_worktrees ?: []) > 0}
                (label
                  :class "orphaned-worktrees-header"
                  :halign "start"
                  :text "⚠ Orphaned Worktrees")
                (label
                  :class "orphaned-worktrees-hint"
                  :halign "start"
                  :text "Parent repository project missing")
                (for worktree in {projects_data.orphaned_worktrees ?: []}
                  (orphan-card :project worktree)))))))

      ;; Feature 097 T038: Expandable repository container widget
      ;; Groups a repository project with its child worktrees
      (defwidget repository-container [repo]
        (box
          :class "repository-container"
          :orientation "v"
          :space-evenly false
          ;; Repository header with expand/collapse toggle
          (box
            :class {"repository-header" + (repo.has_dirty ? " has-dirty" : "")}
            :orientation "h"
            :space-evenly false
            ;; T042: Expand/collapse toggle
            (eventbox
              :cursor "pointer"
              :onclick "eww --config $HOME/.config/eww-monitoring-panel update repo_expanded_states=\"$(echo '{}' | jq --arg name ''${repo.project.name} --argjson current \"$(eww --config $HOME/.config/eww-monitoring-panel get repo_expanded_states)\" 'if ($current[$$name] // true) then ($current + {($$name): false}) else ($current + {($$name): true}) end')\""
              (label
                :class "expand-toggle"
                :text {(jq(repo_expanded_states, ".[\"" + repo.project.name + "\"] // true") == "true") ? "▼" : "►"}
                :tooltip {(jq(repo_expanded_states, ".[\"" + repo.project.name + "\"] // true") == "true") ? "Collapse worktrees" : "Expand worktrees"}))
            ;; Repository project card (inline)
            (box
              :hexpand true
              (project-card :project {repo.project}))
            ;; T040: Worktree count badge
            (label
              :class "worktree-count-badge"
              :visible {repo.worktree_count > 0}
              :text {"(" + repo.worktree_count + " worktrees)"}
              :tooltip {"''${repo.worktree_count} worktrees under this repository"})
            ;; Feature 097 T030: [+ Create Worktree] button
            (eventbox
              :cursor "pointer"
              :onclick "worktree-create-open \"''${repo.project.name}\" \"''${repo.project.directory}\""
              :tooltip "Create new worktree from this repository"
              (label
                :class "action-btn action-create-worktree"
                :text "+ Worktree"))
            ;; Feature 097 T060: [⟳ Refresh] button for repository
            (eventbox
              :cursor "pointer"
              :onclick "project-refresh \"''${repo.project.name}\""
              :tooltip "Refresh git metadata for this repository and all its worktrees"
              (label
                :class "action-btn action-refresh"
                :text "⟳")))
          ;; T039: Nested worktree rows (collapsible)
          (revealer
            :reveal {(jq(repo_expanded_states, ".[\"" + repo.project.name + "\"] // true") == "true")}
            :transition "slidedown"
            :duration "200ms"
            (box
              :class "worktrees-container"
              :orientation "v"
              :space-evenly false
              (for worktree in {repo.worktrees ?: []}
                (worktree-card :project worktree))))))

      (defwidget project-card [project]
        (eventbox
          :onhover "eww --config $HOME/.config/eww-monitoring-panel update hover_project_name=''${project.name}"
          :onhoverlost "eww --config $HOME/.config/eww-monitoring-panel update hover_project_name='''"
          (box
            :class {"project-card" + (project.is_active ? " active-project" : "")}
            :orientation "v"
            :space-evenly false
            ;; Row 1: Icon + Name/Path + Actions + JSON trigger (like window-widget pattern)
            (box
              :class "project-card-header"
              :orientation "h"
              :space-evenly false
              :hexpand true
              ;; Main content area - clickable, takes remaining space leaving room for JSON trigger sibling
              (eventbox
                :cursor "pointer"
                :hexpand true
                (box
                  :class "project-main-content"
                  :orientation "h"
                  :space-evenly false
                  :hexpand true
                  ;; Icon
                  (box
                    :class "project-icon-container"
                    :orientation "v"
                    :valign "center"
                    (label
                      :class "project-icon"
                      :text "''${project.icon}"))
                  ;; Project info - takes remaining space within main content
                  (box
                    :class "project-info"
                    :orientation "v"
                    :space-evenly false
                    :hexpand true
                    (label
                      :class "project-card-name"
                      :halign "start"
                      :limit-width 15
                      :truncate true
                      :text "''${project.display_name ?: project.name}"
                      :tooltip "''${project.display_name ?: project.name}")
                    (label
                      :class "project-card-path"
                      :halign "start"
                      :limit-width 18
                      :truncate true
                      :text "''${project.directory_display ?: project.directory}"
                      :tooltip "''${project.directory}"))
                  ;; Action buttons (visible on hover)
                  (box
                    :class "project-action-bar"
                    :orientation "h"
                    :space-evenly false
                    :visible {hover_project_name == project.name && editing_project_name != project.name && !project_deleting}
                    ;; Feature 097 T052-T053: Switch to project button
                    (eventbox
                      :cursor "pointer"
                      :onclick "switch-project-action \"''${project.name}\""
                      :tooltip "Switch to this project"
                      :visible {!project.is_active}
                      (label :class "action-btn action-switch" :text "󰁯"))
                    (eventbox
                      :cursor "pointer"
                      :onclick "project-edit-open \"''${project.name}\" \"''${project.display_name ?: project.name}\" \"''${project.icon}\" \"''${project.directory}\" \"''${project.scope ?: 'scoped'}\" \"''${project.remote.enabled}\" \"''${project.remote.host}\" \"''${project.remote.user}\" \"''${project.remote.remote_dir}\" \"''${project.remote.port}\""
                      :tooltip "Edit project"
                      (label :class "action-btn action-edit" :text "󰏫"))
                    (eventbox
                      :cursor "pointer"
                      :onclick "project-delete-open \"''${project.name}\" \"''${project.display_name ?: project.name}\""
                      :tooltip "Delete project"
                      (label :class "action-btn action-delete" :text "󰆴")))))
              ;; JSON expand trigger icon - SIBLING at header level (like Windows tab)
              ;; NO halign/width - let GTK box layout handle positioning naturally
              (eventbox
                :onhover "eww --config $HOME/.config/eww-monitoring-panel update json_hover_project=''${project.name}"
                :onhoverlost "eww --config $HOME/.config/eww-monitoring-panel update json_hover_project='''"
                :tooltip "Hover to view JSON"
                (box
                  :class {"json-expand-trigger" + (json_hover_project == project.name ? " expanded" : "")}
                  :valign "center"
                  (label
                    :class "json-expand-icon"
                    :text {json_hover_project == project.name ? "󰅀" : "󰅂"}))))
            ;; Row 2: Git branch (full width row)
            (box
              :class "git-branch-row"
              :orientation "h"
              :space-evenly false
              :visible {(project.git_branch ?: "") != ""}
              (label
                :class "git-branch-icon"
                :text "󰘬")
              (label
                :class "git-branch-text"
                :wrap true
                :xalign 0
                :text "''${project.git_branch}"
                :tooltip "Branch: ''${project.git_branch}")
              ;; Git dirty indicator
              (label
                :class "git-dirty"
                :visible {project.git_is_dirty}
                :text "''${project.git_dirty_indicator}"
                :tooltip "Uncommitted changes"))
            ;; Row 3: Badges + Actions
            (box
              :class "project-card-meta"
              :orientation "h"
              :space-evenly false
              ;; Badges (left aligned)
              (label
                :class "badge badge-active"
                :visible {project.is_active}
                :text "●"
                :tooltip "Active project")
              (label
                :class "badge badge-missing"
                :visible {project.status == "missing"}
                :text "⚠"
                :tooltip "Directory not found")
              (label
                :class "badge badge-remote"
                :visible {project.is_remote}
                :text "󰒍"
                :tooltip "Remote project"))
            ;; JSON panel (slides down when expand icon is hovered) - like Window tab
            (revealer
              :reveal {json_hover_project == project.name && editing_project_name != project.name}
              :transition "slidedown"
              :duration "150ms"
              (eventbox
                :onhover "eww --config $HOME/.config/eww-monitoring-panel update json_hover_project=''${project.name}"
                :onhoverlost "eww --config $HOME/.config/eww-monitoring-panel update json_hover_project='''"
                (box
                  :class "project-json-tooltip"
                  :orientation "v"
                  :space-evenly false
                  ;; Header with title and copy button
                  (box
                    :class "json-tooltip-header"
                    :orientation "h"
                    :space-evenly false
                    (label
                      :class "json-tooltip-title"
                      :halign "start"
                      :hexpand true
                      :text "Project JSON: ''${project.name}")
                    (eventbox
                      :cursor "pointer"
                      :onclick "${copyProjectJsonScript} ''${project.name} &"
                      :tooltip "Copy JSON to clipboard"
                      (label
                        :class {"json-copy-btn" + (copied_project_name == project.name ? " copied" : "")}
                        :text {copied_project_name == project.name ? "󰄬" : "󰆏"})))
                  ;; Scrollable JSON content with syntax highlighting
                  (scroll
                    :vscroll true
                    :hscroll false
                    :vexpand false
                    :height 200
                    (label
                      :class "json-content"
                      :halign "start"
                      :markup "''${project.json_repr}"
                      :wrap false)))))
            ;; Feature 094: Inline edit form (T038)
            (revealer
              :reveal {editing_project_name == project.name}
              :transition "slidedown"
              :duration "300ms"
              (project-edit-form :project project)))))

      ;; Feature 097: Worktree card using git-centric fields
      (defwidget worktree-card [project]
        (eventbox
          :onhover "eww --config $HOME/.config/eww-monitoring-panel update hover_project_name=''${project.name}"
          :onhoverlost "eww --config $HOME/.config/eww-monitoring-panel update hover_project_name='''"
          (box
            :class {"worktree-card" + (project.is_active ? " active-worktree" : "") + ((project.git_metadata.is_clean ?: true) ? "" : " dirty")}
            :orientation "h"
            :space-evenly false
            ;; Worktree tree indicator
            (label
              :class "worktree-tree"
              :text "├─")
            ;; Icon
            (box
              :class "project-icon-container"
              :orientation "v"
              :valign "center"
              (label
                :class "project-icon worktree-icon"
                :text "''${project.icon}"))
            ;; Project info - takes remaining space
            (box
              :class "project-info"
              :orientation "v"
              :space-evenly false
              :hexpand true
              (label
                :class "project-card-name worktree-name"
                :halign "start"
                :limit-width 18
                :truncate true
                :text "''${project.display_name ?: project.name}")
              (label
                :class "project-card-path"
                :halign "start"
                :limit-width 22
                :truncate true
                :text "''${project.directory_display ?: project.directory}"))
            ;; Feature 097: Git branch from git_metadata.current_branch
            (box
              :class "git-branch-container worktree-branch"
              :orientation "h"
              :space-evenly false
              :hexpand true
              :visible {(project.git_metadata.current_branch ?: "") != ""}
              (label
                :class "git-branch-icon"
                :text "󰘬")
              (label
                :class "git-branch-text"
                :wrap true
                :xalign 0
                :text "''${project.git_metadata.current_branch ?: 'unknown'}"
                :tooltip "Branch: ''${project.git_metadata.current_branch ?: 'unknown'}"))
            ;; T041: Dirty indicator
            (label
              :class "badge badge-dirty"
              :visible {!(project.git_metadata.is_clean ?: true)}
              :text "●"
              :tooltip "Uncommitted changes")
            ;; Remote indicator
            (label
              :class "badge badge-remote"
              :visible {project.is_remote}
              :text "󰒍")
            ;; Action buttons (visible on hover)
            (box
              :class "worktree-actions"
              :visible {hover_project_name == project.name && editing_project_name != project.name}
              :orientation "h"
              :space-evenly false
              ;; Feature 097: Switch button for worktrees
              (eventbox
                :cursor "pointer"
                :onclick "switch-project-action \"''${project.name}\""
                :tooltip "Switch to this worktree"
                :visible {!project.is_active}
                (label :class "action-btn action-switch" :text "󰁯"))
              (eventbox
                :cursor "pointer"
                :onclick "worktree-edit-open \"''${project.name}\" \"''${project.display_name ?: project.name}\" \"''${project.icon}\" \"''${project.git_metadata.current_branch ?: 'unknown'}\" \"''${project.directory}\" \"''${project.parent_project}\""
                :tooltip "Edit worktree"
                (label :class "action-btn action-edit" :text "󰏫"))
              ;; Feature 097 T047-T049: Delete button with dirty warning
              (eventbox
                :cursor "pointer"
                :onclick "worktree-delete ''${project.name}"
                :tooltip "''${worktree_delete_confirm == project.name ? 'Click again to confirm' : (project.git_metadata.is_clean ?: true) ? 'Delete worktree' : '⚠ Worktree has changes - click to delete'}"
                (label :class {"action-btn action-delete" + (worktree_delete_confirm == project.name ? " confirm" : "")} :text "''${worktree_delete_confirm == project.name ? '❗' : '󰆴'}")))
            ;; Active indicator
            (label
              :class "active-indicator"
              :visible {project.is_active}
              :text "●"))))

      ;; Feature 097 T065-T069: Orphan card widget (specialized for orphaned worktrees)
      (defwidget orphan-card [project]
        (eventbox
          :onhover "eww --config $HOME/.config/eww-monitoring-panel update hover_project_name=''${project.name}"
          :onhoverlost "eww --config $HOME/.config/eww-monitoring-panel update hover_project_name='''"
          (box
            :class {"orphan-card" + ((project.git_metadata.is_clean ?: true) ? "" : " dirty")}
            :orientation "h"
            :space-evenly false
            ;; Warning indicator
            (label
              :class "orphan-warning-icon"
              :text "⚠")
            ;; Icon
            (box
              :class "project-icon-container"
              :orientation "v"
              :valign "center"
              (label
                :class "project-icon orphan-icon"
                :text "''${project.icon}"))
            ;; Project info
            (box
              :class "project-info"
              :orientation "v"
              :space-evenly false
              :hexpand true
              (label
                :class "project-card-name orphan-name"
                :halign "start"
                :limit-width 18
                :truncate true
                :text "''${project.display_name ?: project.name}")
              (label
                :class "project-card-path orphan-path"
                :halign "start"
                :limit-width 22
                :truncate true
                :text "''${project.directory_display ?: project.directory}"))
            ;; T065: Parent missing label
            (label
              :class "orphan-status-label"
              :text "no parent"
              :tooltip "Parent repository project is missing for bare_repo_path: ''${project.bare_repo_path ?: 'unknown'}")
            ;; T041: Dirty indicator
            (label
              :class "badge badge-dirty"
              :visible {!(project.git_metadata.is_clean ?: true)}
              :text "●"
              :tooltip "Uncommitted changes")
            ;; Action buttons (visible on hover)
            (box
              :class "orphan-actions"
              :visible {hover_project_name == project.name}
              :orientation "h"
              :space-evenly false
              ;; T066: [Recover] button - creates parent Repository Project
              (eventbox
                :cursor "pointer"
                :onclick "orphan-recover \"''${project.name}\""
                :tooltip "Create missing Repository Project from bare_repo_path"
                (label :class "action-btn action-recover" :text "🔧"))
              ;; T069: [Delete] button - removes registration only
              (eventbox
                :cursor "pointer"
                :onclick "orphan-delete \"''${project.name}\""
                :tooltip "''${orphan_delete_confirm == project.name ? 'Click again to confirm deletion' : 'Delete registration (keeps git worktree)'}"
                (label :class {"action-btn action-delete" + (orphan_delete_confirm == project.name ? " confirm" : "")} :text "''${orphan_delete_confirm == project.name ? '❗' : '󰆴'}"))))))

=======
      ;; Projects View - Project list with metadata
      ;; Projects View - matches windows-view structure with scroll at top level
      (defwidget projects-view []
        (scroll
          :vscroll true
          :hscroll false
          :vexpand true
          (box
            :class "content-container"
            :orientation "v"
            :space-evenly false
            :vexpand true
            ;; Feature 094 US3: Projects tab header with New Project button (T066)
            (box
              :class "projects-header"
              :orientation "h"
              :space-evenly false
              :visible {!project_creating}
              (label
                :class "projects-header-title"
                :halign "start"
                :hexpand true
                :text "Projects")
              (button
                :class "new-project-button"
                :onclick "project-create-open"
                :tooltip "Create a new project"
                "+ New"))
            ;; Feature 094 US3: Project create form (T067)
            (revealer
              :transition "slidedown"
              :reveal project_creating
              :duration "200ms"
              (project-create-form))
            ;; Feature 094 US4: Delete confirmation dialog (T088)
            (project-delete-confirmation)
            ;; Error state
            (box
              :class "error-message"
              :visible {projects_data.status == "error"}
              (label :text "Error: ''${projects_data.error ?: 'Unknown error'}"))
            ;; Projects list
            (box
              :class "projects-list"
              :orientation "v"
              :space-evenly false
              (for project in {projects_data.main_projects ?: []}
                (box
                  :orientation "v"
                  :space-evenly false
                  ;; Main project card
                  (project-card :project project)
                  ;; Worktrees for this main project
                  (for worktree in {projects_data.worktrees ?: []}
                    (box
                      :visible {worktree.parent_project == project.name}
                      (worktree-card :project worktree)))))))))

      (defwidget project-card [project]
        (eventbox
          :onhover "eww --config $HOME/.config/eww-monitoring-panel update hover_project_name=''${project.name}"
          :onhoverlost "eww --config $HOME/.config/eww-monitoring-panel update hover_project_name='''"
          (box
            :class {"project-card" + (project.is_active ? " active-project" : "")}
            :orientation "v"
            :space-evenly false
            ;; Row 1: Icon + Name/Path + Actions + JSON trigger (like window-widget pattern)
            (box
              :class "project-card-header"
              :orientation "h"
              :space-evenly false
              :hexpand true
              ;; Main content area - clickable, takes remaining space leaving room for JSON trigger sibling
              (eventbox
                :cursor "pointer"
                :hexpand true
                (box
                  :class "project-main-content"
                  :orientation "h"
                  :space-evenly false
                  :hexpand true
                  ;; Icon
                  (box
                    :class "project-icon-container"
                    :orientation "v"
                    :valign "center"
                    (label
                      :class "project-icon"
                      :text "''${project.icon}"))
                  ;; Project info - takes remaining space within main content
                  (box
                    :class "project-info"
                    :orientation "v"
                    :space-evenly false
                    :hexpand true
                    (label
                      :class "project-card-name"
                      :halign "start"
                      :limit-width 15
                      :truncate true
                      :text "''${project.display_name ?: project.name}"
                      :tooltip "''${project.display_name ?: project.name}")
                    (label
                      :class "project-card-path"
                      :halign "start"
                      :limit-width 18
                      :truncate true
                      :text "''${project.directory_display ?: project.directory}"
                      :tooltip "''${project.directory}"))
                  ;; Action buttons (visible on hover)
                  (box
                    :class "project-action-bar"
                    :orientation "h"
                    :space-evenly false
                    :visible {hover_project_name == project.name && editing_project_name != project.name && !project_deleting}
                    (eventbox
                      :cursor "pointer"
                      :onclick "project-edit-open \"''${project.name}\" \"''${project.display_name ?: project.name}\" \"''${project.icon}\" \"''${project.directory}\" \"''${project.scope ?: 'scoped'}\" \"''${project.remote.enabled}\" \"''${project.remote.host}\" \"''${project.remote.user}\" \"''${project.remote.remote_dir}\" \"''${project.remote.port}\""
                      :tooltip "Edit project"
                      (label :class "action-btn action-edit" :text "󰏫"))
                    (eventbox
                      :cursor "pointer"
                      :onclick "project-delete-open \"''${project.name}\" \"''${project.display_name ?: project.name}\""
                      :tooltip "Delete project"
                      (label :class "action-btn action-delete" :text "󰆴")))))
              ;; JSON expand trigger icon - SIBLING at header level (like Windows tab)
              ;; NO halign/width - let GTK box layout handle positioning naturally
              (eventbox
                :onhover "eww --config $HOME/.config/eww-monitoring-panel update json_hover_project=''${project.name}"
                :onhoverlost "eww --config $HOME/.config/eww-monitoring-panel update json_hover_project='''"
                :tooltip "Hover to view JSON"
                (box
                  :class {"json-expand-trigger" + (json_hover_project == project.name ? " expanded" : "")}
                  :valign "center"
                  (label
                    :class "json-expand-icon"
                    :text {json_hover_project == project.name ? "󰅀" : "󰅂"}))))
            ;; Row 2: Git branch (full width row)
            (box
              :class "git-branch-row"
              :orientation "h"
              :space-evenly false
              :visible {(project.git_branch ?: "") != ""}
              (label
                :class "git-branch-icon"
                :text "󰘬")
              (label
                :class "git-branch-text"
                :wrap true
                :xalign 0
                :text "''${project.git_branch}"
                :tooltip "Branch: ''${project.git_branch}")
              ;; Git dirty indicator
              (label
                :class "git-dirty"
                :visible {project.git_is_dirty}
                :text "''${project.git_dirty_indicator}"
                :tooltip "Uncommitted changes"))
            ;; Row 3: Badges + Actions
            (box
              :class "project-card-meta"
              :orientation "h"
              :space-evenly false
              ;; Badges (left aligned)
              (label
                :class "badge badge-active"
                :visible {project.is_active}
                :text "●"
                :tooltip "Active project")
              (label
                :class "badge badge-missing"
                :visible {project.status == "missing"}
                :text "⚠"
                :tooltip "Directory not found")
              (label
                :class "badge badge-remote"
                :visible {project.is_remote}
                :text "󰒍"
                :tooltip "Remote project"))
            ;; JSON panel (slides down when expand icon is hovered) - like Window tab
            (revealer
              :reveal {json_hover_project == project.name && editing_project_name != project.name}
              :transition "slidedown"
              :duration "150ms"
              (eventbox
                :onhover "eww --config $HOME/.config/eww-monitoring-panel update json_hover_project=''${project.name}"
                :onhoverlost "eww --config $HOME/.config/eww-monitoring-panel update json_hover_project='''"
                (box
                  :class "project-json-tooltip"
                  :orientation "v"
                  :space-evenly false
                  ;; Header with title and copy button
                  (box
                    :class "json-tooltip-header"
                    :orientation "h"
                    :space-evenly false
                    (label
                      :class "json-tooltip-title"
                      :halign "start"
                      :hexpand true
                      :text "Project JSON: ''${project.name}")
                    (eventbox
                      :cursor "pointer"
                      :onclick "${copyProjectJsonScript} ''${project.name} &"
                      :tooltip "Copy JSON to clipboard"
                      (label
                        :class {"json-copy-btn" + (copied_project_name == project.name ? " copied" : "")}
                        :text {copied_project_name == project.name ? "󰄬" : "󰆏"})))
                  ;; Scrollable JSON content with syntax highlighting
                  (scroll
                    :vscroll true
                    :hscroll false
                    :vexpand false
                    :height 200
                    (label
                      :class "json-content"
                      :halign "start"
                      :markup "''${project.json_repr}"
                      :wrap false)))))
            ;; Feature 094: Inline edit form (T038)
            (revealer
              :reveal {editing_project_name == project.name}
              :transition "slidedown"
              :duration "300ms"
              (project-edit-form :project project)))))

      (defwidget worktree-card [project]
        (eventbox
          :onhover "eww --config $HOME/.config/eww-monitoring-panel update hover_project_name=''${project.name}"
          :onhoverlost "eww --config $HOME/.config/eww-monitoring-panel update hover_project_name='''"
          (box
            :class "worktree-card"
            :orientation "h"
            :space-evenly false
            ;; Worktree tree indicator
            (label
              :class "worktree-tree"
              :text "├─")
            ;; Icon
            (box
              :class "project-icon-container"
              :orientation "v"
              :valign "center"
              (label
                :class "project-icon worktree-icon"
                :text "''${project.icon}"))
            ;; Project info - takes remaining space
            (box
              :class "project-info"
              :orientation "v"
              :space-evenly false
              :hexpand true
              (label
                :class "project-card-name worktree-name"
                :halign "start"
                :limit-width 18
                :truncate true
                :text "''${project.display_name ?: project.name}")
              (label
                :class "project-card-path"
                :halign "start"
                :limit-width 22
                :truncate true
                :text "''${project.directory_display ?: project.directory}"))
            ;; Git branch - styled like project-card
            (box
              :class "git-branch-container worktree-branch"
              :orientation "h"
              :space-evenly false
              :hexpand true
              :visible {(project.branch_name ?: "") != ""}
              (label
                :class "git-branch-icon"
                :text "󰘬")
              (label
                :class "git-branch-text"
                :wrap true
                :xalign 0
                :text "''${project.branch_name}"
                :tooltip "Branch: ''${project.branch_name}"))
            ;; Remote indicator
            (label
              :class "badge badge-remote"
              :visible {project.is_remote}
              :text "󰒍")
            ;; Action buttons (visible on hover)
            (box
              :class "worktree-actions"
              :visible {hover_project_name == project.name && editing_project_name != project.name}
              :orientation "h"
              :space-evenly false
              (eventbox
                :cursor "pointer"
                :onclick "worktree-edit-open \"''${project.name}\" \"''${project.display_name ?: project.name}\" \"''${project.icon}\" \"''${project.branch_name}\" \"''${project.worktree_path}\" \"''${project.parent_project}\""
                :tooltip "Edit worktree"
                (label :class "action-btn action-edit" :text "󰏫"))
              (eventbox
                :cursor "pointer"
                :onclick "worktree-delete ''${project.name}"
                :tooltip "''${worktree_delete_confirm == project.name ? 'Click again to confirm' : 'Delete worktree'}"
                (label :class {"action-btn action-delete" + (worktree_delete_confirm == project.name ? " confirm" : "")} :text "''${worktree_delete_confirm == project.name ? '❗' : '󰆴'}")))
            ;; Active indicator
            (label
              :class "active-indicator"
              :visible {project.is_active}
              :text "●"))))

>>>>>>> 2bf628d2
      ;; Feature 094: Project edit form widget (T038)
      (defwidget project-edit-form [project]
        (box
          :class "edit-form"
          :orientation "v"
          :space-evenly false
          ;; Form header
          (label
            :class "edit-form-header"
            :halign "start"
            :text "Edit Project")
          ;; Display name field
          (box
            :class "form-field"
            :orientation "v"
<<<<<<< HEAD
            :space-evenly false
            (label
              :class "field-label"
              :halign "start"
              :text "Display Name")
            (input
              :class "field-input"
              :value edit_form_display_name
              :onchange "eww --config $HOME/.config/eww-monitoring-panel update edit_form_display_name={}")
            ;; T039: Validation error for display_name
            (revealer
              :reveal {validation_state.errors.display_name != ""}
              :transition "slidedown"
              :duration "150ms"
              (label
                :class "field-error"
                :halign "start"
                :wrap true
                :text {validation_state.errors.display_name ?: ""})))
          ;; Icon field
          (box
            :class "form-field"
            :orientation "v"
            :space-evenly false
            (label
              :class "field-label"
              :halign "start"
              :text "Icon (emoji or path)")
            (input
              :class "field-input"
              :value edit_form_icon
              :onchange "eww --config $HOME/.config/eww-monitoring-panel update edit_form_icon={}")
            ;; T039: Validation error for icon
            (revealer
              :reveal {validation_state.errors.icon != ""}
              :transition "slidedown"
              :duration "150ms"
              (label
                :class "field-error"
                :halign "start"
                :wrap true
                :text {validation_state.errors.icon ?: ""})))
          ;; Directory field (read-only)
          (box
            :class "form-field"
            :orientation "v"
            :space-evenly false
            (label
              :class "field-label"
              :halign "start"
              :text "Directory (read-only)")
            (label
              :class "field-value-readonly"
              :halign "start"
              :wrap true
              :text edit_form_directory))
          ;; Scope field
          (box
            :class "form-field"
            :orientation "v"
            :space-evenly false
            (label
              :class "field-label"
              :halign "start"
              :text "Scope")
            (box
              :class "radio-group"
              :orientation "h"
              :space-evenly false
              (button
                :class "''${edit_form_scope == 'scoped' ? 'radio-button selected' : 'radio-button'}"
                :onclick "eww update edit_form_scope='scoped'"
                "Scoped")
              (button
                :class "''${edit_form_scope == 'global' ? 'radio-button selected' : 'radio-button'}"
                :onclick "eww update edit_form_scope='global'"
                "Global")))
          ;; Remote SSH configuration
          (box
            :class "form-section"
            :orientation "v"
            :space-evenly false
            ;; Remote enabled checkbox
            (box
              :class "form-field"
              :orientation "h"
              :space-evenly false
              (checkbox
                :checked edit_form_remote_enabled
                :onchecked "eww update edit_form_remote_enabled=true"
                :onunchecked "eww update edit_form_remote_enabled=false")
              (label
                :class "field-label"
                :text "Enable Remote SSH"))
            ;; Remote fields (conditional)
            (revealer
              :reveal edit_form_remote_enabled
              :transition "slidedown"
              :duration "200ms"
              (box
                :class "remote-fields"
                :orientation "v"
                :space-evenly false
                ;; Host
                (box
                  :class "form-field"
                  :orientation "v"
                  :space-evenly false
                  (label
                    :class "field-label"
                    :halign "start"
                    :text "SSH Host")
                  (input
                    :class "field-input"
                    :value edit_form_remote_host
                    :onchange "eww --config $HOME/.config/eww-monitoring-panel update edit_form_remote_host={}")
                  ;; T039: Validation error for remote host
                  (revealer
                    :reveal {validation_state.errors["remote.host"] != ""}
                    :transition "slidedown"
                    :duration "150ms"
                    (label
                      :class "field-error"
                      :halign "start"
                      :wrap true
                      :text {validation_state.errors["remote.host"] ?: ""})))
                ;; User
                (box
                  :class "form-field"
                  :orientation "v"
                  :space-evenly false
                  (label
                    :class "field-label"
                    :halign "start"
                    :text "SSH User")
                  (input
                    :class "field-input"
                    :value edit_form_remote_user
                    :onchange "eww --config $HOME/.config/eww-monitoring-panel update edit_form_remote_user={}")
                  ;; T039: Validation error for remote user
                  (revealer
                    :reveal {validation_state.errors["remote.user"] != ""}
                    :transition "slidedown"
                    :duration "150ms"
                    (label
                      :class "field-error"
                      :halign "start"
                      :wrap true
                      :text {validation_state.errors["remote.user"] ?: ""})))
                ;; Remote directory
                (box
                  :class "form-field"
                  :orientation "v"
                  :space-evenly false
                  (label
                    :class "field-label"
                    :halign "start"
                    :text "Remote Directory")
                  (input
                    :class "field-input"
                    :value edit_form_remote_dir
                    :onchange "eww --config $HOME/.config/eww-monitoring-panel update edit_form_remote_dir={}")
                  ;; T039: Validation error for remote directory
                  (revealer
                    :reveal {validation_state.errors["remote.working_dir"] != ""}
                    :transition "slidedown"
                    :duration "150ms"
                    (label
                      :class "field-error"
                      :halign "start"
                      :wrap true
                      :text {validation_state.errors["remote.working_dir"] ?: ""})))
                ;; Port
                (box
                  :class "form-field"
                  :orientation "v"
                  :space-evenly false
                  (label
                    :class "field-label"
                    :halign "start"
                    :text "SSH Port")
                  (input
                    :class "field-input"
                    :value edit_form_remote_port
                    :onchange "eww --config $HOME/.config/eww-monitoring-panel update edit_form_remote_port={}")
                  ;; T039: Validation error for remote port
                  (revealer
                    :reveal {validation_state.errors["remote.port"] != ""}
                    :transition "slidedown"
                    :duration "150ms"
                    (label
                      :class "field-error"
                      :halign "start"
                      :wrap true
                      :text {validation_state.errors["remote.port"] ?: ""}))))))
          ;; Error message display (T041)
          (revealer
            :reveal {edit_form_error != ""}
            :transition "slidedown"
            :duration "200ms"
            (label
              :class "error-message"
              :halign "start"
              :wrap true
              :text edit_form_error))
          ;; Action buttons
          (box
            :class "form-actions"
            :orientation "h"
            :space-evenly false
            :halign "end"
            (button
              :class "cancel-button"
              :sensitive {!save_in_progress}
              :onclick "eww --config $HOME/.config/eww-monitoring-panel update editing_project_name=''' && eww --config $HOME/.config/eww-monitoring-panel update edit_form_error='''"
              "Cancel")
            ;; Feature 096 T021: Save button with loading state
            ;; Script reads editing_project_name from eww variable internally
            ;; Run in background (&) to avoid eww onclick timeout (2s default)
            (button
              :class "''${save_in_progress ? 'save-button-loading' : (validation_state.valid ? 'save-button' : 'save-button-disabled')}"
              :onclick "eww --config $HOME/.config/eww-monitoring-panel update save_in_progress=true && project-edit-save &"
              "''${save_in_progress ? 'Saving...' : 'Save'}"))))

      ;; Feature 094 US5 T059: Worktree edit form widget
      ;; Similar to project-edit-form but with read-only branch and path fields
      (defwidget worktree-edit-form [project]
        (box
          :class "edit-form worktree-edit-form"
          :orientation "v"
          :space-evenly false
          ;; Form header
          (label
            :class "edit-form-header"
            :halign "start"
            :text "Edit Worktree")
          ;; Display name field (editable)
          (box
            :class "form-field"
            :orientation "v"
            :space-evenly false
            (label
              :class "field-label"
              :halign "start"
              :text "Display Name")
            (input
              :class "field-input"
              :value edit_form_display_name
              :onchange "eww --config $HOME/.config/eww-monitoring-panel update edit_form_display_name={}"))
          ;; Icon field (editable)
          (box
            :class "form-field"
            :orientation "v"
            :space-evenly false
            (label
              :class "field-label"
              :halign "start"
              :text "Icon")
            (input
              :class "field-input"
              :value edit_form_icon
              :onchange "eww --config $HOME/.config/eww-monitoring-panel update edit_form_icon={}"))
          ;; Branch name field (read-only per spec.md US5 scenario 6)
          (box
            :class "form-field readonly-field"
            :orientation "v"
            :space-evenly false
            (label
              :class "field-label"
              :halign "start"
              :text "Branch (read-only)")
            (label
              :class "field-readonly"
              :halign "start"
              :text worktree_form_branch_name))
          ;; Worktree path field (read-only per spec.md US5 scenario 6)
          (box
            :class "form-field readonly-field"
            :orientation "v"
            :space-evenly false
            (label
              :class "field-label"
              :halign "start"
              :text "Path (read-only)")
            (label
              :class "field-readonly"
              :halign "start"
              :truncate true
              :text worktree_form_path))
          ;; Parent project field (read-only)
          (box
            :class "form-field readonly-field"
            :orientation "v"
            :space-evenly false
            (label
              :class "field-label"
              :halign "start"
              :text "Parent Project (read-only)")
            (label
              :class "field-readonly"
              :halign "start"
              :text worktree_form_parent_project))
          ;; Error message display
          (revealer
            :reveal {edit_form_error != ""}
            :transition "slidedown"
            :duration "200ms"
            (label
              :class "error-message"
              :halign "start"
              :wrap true
              :text edit_form_error))
          ;; Action buttons
          (box
            :class "form-actions"
            :orientation "h"
            :space-evenly false
            :halign "end"
            (button
              :class "cancel-button"
              :onclick "eww --config $HOME/.config/eww-monitoring-panel update editing_project_name=''' && eww --config $HOME/.config/eww-monitoring-panel update edit_form_error='''"
              "Cancel")
            ;; Run in background (&) to avoid eww onclick timeout (2s default)
            (button
              :class "save-button"
              :onclick "eww --config $HOME/.config/eww-monitoring-panel update save_in_progress=true && worktree-edit-save ''${project.name} &"
              "Save"))))

      ;; Feature 094 US5 T057-T058: Worktree create form widget
      ;; Shown when worktree_creating is true
      (defwidget worktree-create-form [parent_project]
        (box
          :class "edit-form worktree-create-form"
          :orientation "v"
          :space-evenly false
          ;; Form header
          (label
            :class "edit-form-header"
            :halign "start"
            :text "Create Worktree")
          ;; Parent project indicator
          (box
            :class "form-field readonly-field"
            :orientation "v"
            :space-evenly false
            (label
              :class "field-label"
              :halign "start"
              :text "Parent Project")
            (label
              :class "field-readonly"
              :halign "start"
              :text parent_project))
          ;; Branch name field (required)
          (box
            :class "form-field"
            :orientation "v"
            :space-evenly false
            (label
              :class "field-label"
              :halign "start"
              :text "Branch Name *")
            (input
              :class "field-input"
              :value worktree_form_branch_name
              :onchange "eww --config $HOME/.config/eww-monitoring-panel update worktree_form_branch_name={}")
            (label
              :class "field-hint"
              :halign "start"
              :text "Use existing branch or create new"))
          ;; Worktree path field (required)
          (box
            :class "form-field"
            :orientation "v"
            :space-evenly false
            (label
              :class "field-label"
              :halign "start"
              :text "Worktree Path *")
            (input
              :class "field-input"
              :value worktree_form_path
              :onchange "eww --config $HOME/.config/eww-monitoring-panel update worktree_form_path={}"))
          ;; Display name field (optional)
          (box
            :class "form-field"
            :orientation "v"
            :space-evenly false
            (label
              :class "field-label"
              :halign "start"
              :text "Display Name")
            (input
              :class "field-input"
              :value edit_form_display_name
              :onchange "eww --config $HOME/.config/eww-monitoring-panel update edit_form_display_name={}"))
          ;; Icon field (optional)
          (box
            :class "form-field"
            :orientation "v"
            :space-evenly false
            (label
              :class "field-label"
              :halign "start"
              :text "Icon")
            (input
              :class "field-input"
              :value edit_form_icon
              :onchange "eww --config $HOME/.config/eww-monitoring-panel update edit_form_icon={}"))
          ;; Error message display
          (revealer
            :reveal {edit_form_error != ""}
            :transition "slidedown"
            :duration "200ms"
            (label
              :class "error-message"
              :halign "start"
              :wrap true
              :text edit_form_error))
          ;; Action buttons
          (box
            :class "form-actions"
            :orientation "h"
            :space-evenly false
            :halign "end"
            (button
              :class "cancel-button"
              :onclick "eww --config $HOME/.config/eww-monitoring-panel update worktree_creating=false && eww --config $HOME/.config/eww-monitoring-panel update worktree_form_branch_name=''' && eww --config $HOME/.config/eww-monitoring-panel update worktree_form_path=''' && eww --config $HOME/.config/eww-monitoring-panel update worktree_form_parent_project=''' && eww --config $HOME/.config/eww-monitoring-panel update edit_form_error='''"
              "Cancel")
            ;; Run in background (&) to avoid eww onclick timeout (2s default)
            (button
              :class "save-button"
              :onclick "eww --config $HOME/.config/eww-monitoring-panel update save_in_progress=true && worktree-create &"
              "Create"))))

      ;; Feature 094 US3: Project create form widget (T067)
      (defwidget project-create-form []
        (box
          :class "edit-form project-create-form"
          :orientation "v"
          :space-evenly false
          ;; Form header
          (label
            :class "edit-form-header"
            :halign "start"
            :text "Create New Project")
          ;; Name field (required) - must be unique, lowercase with hyphens only
          (box
            :class "form-field"
            :orientation "v"
            :space-evenly false
            (label
              :class "field-label"
              :halign "start"
              :text "Project Name *")
            (input
              :class "field-input"
              :value create_form_name
              :onchange "eww --config $HOME/.config/eww-monitoring-panel update create_form_name={}")
            (label
              :class "field-hint"
              :halign "start"
              :text "Lowercase, hyphens only (e.g., my-project)"))
          ;; Display name field (optional)
          (box
            :class "form-field"
            :orientation "v"
            :space-evenly false
            (label
              :class "field-label"
              :halign "start"
              :text "Display Name")
            (input
              :class "field-input"
              :value create_form_display_name
              :onchange "eww --config $HOME/.config/eww-monitoring-panel update create_form_display_name={}"))
          ;; Icon field (optional)
          (box
            :class "form-field"
            :orientation "v"
            :space-evenly false
            (label
              :class "field-label"
              :halign "start"
              :text "Icon")
            (input
              :class "field-input icon-input"
              :value create_form_icon
              :onchange "eww --config $HOME/.config/eww-monitoring-panel update create_form_icon={}"))
          ;; Working directory field (required)
          (box
            :class "form-field"
            :orientation "v"
            :space-evenly false
            (label
              :class "field-label"
              :halign "start"
              :text "Working Directory *")
            (input
              :class "field-input"
              :value create_form_working_dir
              :onchange "eww --config $HOME/.config/eww-monitoring-panel update create_form_working_dir={}")
            (label
              :class "field-hint"
              :halign "start"
              :text "Absolute path to project directory"))
          ;; Scope selector
          (box
            :class "form-field"
            :orientation "v"
            :space-evenly false
            (label
              :class "field-label"
              :halign "start"
              :text "Scope")
            (box
              :class "scope-buttons"
              :orientation "h"
              :space-evenly false
              (button
                :class "scope-btn ''${create_form_scope == 'scoped' ? 'active' : '''}"
                :onclick "eww update create_form_scope='scoped'"
                "Scoped")
              (button
                :class "scope-btn ''${create_form_scope == 'global' ? 'active' : '''}"
                :onclick "eww update create_form_scope='global'"
                "Global")))
          ;; Remote project toggle
          (box
            :class "form-field remote-toggle"
            :orientation "h"
            :space-evenly false
            (checkbox
              :checked create_form_remote_enabled
              :onchange "eww --config $HOME/.config/eww-monitoring-panel update create_form_remote_enabled={}")
            (label
              :class "field-label"
              :halign "start"
              :text "Remote Project (SSH)"))
          ;; Remote fields (shown only when remote is enabled)
          (revealer
            :reveal create_form_remote_enabled
            :transition "slidedown"
            :duration "200ms"
            (box
              :class "remote-fields"
              :orientation "v"
              :space-evenly false
              ;; Remote host
              (box
                :class "form-field"
                :orientation "v"
                :space-evenly false
                (label
                  :class "field-label"
                  :halign "start"
                  :text "SSH Host *")
                (input
                  :class "field-input"
                  :value create_form_remote_host
                  :onchange "eww --config $HOME/.config/eww-monitoring-panel update create_form_remote_host={}")
                (label
                  :class "field-hint"
                  :halign "start"
                  :text "e.g., hetzner-sway.tailnet"))
              ;; Remote user
              (box
                :class "form-field"
                :orientation "v"
                :space-evenly false
                (label
                  :class "field-label"
                  :halign "start"
                  :text "SSH User *")
                (input
                  :class "field-input"
                  :value create_form_remote_user
                  :onchange "eww --config $HOME/.config/eww-monitoring-panel update create_form_remote_user={}"))
              ;; Remote directory
              (box
                :class "form-field"
                :orientation "v"
                :space-evenly false
                (label
                  :class "field-label"
                  :halign "start"
                  :text "Remote Directory *")
                (input
                  :class "field-input"
                  :value create_form_remote_dir
                  :onchange "eww --config $HOME/.config/eww-monitoring-panel update create_form_remote_dir={}")
                (label
                  :class "field-hint"
                  :halign "start"
                  :text "Absolute path on remote (e.g., /home/user/project)"))
              ;; Remote port
              (box
                :class "form-field"
                :orientation "v"
                :space-evenly false
                (label
                  :class "field-label"
                  :halign "start"
                  :text "SSH Port")
                (input
                  :class "field-input port-input"
                  :value create_form_remote_port
                  :onchange "eww --config $HOME/.config/eww-monitoring-panel update create_form_remote_port={}"))))
          ;; Error message display
          (revealer
            :reveal {create_form_error != ""}
            :transition "slidedown"
            :duration "200ms"
            (label
              :class "error-message"
              :halign "start"
              :wrap true
              :text create_form_error))
          ;; Action buttons
          (box
            :class "form-actions"
            :orientation "h"
            :space-evenly false
            :halign "end"
            (button
              :class "cancel-button"
              :onclick "project-create-cancel"
              "Cancel")
            ;; Feature 096: Save button with loading state
            ;; Run in background (&) to avoid eww onclick timeout (2s default)
            (button
              :class "''${save_in_progress ? 'save-button-loading' : 'save-button'}"
              :onclick "eww --config $HOME/.config/eww-monitoring-panel update save_in_progress=true && project-create-save &"
              "''${save_in_progress ? 'Creating...' : 'Create'}"))))

      ;; Feature 094 US4: Project delete confirmation dialog (T088-T089)
      (defwidget project-delete-confirmation []
        (revealer
          :reveal project_deleting
          :transition "slidedown"
          :duration "200ms"
          (box
            :class "delete-confirmation-dialog"
            :orientation "v"
            :space-evenly false
            ;; Dialog header
            (box
              :class "dialog-header"
              :orientation "h"
              :space-evenly false
              (label
                :class "dialog-icon warning"
                :text "⚠️")
              (label
                :class "dialog-title"
                :halign "start"
                :text "Delete Project"))
            ;; Project name display
            (label
              :class "project-name-display"
              :halign "start"
              :text "''${delete_project_display_name}")
            ;; Warning message
            (label
              :class "warning-message"
              :halign "start"
              :wrap true
              :text "This action is permanent. The project configuration file will be moved to a .deleted backup.")
            ;; Worktree warning (shown only if project has worktrees)
            (revealer
              :reveal delete_project_has_worktrees
              :transition "slidedown"
              :duration "150ms"
              (box
                :class "worktree-warning"
                :orientation "v"
                :space-evenly false
                (label
                  :class "warning-icon"
                  :halign "start"
                  :text "⚠ This project has worktrees")
                (label
                  :class "warning-detail"
                  :halign "start"
                  :wrap true
                  :text "Worktrees will become orphaned if you force delete. Consider deleting worktrees first.")
                ;; Force delete checkbox
                (box
                  :class "force-delete-option"
                  :orientation "h"
                  :space-evenly false
                  (checkbox
                    :class "force-delete-checkbox"
                    :checked delete_force
                    :onchange "eww --config $HOME/.config/eww-monitoring-panel update delete_force={}")
                  (label
                    :class "force-delete-label"
                    :halign "start"
                    :text "Force delete (orphan worktrees)"))))
            ;; Error message display
            (revealer
              :reveal {delete_error != ""}
              :transition "slidedown"
              :duration "150ms"
              (label
                :class "error-message"
                :halign "start"
                :wrap true
                :text delete_error))
            ;; Action buttons
            (box
              :class "dialog-actions"
              :orientation "h"
              :space-evenly false
              :halign "end"
              (button
                :class "cancel-delete-button"
                :onclick "project-delete-cancel"
                "Cancel")
              ;; Run in background (&) to avoid eww onclick timeout (2s default)
              (button
                :class "confirm-delete-button ''${delete_project_has_worktrees && !delete_force ? 'disabled' : '''}"
                :onclick {delete_project_has_worktrees && !delete_force ? "" : "project-delete-confirm &"}
                :tooltip "''${delete_project_has_worktrees && !delete_force ? 'Check force delete to proceed' : 'Permanently delete project'}"
                "🗑 Delete")))))

      ;; Feature 094 US9: Application delete confirmation dialog (T093-T096)
      (defwidget app-delete-confirmation []
        (revealer
          :reveal app_deleting
          :transition "slidedown"
          :duration "200ms"
          (box
            :class "app-delete-confirmation-dialog"
            :orientation "v"
            :space-evenly false
            ;; Dialog header
            (box
              :class "dialog-header"
              :orientation "h"
              :space-evenly false
              (label
                :class "dialog-icon warning"
                :text "⚠️")
              (label
                :class "dialog-title"
                :halign "start"
                :text "Delete Application"))
            ;; Application name display
            (label
              :class "app-name-display"
              :halign "start"
              :text "''${delete_app_display_name}")
            ;; Warning message
            (label
              :class "warning-message"
              :halign "start"
              :wrap true
              :text "This action is permanent. The application will be removed from the registry. A NixOS rebuild is required to apply changes.")
            ;; PWA warning (shown only if deleting a PWA)
            (revealer
              :reveal delete_app_is_pwa
              :transition "slidedown"
              :duration "150ms"
              (box
                :class "pwa-warning"
                :orientation "v"
                :space-evenly false
                (label
                  :class "warning-icon"
                  :halign "start"
                  :text "⚠ This is a PWA (Progressive Web App)")
                (label
                  :class "warning-detail"
                  :halign "start"
                  :wrap true
                  :text "After removing from registry, run pwa-uninstall to fully remove the PWA from Firefox.")))
            ;; Error message display
            (revealer
              :reveal {delete_app_error != ""}
              :transition "slidedown"
              :duration "150ms"
              (label
                :class "error-message"
                :halign "start"
                :wrap true
                :text delete_app_error))
            ;; Action buttons
            (box
              :class "dialog-actions"
              :orientation "h"
              :space-evenly false
              :halign "end"
              (button
                :class "cancel-delete-app-button"
                :onclick "app-delete-cancel"
                "Cancel")
              (button
                :class "confirm-delete-app-button"
                :onclick "app-delete-confirm"
                :tooltip "Permanently remove application from registry"
                "🗑 Delete")))))

      ;; Feature 094 US8: Application create form widget (T077-T080)
      (defwidget app-create-form []
        (box
          :class "edit-form app-create-form"
          :orientation "v"
          :space-evenly false
          ;; Form header
          (label
            :class "edit-form-header"
            :halign "start"
            :text "Create New Application")
          ;; App type selector (T077)
          (box
            :class "form-field app-type-selector"
            :orientation "v"
            :space-evenly false
            (label
              :class "field-label"
              :halign "start"
              :text "Application Type *")
            (box
              :class "type-buttons"
              :orientation "h"
              :space-evenly false
              (button
                :class "type-btn type-option ''${create_app_type == 'regular' ? 'active' : '''}"
                :onclick "eww update create_app_type='regular' && eww update create_app_workspace='1'"
                "󰀻 Regular App")
              (button
                :class "type-btn type-option ''${create_app_type == 'terminal' ? 'active' : '''}"
                :onclick "eww update create_app_type='terminal' && eww update create_app_command='ghostty' && eww update create_app_expected_class='ghostty'"
                "🖥️ Terminal")
              (button
                :class "type-btn type-option ''${create_app_type == 'pwa' ? 'active' : '''}"
                :onclick "eww update create_app_type='pwa' && eww update create_app_workspace='50'"
                "🌐 PWA")))
          ;; Name field (required)
          (box
            :class "form-field"
            :orientation "v"
            :space-evenly false
            (label
              :class "field-label"
              :halign "start"
              :text "Application Name *")
            (input
              :class "field-input"
              :value create_app_name
              :onchange "eww --config $HOME/.config/eww-monitoring-panel update create_app_name={}")
            (label
              :class "field-hint"
              :halign "start"
              :text "''${create_app_type == 'pwa' ? 'Name will get -pwa suffix automatically' : 'Lowercase, hyphens only (e.g., my-app)'}"))
          ;; Display name field
          (box
            :class "form-field"
            :orientation "v"
            :space-evenly false
            (label
              :class "field-label"
              :halign "start"
              :text "Display Name *")
            (input
              :class "field-input"
              :value create_app_display_name
              :onchange "eww --config $HOME/.config/eww-monitoring-panel update create_app_display_name={}"))
          ;; Command field (not shown for PWA - auto-set to firefoxpwa)
          (revealer
            :reveal {create_app_type != "pwa"}
            :transition "slidedown"
            :duration "150ms"
            (box
              :class "form-field"
              :orientation "v"
              :space-evenly false
              (label
                :class "field-label"
                :halign "start"
                :text "Command *")
              ;; Regular apps: free text input
              (box
                :visible {create_app_type == "regular"}
                (input
                  :class "field-input"
                  :value create_app_command
                  :onchange "eww --config $HOME/.config/eww-monitoring-panel update create_app_command={}"))
              ;; Terminal apps: dropdown of terminal emulators
              (box
                :visible {create_app_type == "terminal"}
                :class "terminal-command-select"
                :orientation "h"
                :space-evenly false
                (button
                  :class "term-btn ''${create_app_command == 'ghostty' ? 'active' : '''}"
                  :onclick "eww update create_app_command='ghostty' && eww update create_app_expected_class='ghostty'"
                  "Ghostty")
                (button
                  :class "term-btn ''${create_app_command == 'alacritty' ? 'active' : '''}"
                  :onclick "eww update create_app_command='alacritty' && eww update create_app_expected_class='Alacritty'"
                  "Alacritty")
                (button
                  :class "term-btn ''${create_app_command == 'kitty' ? 'active' : '''}"
                  :onclick "eww update create_app_command='kitty' && eww update create_app_expected_class='kitty'"
                  "Kitty")
                (button
                  :class "term-btn ''${create_app_command == 'wezterm' ? 'active' : '''}"
                  :onclick "eww update create_app_command='wezterm' && eww update create_app_expected_class='org.wezfurlong.wezterm'"
                  "WezTerm"))))
          ;; Parameters field (not shown for PWA)
          (revealer
            :reveal {create_app_type != "pwa"}
            :transition "slidedown"
            :duration "150ms"
            (box
              :class "form-field terminal-parameters"
              :orientation "v"
              :space-evenly false
              (label
                :class "field-label"
                :halign "start"
                :text "Parameters")
              (input
                :class "field-input"
                :value create_app_parameters
                :onchange "eww --config $HOME/.config/eww-monitoring-panel update create_app_parameters={}")
              (label
                :class "field-hint"
                :halign "start"
                :text "''${create_app_type == 'terminal' ? 'e.g., -e sesh connect $PROJECT_NAME' : 'Space-separated arguments'}")))
          ;; Expected class field (not shown for PWA - auto-generated with ULID)
          (revealer
            :reveal {create_app_type != "pwa"}
            :transition "slidedown"
            :duration "150ms"
            (box
              :class "form-field"
              :orientation "v"
              :space-evenly false
              (label
                :class "field-label"
                :halign "start"
                :text "Expected Window Class *")
              (input
                :class "field-input"
                :value create_app_expected_class
                :onchange "eww --config $HOME/.config/eww-monitoring-panel update create_app_expected_class={}")
              (label
                :class "field-hint"
                :halign "start"
                :text "Use 'swaymsg -t get_tree' to find window class")))
          ;; PWA-specific fields (T079)
          (revealer
            :reveal {create_app_type == "pwa"}
            :transition "slidedown"
            :duration "150ms"
            (box
              :class "pwa-fields"
              :orientation "v"
              :space-evenly false
              ;; Start URL
              (box
                :class "form-field"
                :orientation "v"
                :space-evenly false
                (label
                  :class "field-label"
                  :halign "start"
                  :text "Start URL *")
                (input
                  :class "field-input"
                  :value create_app_start_url
                  :onchange "eww --config $HOME/.config/eww-monitoring-panel update create_app_start_url={}")
                (label
                  :class "field-hint"
                  :halign "start"
                  :text "e.g., https://youtube.com"))
              ;; Scope URL
              (box
                :class "form-field"
                :orientation "v"
                :space-evenly false
                (label
                  :class "field-label"
                  :halign "start"
                  :text "Scope URL *")
                (input
                  :class "field-input"
                  :value create_app_scope_url
                  :onchange "eww --config $HOME/.config/eww-monitoring-panel update create_app_scope_url={}")
                (label
                  :class "field-hint"
                  :halign "start"
                  :text "Usually start URL with trailing slash"))
              ;; ULID note (not editable - auto-generated)
              (label
                :class "pwa-workspace-note field-hint"
                :halign "start"
                :text "⚙️ ULID will be auto-generated on save")))
          ;; Workspace field
          (box
            :class "form-field"
            :orientation "v"
            :space-evenly false
            (label
              :class "field-label"
              :halign "start"
              :text "Preferred Workspace *")
            (input
              :class "field-input workspace-input"
              :value create_app_workspace
              :onchange "eww --config $HOME/.config/eww-monitoring-panel update create_app_workspace={}")
            (label
              :class "field-hint ''${create_app_type == 'pwa' ? 'pwa-workspace-note' : '''}"
              :halign "start"
              :text "''${create_app_type == 'pwa' ? 'PWAs must use workspace 50+' : 'Regular apps use 1-50'}"))
          ;; Scope selector
          (revealer
            :reveal {create_app_type != "pwa"}
            :transition "slidedown"
            :duration "150ms"
            (box
              :class "form-field"
              :orientation "v"
              :space-evenly false
              (label
                :class "field-label"
                :halign "start"
                :text "Scope")
              (box
                :class "scope-buttons"
                :orientation "h"
                :space-evenly false
                (button
                  :class "scope-btn ''${create_app_scope == 'scoped' ? 'active' : '''}"
                  :onclick "eww update create_app_scope='scoped'"
                  "Scoped")
                (button
                  :class "scope-btn ''${create_app_scope == 'global' ? 'active' : '''}"
                  :onclick "eww update create_app_scope='global'"
                  "Global"))))
          ;; Icon field
          (box
            :class "form-field"
            :orientation "v"
            :space-evenly false
            (label
              :class "field-label"
              :halign "start"
              :text "Icon")
            (input
              :class "field-input icon-input"
              :value create_app_icon
              :onchange "eww --config $HOME/.config/eww-monitoring-panel update create_app_icon={}")
            (label
              :class "field-hint"
              :halign "start"
              :text "Icon name, emoji, or path to SVG"))
          ;; Error message display
          (revealer
            :reveal {create_app_error != ""}
            :transition "slidedown"
            :duration "200ms"
            (label
              :class "error-message"
              :halign "start"
              :wrap true
              :text create_app_error))
          ;; Success message with ULID (shown after PWA creation)
          (revealer
            :reveal {create_app_ulid_result != ""}
            :transition "slidedown"
            :duration "200ms"
            (box
              :class "pwa-create-success"
              :orientation "v"
              :space-evenly false
              (label
                :class "success-message"
                :halign "start"
                :text "✓ PWA created successfully!")
              (box
                :class "ulid-display"
                :orientation "h"
                :space-evenly false
                (label
                  :class "ulid-label"
                  :text "ULID: ")
                (label
                  :class "ulid-value"
                  :text create_app_ulid_result))))
          ;; Action buttons
          (box
            :class "form-actions"
            :orientation "h"
            :space-evenly false
            :halign "end"
            (button
              :class "cancel-button"
              :onclick "app-create-cancel"
              "Cancel")
            (button
              :class "save-button"
              :onclick "app-create-save"
              "Create"))))

      ;; Feature 094 T040: Conflict resolution dialog widget
      ;; Overlay dialog shown when file conflicts are detected during save
      (defwidget conflict-resolution-dialog []
        (revealer
          :reveal conflict_dialog_visible
          :transition "slidedown"
          :duration "300ms"
          (box
            :class "conflict-dialog-overlay"
            :orientation "v"
            :space-evenly false
            (box
              :class "conflict-dialog"
              :orientation "v"
              :space-evenly false
              ;; Dialog header
              (box
                :class "conflict-header"
                :orientation "h"
                :space-evenly false
                (label
                  :class "conflict-title"
                  :halign "start"
                  :hexpand true
                  :text "⚠️  Conflict Detected")
                (button
                  :class "conflict-close-button"
                  :onclick "eww update conflict_dialog_visible=false"
                  "✕"))
              ;; Conflict explanation
              (label
                :class "conflict-message"
                :halign "start"
                :wrap true
                :text "The project configuration file was modified externally while you were editing. Choose how to resolve:")
              ;; Diff display (side-by-side comparison)
              (box
                :class "conflict-diff-container"
                :orientation "h"
                :space-evenly true
                ;; File content (left side)
                (box
                  :class "conflict-diff-pane"
                  :orientation "v"
                  :space-evenly false
                  (label
                    :class "conflict-pane-header"
                    :text "📄 File on Disk")
                  (scroll
                    :vscroll true
                    :hscroll false
                    :height 200
                    (label
                      :class "conflict-content"
                      :halign "start"
                      :valign "start"
                      :wrap false
                      :text conflict_file_content)))
                ;; UI content (right side)
                (box
                  :class "conflict-diff-pane"
                  :orientation "v"
                  :space-evenly false
                  (label
                    :class "conflict-pane-header"
                    :text "✏️  Your Unsaved Changes")
                  (scroll
                    :vscroll true
                    :hscroll false
                    :height 200
                    (label
                      :class "conflict-content"
                      :halign "start"
                      :valign "start"
                      :wrap false
                      :text conflict_ui_content))))
              ;; Action buttons
              (box
                :class "conflict-actions"
                :orientation "h"
                :space-evenly false
                :halign "center"
                (button
                  :class "conflict-button conflict-keep-file"
                  :onclick "project-conflict-resolve keep-file ''${conflict_project_name}"
                  "Keep File Changes")
                (button
                  :class "conflict-button conflict-keep-ui"
                  :onclick "project-conflict-resolve keep-ui ''${conflict_project_name}"
                  "Keep My Changes")
                (button
                  :class "conflict-button conflict-merge"
                  :onclick "project-conflict-resolve merge-manual ''${conflict_project_name}"
                  "Merge Manually"))))))

      ;; Feature 094 Phase 12 T099: Success notification toast (auto-dismiss after 3s)
      (defwidget success-notification-toast []
        (revealer
          :reveal success_notification_visible
          :transition "slidedown"
          :duration "200ms"
          (box
            :class "success-notification-toast"
            :orientation "h"
            :space-evenly false
            :halign "center"
            (label
              :class "success-icon"
              :text "[OK]")
            (label
              :class "success-message"
              :text success_notification)
            (button
              :class "success-dismiss"
              :onclick "eww update success_notification_visible=false success_notification=\"\""
              "x"))))

      ;; Feature 096 T019: Error notification toast (persists until dismissed)
      (defwidget error-notification-toast []
        (revealer
          :reveal error_notification_visible
          :transition "slidedown"
          :duration "200ms"
          (box
            :class "error-notification-toast"
            :orientation "h"
            :space-evenly false
            :halign "center"
            (label
              :class "error-icon"
              :text "[ERR]")
            (label
              :class "error-message"
              :text error_notification)
            (button
              :class "error-dismiss"
              :onclick "eww update error_notification_visible=false error_notification=\"\""
              "x"))))

      ;; Feature 096 T019: Warning notification toast (auto-dismiss after 5s)
      (defwidget warning-notification-toast []
        (revealer
          :reveal warning_notification_visible
          :transition "slidedown"
          :duration "200ms"
          (box
            :class "warning-notification-toast"
            :orientation "h"
            :space-evenly false
            :halign "center"
            (label
              :class "warning-icon"
              :text "[!]")
            (label
              :class "warning-message"
              :text warning_notification)
            (button
              :class "warning-dismiss"
              :onclick "eww update warning_notification_visible=false warning_notification=\"\""
              "x"))))

      ;; Apps View - Application registry browser
      ;; Applications View - App registry with type grouping (Feature 094)
      (defwidget apps-view []
        (scroll
          :vscroll true
          :hscroll false
          :vexpand true
          (box
            :class "content-container"
            :orientation "v"
            :space-evenly false
            ;; Feature 094 US8: Apps tab header with New Application button (T076)
            (box
              :class "apps-header"
              :orientation "h"
              :space-evenly false
              :visible {!app_creating}
              (label
                :class "apps-header-title"
                :halign "start"
                :hexpand true
                :text "Applications")
              (button
                :class "new-app-button"
                :onclick "app-create-open"
                :tooltip "Create a new application"
                "+ New Application"))
            ;; Feature 094 US8: Application create form (T077-T080)
            (revealer
              :transition "slidedown"
              :reveal app_creating
              :duration "200ms"
              (app-create-form))
            ;; Feature 094 US9: Application delete confirmation dialog (T093)
            (app-delete-confirmation)
            ;; Regular Apps Section
            (box
              :class "app-section"
              :orientation "v"
              :space-evenly false
              (label
                :class "section-header"
                :halign "start"
                :text "Regular Applications")
              (for app in {apps_data.apps ?: []}
                (box
                  :visible {!app.terminal && app.preferred_workspace <= 50 && !matches(app.name, ".*-pwa$")}
                  (app-card :app app))))
            ;; Terminal Apps Section
            (box
              :class "app-section"
              :orientation "v"
              :space-evenly false
              (label
                :class "section-header"
                :halign "start"
                :text "Terminal Applications")
              (for app in {apps_data.apps ?: []}
                (box
                  :visible {app.terminal}
                  (app-card :app app))))
            ;; PWA Apps Section
            (box
              :class "app-section"
              :orientation "v"
              :space-evenly false
              (label
                :class "section-header"
                :halign "start"
                :text "Progressive Web Apps")
              (for app in {apps_data.apps ?: []}
                (box
                  :visible {app.preferred_workspace >= 50 || matches(app.name, ".*-pwa$")}
                  (app-card :app app)))))))

      (defwidget app-card [app]
        (eventbox
          :onhover "eww update hover_app_name=''${app.name}"
          :onhoverlost "eww update hover_app_name='''"
          (box
            :class "app-card"
            :orientation "v"
            :space-evenly false
            (box
              :class "app-card-header"
              :orientation "h"
              :space-evenly false
              ;; Type icon
              (box
                :class "app-icon-container"
                :orientation "v"
                :valign "center"
                (label
                  :class "app-type-icon"
                  :text "''${app.terminal ? '🖥️' : app.preferred_workspace >= 50 ? '🌐' : '󰀻'}"))
              ;; App info
              (box
                :class "app-info"
                :orientation "v"
                :space-evenly false
                :hexpand true
                (box
                  :class "app-name-row"
                  :orientation "h"
                  :space-evenly false
                  (label
                    :class "app-card-name"
                    :halign "start"
                    :text "''${app.display_name ?: app.name}")
                  ;; Terminal indicator
                  (label
                    :class "terminal-indicator"
                    :visible {app.terminal}
                    :text ""))
                (label
                  :class "app-card-command"
                  :halign "start"
                  :text "''${app.command}"))
              ;; Running indicator
              (box
                :class "app-status-container"
                :orientation "v"
                :valign "center"
                (label
                  :class "app-running-indicator"
                  :visible {(app.running_instances ?: 0) > 0}
                  :text "●")))
            ;; Details row
            (box
              :class "app-card-details-row"
              :orientation "h"
              :space-evenly false
              (label
                :class "app-card-details"
                :halign "start"
                :hexpand true
                :text "WS ''${app.preferred_workspace ?: '?'} · ''${app.scope} · ''${app.running_instances ?: 0} running")
              (button
                :class "app-edit-button"
                :onclick "eww update editing_app_name=''${app.name}"
                "")
              (button
                :class "delete-app-button"
                :visible {editing_app_name != app.name && !app_deleting}
                :onclick "app-delete-open ''${app.name} ''${app.display_name} ''${app.ulid}"
                :tooltip "Delete application"
                "🗑")))))

      ;; Health View - System diagnostics (Feature 088)
      (defwidget health-view []
        (scroll
          :vscroll true
          :hscroll false
          :vexpand true
          (box
            :class "content-container"
            :orientation "v"
            :space-evenly false
            ;; Error state
            (box
              :class "error-message"
              :visible {health_data.status == "error"}
              (label :text "⚠ ''${health_data.error ?: 'Unknown error'}"))
            ;; System health summary
            (box
              :class "health-summary"
              :orientation "v"
              :space-evenly false
              :visible {health_data.status == "ok"}
              (label
                :class "health-summary-title"
                :text "System Health: ''${health_data.health.system_health ?: 'unknown'}")
              (label
                :class "health-summary-counts"
                :text "''${health_data.health.healthy_count ?: 0}/''${health_data.health.total_services ?: 0} services healthy"))
            ;; Service categories
            (box
              :class "health-categories"
              :orientation "v"
              :space-evenly false
              :visible {health_data.status == "ok"}
              (for category in {health_data.health.categories ?: []}
                (service-category
                  :category category))))))

      ;; Service category widget (Feature 088)
      (defwidget service-category [category]
        (box
          :class "service-category"
          :orientation "v"
          :space-evenly false
          ;; Category header
          (box
            :class "category-header"
            :orientation "h"
            :space-evenly false
            (label
              :class "category-title"
              :halign "start"
              :hexpand true
              :text "''${category.display_name ?: 'Services'}")
            (label
              :class "category-counts"
              :halign "end"
              :text "''${category.healthy_count ?: 0}/''${category.total_count ?: 0}"))
          ;; Service health cards
          (box
            :class "service-list"
            :orientation "v"
            :space-evenly false
            (for service in {category.services ?: []}
              (service-health-card
                :service service)))))

      ;; Service health card widget (Feature 088 US2)
      (defwidget service-health-card [service]
        (box
          :class "service-health-card health-''${service.health_state ?: 'unknown'}"
          :orientation "h"
          :space-evenly false
          ;; Status icon
          (label
            :class "service-icon"
            :text "''${service.status_icon ?: '?'}")
          ;; Service info
          (box
            :class "service-info"
            :orientation "v"
            :hexpand true
            (label
              :class "service-name"
              :halign "start"
              :text "''${service.display_name ?: 'Unknown Service'}")
            (label
              :class "service-status"
              :halign "start"
              :text "''${service.active_state ?: 'unknown'}")
            ;; T022: Display uptime for active services
            (label
              :class "service-uptime"
              :halign "start"
              :visible {service.health_state == "healthy" || service.health_state == "degraded"}
              :text "Uptime: ''${service.uptime_friendly ?: 'N/A'}")
            ;; Display memory usage for active services
            (label
              :class "service-memory"
              :halign "start"
              :visible {service.memory_usage_mb > 0}
              :text "Memory: ''${service.memory_usage_mb} MB")
            ;; T023: Display last active time for failed/stopped services
            (label
              :class "service-last-active"
              :halign "start"
              :visible {service.health_state == "critical" || service.health_state == "disabled"}
              :text "Last active: ''${service.last_active_time ?: 'Never'}"))
          ;; Health state indicator with restart count and restart button
          (box
            :class "health-indicator-box"
            :orientation "v"
            :halign "end"
            :space-evenly false
            (label
              :class "health-indicator"
              :text "''${service.health_state ?: 'unknown'}")
            ;; T033: Show restart count if > 0 with tooltip
            (label
              :class "restart-count''${service.restart_count >= 3 ? ' restart-warning' : ' '}"
              :visible {service.restart_count > 0}
              :tooltip "Service has restarted ''${service.restart_count} time(s)"
              :text "↻ ''${service.restart_count}")
            ;; T028-T030: Restart button (only shown when service can be restarted)
            (button
              :class "restart-button"
              :visible {service.can_restart ?: false}
              :onclick "restart-service ''${service.service_name} ''${service.is_user_service ? 'true' : 'false'} &"
              :tooltip "Restart ''${service.display_name}"
              "⟳"))))

      ;; Feature 092: Events/Logs View - Real-time Sway IPC event log (T024)
      (defwidget events-view []
        (box
          :class "events-view-container"
          :orientation "v"
          :vexpand true
          :space-evenly false
          ;; Filter panel (collapsible)
          (box
            :class "filter-panel"
            :orientation "v"
            :space-evenly false
            :visible "''${events_data.status == 'ok'}"
            ;; Filter header (always visible)
            (eventbox
              :cursor "pointer"
              :onclick "eww --config $HOME/.config/eww-monitoring-panel update filter_panel_expanded=''${!filter_panel_expanded}"
              (box
                :class "filter-header"
                :orientation "h"
                :space-evenly false
                (label
                  :class "filter-title"
                  :halign "start"
                  :hexpand true
                  :text "󰈙 Filter Events")
                (label
                  :class "filter-toggle"
                  :text "''${filter_panel_expanded ? '▼' : '▶'}")))
            ;; Filter controls (expandable)
            (box
              :class "filter-controls"
              :orientation "v"
              :space-evenly false
              :visible filter_panel_expanded
              ;; Global controls
              (box
                :class "filter-global-controls"
                :orientation "h"
                :space-evenly false
                (button
                  :class "filter-button"
                  :onclick "eww --config $HOME/.config/eww-monitoring-panel update filter_window_new=true filter_window_close=true filter_window_focus=true filter_window_move=true filter_window_floating=true filter_window_fullscreen_mode=true filter_window_title=true filter_window_mark=true filter_window_urgent=true filter_workspace_focus=true filter_workspace_init=true filter_workspace_empty=true filter_workspace_move=true filter_workspace_rename=true filter_workspace_urgent=true filter_workspace_reload=true filter_output_unspecified=true filter_binding_run=true filter_mode_change=true filter_shutdown_exit=true filter_tick_manual=true"
                  "Select All")
                (button
                  :class "filter-button"
                  :onclick "eww --config $HOME/.config/eww-monitoring-panel update filter_window_new=false filter_window_close=false filter_window_focus=false filter_window_move=false filter_window_floating=false filter_window_fullscreen_mode=false filter_window_title=false filter_window_mark=false filter_window_urgent=false filter_workspace_focus=false filter_workspace_init=false filter_workspace_empty=false filter_workspace_move=false filter_workspace_rename=false filter_workspace_urgent=false filter_workspace_reload=false filter_output_unspecified=false filter_binding_run=false filter_mode_change=false filter_shutdown_exit=false filter_tick_manual=false"
                  "Clear All"))
              ;; Window events category
              (box
                :class "filter-category-group"
                :orientation "v"
                :space-evenly false
                (label
                  :class "filter-category-title"
                  :halign "start"
                  :text "Window Events (9)")
                (box
                  :class "filter-checkboxes"
                  :orientation "h"
                  :space-evenly false
                  (filter-checkbox :label "new" :var "filter_window_new" :value filter_window_new)
                  (filter-checkbox :label "close" :var "filter_window_close" :value filter_window_close)
                  (filter-checkbox :label "focus" :var "filter_window_focus" :value filter_window_focus)
                  (filter-checkbox :label "move" :var "filter_window_move" :value filter_window_move)
                  (filter-checkbox :label "floating" :var "filter_window_floating" :value filter_window_floating)
                  (filter-checkbox :label "fullscreen" :var "filter_window_fullscreen_mode" :value filter_window_fullscreen_mode)
                  (filter-checkbox :label "title" :var "filter_window_title" :value filter_window_title)
                  (filter-checkbox :label "mark" :var "filter_window_mark" :value filter_window_mark)
                  (filter-checkbox :label "urgent" :var "filter_window_urgent" :value filter_window_urgent)))
              ;; Workspace events category
              (box
                :class "filter-category-group"
                :orientation "v"
                :space-evenly false
                (label
                  :class "filter-category-title"
                  :halign "start"
                  :text "Workspace Events (7)")
                (box
                  :class "filter-checkboxes"
                :orientation "h"
                  :space-evenly false
                  (filter-checkbox :label "focus" :var "filter_workspace_focus" :value filter_workspace_focus)
                  (filter-checkbox :label "init" :var "filter_workspace_init" :value filter_workspace_init)
                  (filter-checkbox :label "empty" :var "filter_workspace_empty" :value filter_workspace_empty)
                  (filter-checkbox :label "move" :var "filter_workspace_move" :value filter_workspace_move)
                  (filter-checkbox :label "rename" :var "filter_workspace_rename" :value filter_workspace_rename)
                  (filter-checkbox :label "urgent" :var "filter_workspace_urgent" :value filter_workspace_urgent)
                  (filter-checkbox :label "reload" :var "filter_workspace_reload" :value filter_workspace_reload)))
              ;; Output/Binding/Mode/System events
              (box
                :class "filter-category-group"
                :orientation "v"
                :space-evenly false
                (label
                  :class "filter-category-title"
                  :halign "start"
                  :text "Other Events (5)")
                (box
                  :class "filter-checkboxes"
                  :orientation "h"
                  :space-evenly false
                  (filter-checkbox :label "output" :var "filter_output_unspecified" :value filter_output_unspecified)
                  (filter-checkbox :label "binding" :var "filter_binding_run" :value filter_binding_run)
                  (filter-checkbox :label "mode" :var "filter_mode_change" :value filter_mode_change)
                  (filter-checkbox :label "shutdown" :var "filter_shutdown_exit" :value filter_shutdown_exit)
                  (filter-checkbox :label "tick" :var "filter_tick_manual" :value filter_tick_manual)))))
          ;; Error state
          (box
            :visible {events_data.status == "error"}
            :class "error-state"
            :orientation "v"
            :valign "center"
            :halign "center"
            :vexpand true
            (label
              :class "error-message"
              :text "󰀦 Error: ''${events_data.error ?: 'Unknown error'}")
            (label
              :class "error-help"
              :text "Check i3pm daemon and Sway IPC connection"))
          ;; Empty state (no events yet)
          (box
            :visible {events_data.status == "ok" && events_data.event_count == 0}
            :class "empty-state"
            :orientation "v"
            :valign "center"
            :halign "center"
            :vexpand true
            (label
              :class "empty-message"
              :text "󰌱 No events yet")
            (label
              :class "empty-help"
              :text "Waiting for Sway window/workspace events..."))
          ;; Events list (scroll container) with filtering
          (scroll
            :vscroll true
            :hscroll false
            :vexpand true
            :visible {events_data.status == "ok" && events_data.event_count > 0}
            (box
              :class "events-list"
              :orientation "v"
              :space-evenly false
              ;; Iterate through events with filter logic
              (for event in {events_data.events ?: []}
                (box
                  :visible {
                    event.event_type == "window::new" ? filter_window_new :
                    event.event_type == "window::close" ? filter_window_close :
                    event.event_type == "window::focus" ? filter_window_focus :
                    event.event_type == "window::move" ? filter_window_move :
                    event.event_type == "window::floating" ? filter_window_floating :
                    event.event_type == "window::fullscreen_mode" ? filter_window_fullscreen_mode :
                    event.event_type == "window::title" ? filter_window_title :
                    event.event_type == "window::mark" ? filter_window_mark :
                    event.event_type == "window::urgent" ? filter_window_urgent :
                    event.event_type == "workspace::focus" ? filter_workspace_focus :
                    event.event_type == "workspace::init" ? filter_workspace_init :
                    event.event_type == "workspace::empty" ? filter_workspace_empty :
                    event.event_type == "workspace::move" ? filter_workspace_move :
                    event.event_type == "workspace::rename" ? filter_workspace_rename :
                    event.event_type == "workspace::urgent" ? filter_workspace_urgent :
                    event.event_type == "workspace::reload" ? filter_workspace_reload :
                    event.event_type == "output::unspecified" ? filter_output_unspecified :
                    event.event_type == "binding::run" ? filter_binding_run :
                    event.event_type == "mode::change" ? filter_mode_change :
                    event.event_type == "shutdown::exit" ? filter_shutdown_exit :
                    event.event_type == "tick::manual" ? filter_tick_manual :
                    true
                  }
                  (event-card :event event)))))))

      ;; Feature 092: Event card widget - Single event display (T025)
      (defwidget event-card [event]
        (box
          :class "event-card event-category-''${event.category}"
          :orientation "h"
          :space-evenly false
          ;; Event icon with category color
          (label
            :class "event-icon"
            :style "color: ''${event.color};"
            :text "''${event.icon}")
          ;; Event details
          (box
            :class "event-details"
            :orientation "v"
            :space-evenly false
            :hexpand true
            ;; Event type and timestamp
            (box
              :class "event-header"
              :orientation "h"
              :space-evenly false
              (label
                :class "event-type"
                :halign "start"
                :hexpand true
                :text "''${event.event_type}")
              (label
                :class "event-timestamp"
                :halign "end"
                :text "''${event.timestamp_friendly}"))
            ;; Event payload info (window/workspace details)
            (label
              :class "event-payload"
              :halign "start"
              :limit-width 60
              :text "''${event.searchable_text}"))))

      ;; Feature 092: Filter checkbox widget - single checkbox for an event type
      (defwidget filter-checkbox [label var value]
        (eventbox
          :cursor "pointer"
          :onclick "eww --config $HOME/.config/eww-monitoring-panel update ''${var}=''${!value}"
          (box
            :class "filter-checkbox-item"
            :orientation "h"
            :space-evenly false
            (label
              :class "filter-checkbox-icon"
              :text "''${value ? '☑' : '☐'}")
            (label
              :class "filter-checkbox-label"
              :text label))))

      ;; Panel footer with friendly timestamp
      (defwidget panel-footer []
        (box
          :class "panel-footer"
          :orientation "h"
          :halign "center"
          (label
            :class "timestamp"
            :text "''${monitoring_data.timestamp_friendly ?: 'Initializing...'}")))
    '';

    # Eww SCSS styling (T015)
    xdg.configFile."eww-monitoring-panel/eww.scss".text = ''
      /* Feature 085: Sway Monitoring Widget - Catppuccin Mocha Theme */
      /* Direct color interpolation from Nix - Eww doesn't support CSS variables */

      /* Window base - must be transparent for see-through effect on Wayland */
      * {
        /* Removed 'all: unset' as it was resetting colors to black/white */
        /* Only reset margins and padding */
        margin: 0;
        padding: 0;
        /* Force Catppuccin text color on all elements */
        color: ${mocha.text};
      }

      window {
        background-color: transparent;
      }

      /* Explicit GTK widget styling to override theme */
      label, box, button {
        color: ${mocha.text};
        background-color: transparent;
      }

      /* Panel Container - Sidebar Style with rounded corners and transparency */
      .panel-container {
        background-color: rgba(30, 30, 46, 0.50);  /* 50% transparent Catppuccin base */
        border-radius: 12px;
        padding: 6px;
        margin: 4px;
        border: 2px solid rgba(137, 180, 250, 0.2);
        /* transition not supported in GTK CSS */
      }

      .panel-container * {
        /* Prevent any child from exceeding container bounds */
        min-width: 0;
      }

      /* Feature 086: Focused state with glowing border effect */
      .panel-container.focused {
        border: 2px solid ${mocha.mauve};
        box-shadow: 0 0 20px rgba(203, 166, 247, 0.4),
                    0 0 40px rgba(203, 166, 247, 0.2),
                    inset 0 0 15px rgba(203, 166, 247, 0.05);
        background-color: rgba(30, 30, 46, 0.70);
      }

      /* Focus mode indicator badge */
      .focus-indicator {
        font-size: 10px;
        font-weight: bold;
        color: ${mocha.base};
        background-image: linear-gradient(135deg, ${mocha.mauve}, ${mocha.blue});
        padding: 2px 8px;
        border-radius: 4px;
        margin-left: 8px;
      }
      .panel-header {
        background-color: rgba(24, 24, 37, 0.4);
        border-bottom: 1px solid ${mocha.overlay0};
        border-radius: 8px;
        padding: 8px 12px;
        margin-bottom: 8px;
      }

      .panel-title {
        font-size: 14px;
        font-weight: bold;
        color: ${mocha.text};
        margin-bottom: 4px;
      }

      .summary-counts {
        font-size: 11px;
        color: ${mocha.subtext0};
      }

      .count-badge {
        font-size: 10px;
        color: ${mocha.teal};
        background-color: rgba(148, 226, 213, 0.15);
        padding: 2px 6px;
        border-radius: 3px;
      }

      /* UX Enhancement: Workspace Pills (CSS only test) */
      .workspace-pills-scroll {
        margin-top: 6px;
      }

      .workspace-pills {
        padding: 2px 0;
      }

      .workspace-pill {
        font-size: 11px;
        padding: 4px 10px;
        margin-right: 4px;
        border-radius: 12px;
        background-color: rgba(49, 50, 68, 0.5);
        color: ${mocha.subtext0};
        border: 1px solid ${mocha.surface0};
      }

      .workspace-pill:hover {
        background-color: rgba(69, 71, 90, 0.6);
        color: ${mocha.text};
        border-color: ${mocha.overlay0};
      }

      .workspace-pill.focused {
        background-color: rgba(137, 180, 250, 0.3);
        color: ${mocha.blue};
        border-color: ${mocha.blue};
        font-weight: bold;
        box-shadow: 0 0 6px rgba(137, 180, 250, 0.4);
      }

      .workspace-pill.urgent {
        background-color: rgba(243, 139, 168, 0.3);
        color: ${mocha.red};
        border-color: ${mocha.red};
        box-shadow: 0 0 6px rgba(243, 139, 168, 0.4);
      }

      /* Tab Navigation */
      .tabs {
        margin-bottom: 8px;
      }

      .tab {
        font-size: 16px;
        padding: 8px 16px;
        min-width: 60px;
        background-color: rgba(49, 50, 68, 0.4);
        color: ${mocha.subtext0};
        border: 1px solid ${mocha.overlay0};
        border-radius: 6px;
        /* transition not supported in GTK CSS */
      }

      .tab label {
        color: ${mocha.subtext0};
      }

      .tab:hover {
        background-color: rgba(69, 71, 90, 0.5);
        color: ${mocha.text};
        border-color: ${mocha.overlay0};
        box-shadow: 0 2px 6px rgba(0, 0, 0, 0.2);
      }

      .tab:hover label {
        color: ${mocha.text};
      }

      .tab.active {
        background-color: rgba(137, 180, 250, 0.6);
        color: ${mocha.base};
        border-color: ${mocha.blue};
        font-weight: bold;
        box-shadow: 0 0 8px rgba(137, 180, 250, 0.4);
      }

      .tab.active label {
        color: ${mocha.base};
      }

      .tab.active:hover {
        background-color: rgba(137, 180, 250, 0.7);
        box-shadow: 0 0 12px rgba(137, 180, 250, 0.6);
      }

      .tab.active:hover label {
        color: ${mocha.base};
      }

      /* Panel Body - Compact */
      .panel-body {
        background-color: rgba(30, 30, 46, 0.3);
        padding: 4px;
        min-height: 0;  /* Enable proper flex shrinking for scrolling */
        min-width: 0;  /* GTK fix: prevent overflow */
      }

      /* View container - solid background to prevent overlay bleed-through */
      .view-container {
        background-color: ${mocha.base};
      }

      .content-container {
        padding: 8px 24px 8px 12px;  /* Extra right padding for visible card borders */
      }

      .projects-list {
        min-width: 0;  /* GTK fix: prevent overflow */
      }

      /* Project Widget */
      .project {
        margin-bottom: 12px;
        padding: 8px;
        background-color: rgba(49, 50, 68, 0.4);
        border-radius: 8px;
        border: 1px solid ${mocha.overlay0};
      }

      .scoped-project {
        border-left: 3px solid ${mocha.teal};
      }

      .global-project {
        border-left: 3px solid ${mocha.mauve};
      }

      /* UX Enhancement: Active project highlight */
      .project-active {
        background-color: rgba(137, 180, 250, 0.1);
        border-left-color: ${mocha.blue};
      }

      .project-active .project-header {
        background-color: rgba(137, 180, 250, 0.15);
      }

      .project-active .project-name {
        color: ${mocha.blue};
      }

      .active-indicator {
        font-size: 9px;
        font-weight: bold;
        color: ${mocha.blue};
        background-color: rgba(137, 180, 250, 0.2);
        padding: 1px 6px;
        border-radius: 3px;
        margin-left: 6px;
      }

      .project-header {
        padding: 6px 8px;
        border-bottom: 1px solid ${mocha.overlay0};
        margin-bottom: 6px;
      }

      .project-name {
        font-size: 13px;
        font-weight: bold;
        color: ${mocha.text};
      }

      .window-count-badge {
        font-size: 10px;
        color: ${mocha.teal};
        background-color: rgba(148, 226, 213, 0.2);
        padding: 1px 5px;
        border-radius: 3px;
        min-width: 18px;
      }

      /* Windows Container */
      .windows-container {
        margin-left: 8px;
        margin-top: 2px;
      }

      .window {
        padding: 4px 8px;
        margin-bottom: 1px;
        border-radius: 2px;
        background-color: transparent;
        border-left: 2px solid transparent;
      }

      .window-focused {
        background-color: rgba(137, 180, 250, 0.1);
        border-left-color: ${mocha.blue};
      }

      .window-floating {
        border-right: 2px solid ${mocha.yellow};
      }

      .window-hidden {
        opacity: 0.5;
        font-style: italic;
      }

      /* Project Scope - Subtle border */
      .scoped-window {
        border-left-color: ${mocha.teal};
      }

      .global-window {
        border-left-color: ${mocha.overlay0};
      }

      /* Feature 093: Hover state for clickable window rows (T029) */
      .window:hover {
        background-color: rgba(137, 180, 250, 0.15);
        border-left-width: 3px;
      }

      /* Feature 093: Clicked state (2s highlight after successful focus) (T030) */
      .window.clicked {
        background-color: rgba(137, 180, 250, 0.25);
        border-left-color: ${mocha.blue};
        border-left-width: 4px;
      }

      .window-icon-container {
        min-width: 24px;
        min-height: 24px;
        margin-right: 6px;
      }

      .window-icon-image {
        min-width: 20px;
        min-height: 20px;
      }

      .window-icon-fallback {
        font-size: 14px;
        color: ${mocha.subtext0};
        min-width: 20px;
      }

      .window-app-name {
        font-size: 11px;
        font-weight: 500;
        color: ${mocha.text};
        margin-left: 6px;
      }

      /* Compact badges for states */
      .window-badges {
        margin-left: 4px;
      }

      .badge {
        font-size: 9px;
        font-weight: 600;
        padding: 1px 4px;
        border-radius: 2px;
        margin-left: 4px;
      }

      .badge-pwa {
        color: ${mocha.mauve};
        background-color: rgba(203, 166, 247, 0.2);
      }

      .badge-project {
        color: ${mocha.teal};
        background-color: rgba(148, 226, 213, 0.15);
      }

      .badge-workspace {
        color: ${mocha.blue};
        background-color: rgba(137, 180, 250, 0.15);
      }

      /* Feature 095: Notification badge base styling */
      .badge-notification {
        font-weight: bold;
        padding: 2px 6px;
        border-radius: 4px;
        margin-left: 6px;
        font-size: 10px;
      }

      /* Feature 095: Stopped state - bell icon with warm peach glow (attention-grabbing) */
      .badge-stopped {
        color: ${mocha.base};
        background: linear-gradient(135deg, ${mocha.peach}, ${mocha.red});
        border: 1px solid ${mocha.peach};
        box-shadow: 0 0 8px rgba(250, 179, 135, 0.6),
                    0 0 16px rgba(250, 179, 135, 0.3),
                    inset 0 1px 0 rgba(255, 255, 255, 0.2);
        text-shadow: 0 1px 1px rgba(0, 0, 0, 0.3);
      }

      /* Feature 095: Working state - animated spinner with cool teal glow */
      .badge-working {
        color: ${mocha.base};
        background: linear-gradient(135deg, ${mocha.teal}, ${mocha.sky});
        border: 1px solid ${mocha.teal};
        box-shadow: 0 0 10px rgba(148, 226, 213, 0.7),
                    0 0 20px rgba(148, 226, 213, 0.4),
                    0 0 30px rgba(148, 226, 213, 0.2),
                    inset 0 1px 0 rgba(255, 255, 255, 0.3);
        text-shadow: 0 1px 1px rgba(0, 0, 0, 0.2);
        font-size: 11px;
        letter-spacing: 1px;
      }

      /* JSON Expand Trigger Icon - Intentional hover target */
      .window-row {
        /* Ensure row aligns items properly */
      }

      .json-expand-trigger {
        padding: 4px 8px;
        margin-left: 8px;
        border-radius: 4px;
        background-color: rgba(137, 180, 250, 0.15);
        border: 1px dashed rgba(137, 180, 250, 0.35); /* debug border to confirm visibility */
        /* GTK CSS doesn't support transition */
        opacity: 0.7;
        /* Ensure trigger doesn't get squeezed out */
        min-width: 28px;
        min-height: 24px;
      }

      .json-expand-trigger:hover {
        background-color: rgba(137, 180, 250, 0.2);
        opacity: 1;
      }

      .json-expand-trigger.expanded {
        background-color: rgba(137, 180, 250, 0.3);
        opacity: 1;
      }

      .json-expand-icon {
        font-size: 16px;
        color: ${mocha.blue};
        min-width: 18px;
        /* GTK CSS doesn't support transition */
      }

      .json-expand-trigger:hover .json-expand-icon {
        color: ${mocha.sapphire};
      }

      .json-expand-trigger.expanded .json-expand-icon {
        color: ${mocha.sky};
      }

      /* JSON Hover Tooltip */
      .window-json-tooltip {
        background-color: rgba(24, 24, 37, 0.98);
        border: 2px solid ${mocha.blue};
        border-radius: 8px;
        padding: 0;
        margin: 4px 0 8px 0;
        box-shadow: 0 8px 24px rgba(0, 0, 0, 0.6),
                    0 0 0 1px rgba(137, 180, 250, 0.3);
      }

      .json-tooltip-header {
        background-color: rgba(137, 180, 250, 0.15);
        border-bottom: 1px solid ${mocha.blue};
        padding: 8px 12px;
        border-radius: 6px 6px 0 0;
      }

      .json-tooltip-title {
        font-size: 11px;
        font-weight: bold;
        color: ${mocha.blue};
      }

      .json-copy-btn {
        font-size: 14px;
        padding: 4px 8px;
        background-color: rgba(137, 180, 250, 0.2);
        color: ${mocha.blue};
        border: 1px solid ${mocha.blue};
        border-radius: 4px;
        min-width: 32px;
      }

      .json-copy-btn:hover {
        background-color: rgba(137, 180, 250, 0.3);
        box-shadow: 0 0 8px rgba(137, 180, 250, 0.4);
      }

      .json-copy-btn:active {
        background-color: rgba(137, 180, 250, 0.5);
        box-shadow: 0 0 12px rgba(137, 180, 250, 0.6);
      }

      /* Success state when JSON is copied */
      .json-copy-btn.copied {
        background-color: rgba(166, 227, 161, 0.3);  /* Green with transparency */
        color: ${mocha.green};  /* #a6e3a1 */
        border: 1px solid ${mocha.green};
        box-shadow: 0 0 12px rgba(166, 227, 161, 0.5),
                    inset 0 0 8px rgba(166, 227, 161, 0.2);
        font-weight: bold;
      }

      .json-copy-btn.copied:hover {
        background-color: rgba(166, 227, 161, 0.4);
        box-shadow: 0 0 16px rgba(166, 227, 161, 0.6);
      }

      .json-content {
        font-family: "JetBrains Mono", "Fira Code", "Source Code Pro", monospace;
        font-size: 10px;
        padding: 10px 12px;
        background-color: rgba(30, 30, 46, 0.4);
      }

      /* Error State (T042) */
      .error-state {
        padding: 32px;
      }

      .error-icon {
        font-size: 48px;
        color: ${mocha.red};
        margin-bottom: 16px;
      }

      .error-message {
        font-size: 14px;
        color: ${mocha.text};
      }

      /* Empty State (T041) */
      .empty-state {
        padding: 32px;
      }

      .empty-icon {
        font-size: 48px;
        color: ${mocha.subtext0};
        margin-bottom: 16px;
      }

      .empty-title {
        font-size: 16px;
        font-weight: bold;
        color: ${mocha.text};
        margin-bottom: 8px;
      }

      .empty-message {
        font-size: 14px;
        color: ${mocha.subtext0};
      }

      /* Feature 094 Phase 12 T102: Empty state action button */
      .empty-action-button {
        background-color: ${mocha.blue};
        color: ${mocha.mantle};
        border: none;
        border-radius: 6px;
        padding: 8px 16px;
        margin-top: 16px;
        font-size: 13px;
        font-weight: 500;
      }

      .empty-action-button:hover {
        background-color: ${mocha.sapphire};
      }

      /* Compact Panel Footer */
      .panel-footer {
        background-color: rgba(24, 24, 37, 0.4);
        border-top: 1px solid ${mocha.overlay0};
        border-radius: 8px;
        padding: 6px 8px;
        margin-top: 8px;
      }

      .timestamp {
        font-size: 10px;
        color: ${mocha.subtext0};
        font-style: italic;
      }

      /* Compact Scrollbar */
      scrollbar {
        background-color: transparent;
        border-radius: 4px;
      }

      scrollbar slider {
        background-color: ${mocha.overlay0};
        border-radius: 4px;
        min-width: 6px;
      }

      scrollbar slider:hover {
        background-color: ${mocha.surface1};
      }

      /* Project Card Styles - Simplified to match window-widget style */
      .project-card {
        background-color: rgba(49, 50, 68, 0.3);
        border-left: 2px solid ${mocha.surface1};
        border-radius: 2px;
        padding: 8px 10px;
        margin-bottom: 4px;
        min-width: 0;  /* GTK fix: prevent overflow */
      }

      .project-card:hover {
        background-color: rgba(49, 50, 68, 0.5);
        border-left-color: ${mocha.overlay0};
      }

      .project-card.active-project {
        border-left-color: ${mocha.teal};
        background-color: rgba(148, 226, 213, 0.12);
      }

      .project-card-header {
        /* Header row - horizontal layout */
        min-width: 0;  /* GTK fix: prevent overflow */
      }

      .project-main-content {
        /* Main content wrapper - contains icon, info, action-bar */
        min-width: 0;  /* GTK fix: prevent overflow, allow truncation */
      }

      .git-branch-row {
        /* Row 2: Git branch on its own row for full width */
        margin-top: 4px;
        padding-top: 4px;
        border-top: 1px solid rgba(69, 71, 90, 0.3);
      }

      .project-card-meta {
        /* Row 3: Badges only */
        margin-top: 4px;
      }

      .git-branch-container {
        /* Used in worktree-card for inline branch display */
        margin-right: 6px;
        min-width: 0;
      }

      .git-branch-icon {
        font-family: "JetBrainsMono Nerd Font", monospace;
        color: ${mocha.teal};
        font-size: 12px;
        margin-right: 4px;
      }

      .git-branch-text {
        color: ${mocha.subtext0};
        font-size: 11px;
        min-width: 0;
      }

      .git-dirty {
        color: ${mocha.peach};
        font-size: 11px;
        margin-left: 4px;
      }

      .project-icon-container {
        background-color: rgba(137, 180, 250, 0.1);
        border-radius: 6px;
        padding: 4px 6px;
        margin-right: 8px;
        min-width: 28px;
      }

      .project-icon {
        font-size: 16px;
      }

      .project-info {
        min-width: 0;  /* GTK fix: prevent hexpand from overflowing container */
      }

      .project-card-name {
        font-size: 12px;
        font-weight: bold;
        color: ${mocha.text};
      }

      .project-card-path {
        font-size: 9px;
        color: ${mocha.subtext0};
        font-family: "JetBrainsMono Nerd Font", monospace;
        margin-top: 1px;
      }

      /* Project badges - compact pill style */
      .project-badges {
        margin-left: 6px;
      }

      .badge {
        font-size: 9px;
        padding: 1px 5px;
        border-radius: 8px;
        margin-left: 3px;
        font-weight: 500;
      }

      .badge-active {
        color: ${mocha.green};
        font-size: 8px;
      }

      .badge-scope {
        font-size: 10px;
        padding: 1px 4px;
        color: ${mocha.teal};
        background-color: rgba(148, 226, 213, 0.15);
        border-radius: 4px;
      }

      .badge-scoped {
        color: ${mocha.teal};
      }

      .badge-global {
        color: ${mocha.peach};
        background-color: rgba(250, 179, 135, 0.15);
      }

      .badge-remote {
        color: ${mocha.mauve};
        background-color: rgba(203, 166, 247, 0.15);
        font-size: 10px;
        padding: 1px 4px;
      }

      /* Feature 097 T041/T049: Dirty indicator for worktrees with uncommitted changes */
      .badge-dirty {
        color: ${mocha.yellow};
        font-size: 12px;
        margin-left: 4px;
      }

      .worktree-card.dirty {
        border-left: 2px solid ${mocha.yellow};
      }

      .worktree-card.active-worktree {
        background-color: rgba(148, 226, 213, 0.15);
        border-left: 2px solid ${mocha.teal};
      }

      /* Feature 097: Git status row styles */
      .project-git-status {
        padding: 2px 6px;
        background-color: rgba(69, 71, 90, 0.3);
        border-radius: 4px;
        font-size: 10px;
      }

      .git-branch-icon {
        color: ${mocha.mauve};
        font-size: 11px;
        margin-right: 3px;
      }

      .git-branch-name {
        color: ${mocha.subtext0};
        font-size: 10px;
      }

      .git-dirty-indicator {
        color: ${mocha.yellow};
        font-size: 10px;
        margin-left: 4px;
        font-weight: bold;
      }

      .git-sync-status {
        color: ${mocha.sapphire};
        font-size: 10px;
        margin-left: 4px;
      }

      /* Feature 097: Missing status warning badge */
      .badge-missing {
        color: ${mocha.yellow};
        font-size: 12px;
        margin-right: 4px;
      }

      /* Feature 097: Source type badges */
      .badge-source-type {
        font-size: 10px;
        padding: 1px 3px;
        border-radius: 4px;
        margin-right: 2px;
      }

      .badge-source-local {
        color: ${mocha.blue};
      }

      .badge-source-worktree {
        color: ${mocha.green};
      }

      .badge-source-remote {
        color: ${mocha.mauve};
      }

      /* Project action bar - compact buttons on hover */
      .project-action-bar {
        margin-left: 6px;
        background-color: rgba(30, 30, 46, 0.8);
        border-radius: 6px;
        padding: 2px 4px;
      }

      .action-btn {
        font-size: 12px;
        padding: 3px 6px;
        border-radius: 4px;
        min-width: 20px;
      }

      /* Feature 097 T052: Switch project action button */
      .action-switch {
        color: ${mocha.green};
      }

      .action-switch:hover {
        background-color: rgba(166, 227, 161, 0.2);
        color: ${mocha.teal};
      }

      /* Feature 097 T030: Create worktree button */
      .action-create-worktree {
        color: ${mocha.mauve};
        padding: 2px 8px;
        font-size: 11px;
        border-radius: 4px;
        background-color: rgba(203, 166, 247, 0.1);
        margin-left: 8px;
      }

      .action-create-worktree:hover {
        background-color: rgba(203, 166, 247, 0.3);
        color: ${mocha.text};
      }

      /* Feature 097 T060: Refresh button */
      .action-refresh {
        color: ${mocha.teal};
        padding: 2px 6px;
        font-size: 12px;
        border-radius: 4px;
        background-color: rgba(148, 226, 213, 0.1);
        margin-left: 4px;
      }

      .action-refresh:hover {
        background-color: rgba(148, 226, 213, 0.3);
        color: ${mocha.text};
      }

      /* Feature 097 T061: Refresh All button in header */
      .refresh-all-button {
        color: ${mocha.teal};
        background-color: rgba(148, 226, 213, 0.1);
        border: none;
        border-radius: 4px;
        padding: 4px 10px;
        margin-right: 8px;
        font-size: 11px;
        font-weight: bold;
      }

      .refresh-all-button:hover {
        background-color: rgba(148, 226, 213, 0.3);
        color: ${mocha.text};
      }

      /* Feature 097 T064-T069: Orphaned worktrees section */
      .orphaned-worktrees-section {
        margin-top: 16px;
        padding: 12px;
        background-color: rgba(249, 226, 175, 0.05);
        border: 1px solid rgba(249, 226, 175, 0.3);
        border-radius: 8px;
      }

      .orphaned-worktrees-header {
        color: ${mocha.yellow};
        font-size: 13px;
        font-weight: bold;
        margin-bottom: 4px;
      }

      .orphaned-worktrees-hint {
        color: ${mocha.subtext0};
        font-size: 11px;
        font-style: italic;
        margin-bottom: 8px;
      }

      .orphan-card {
        background-color: rgba(249, 226, 175, 0.08);
        border: 1px solid rgba(249, 226, 175, 0.2);
        border-radius: 6px;
        padding: 8px 12px;
        margin-bottom: 6px;
        transition: all 200ms ease;
      }

      .orphan-card:hover {
        background-color: rgba(249, 226, 175, 0.15);
        border-color: rgba(249, 226, 175, 0.4);
      }

      .orphan-card.dirty {
        border-left: 3px solid ${mocha.red};
      }

      .orphan-warning-icon {
        color: ${mocha.yellow};
        font-size: 14px;
        margin-right: 8px;
      }

      .orphan-icon {
        opacity: 0.7;
      }

      .orphan-name {
        color: ${mocha.yellow};
      }

      .orphan-path {
        color: ${mocha.subtext0};
        font-size: 11px;
      }

      .orphan-status-label {
        color: ${mocha.red};
        font-size: 10px;
        font-weight: bold;
        padding: 2px 6px;
        background-color: rgba(243, 139, 168, 0.15);
        border-radius: 4px;
        margin-left: 8px;
      }

      .orphan-actions {
        margin-left: 8px;
      }

      /* Feature 097 T066: Recover button */
      .action-recover {
        color: ${mocha.green};
        padding: 2px 6px;
        font-size: 12px;
        border-radius: 4px;
        background-color: rgba(166, 227, 161, 0.1);
        margin-right: 4px;
      }

      .action-recover:hover {
        background-color: rgba(166, 227, 161, 0.3);
        color: ${mocha.text};
      }

      .action-edit {
        color: ${mocha.blue};
      }

      .action-edit:hover {
        background-color: rgba(137, 180, 250, 0.2);
        color: ${mocha.sapphire};
      }

      .action-delete {
        color: ${mocha.overlay0};
      }

      .action-delete:hover {
        background-color: rgba(243, 139, 168, 0.2);
        color: ${mocha.red};
      }

      .action-json {
        color: ${mocha.overlay0};
      }

      .action-json:hover,
      .action-json.expanded {
        background-color: rgba(137, 180, 250, 0.2);
        color: ${mocha.blue};
      }

      /* Project JSON tooltip - same style as window JSON */
      .project-json-tooltip {
        background-color: rgba(24, 24, 37, 0.98);
        border: 2px solid ${mocha.teal};
        border-radius: 8px;
        padding: 0;
        margin: 4px 0 8px 0;
        box-shadow: 0 8px 24px rgba(0, 0, 0, 0.6),
                    0 0 0 1px rgba(148, 226, 213, 0.3);
      }

      .project-json-tooltip .json-tooltip-header {
        background-color: rgba(148, 226, 213, 0.15);
        border-bottom: 1px solid ${mocha.teal};
      }

      .project-json-tooltip .json-tooltip-title {
        color: ${mocha.teal};
      }

      .active-indicator {
        color: ${mocha.teal};
        font-size: 12px;
      }

      .remote-indicator {
        color: ${mocha.peach};
        font-size: 10px;
        margin-left: 6px;
      }

      .project-name-row {
        margin-bottom: 2px;
      }

      .project-detail-tooltip {
        background-color: rgba(24, 24, 37, 0.95);
        border: 1px solid ${mocha.overlay0};
        border-radius: 6px;
        padding: 10px;
        margin-top: 8px;
      }

      .json-detail {
        font-family: "JetBrainsMono Nerd Font", monospace;
        font-size: 9px;
        color: ${mocha.text};
      }

      /* Worktree Card Styles */
      .worktree-card {
        background-color: rgba(49, 50, 68, 0.3);
        border: 1px solid ${mocha.overlay0};
        border-radius: 6px;
        padding: 6px 8px;
        margin-left: 16px;
        margin-bottom: 4px;
        margin-top: 2px;
      }

      .worktree-tree {
        color: ${mocha.overlay0};
        font-size: 11px;
        margin-right: 4px;
        font-family: monospace;
        min-width: 16px;
      }

      .worktree-icon {
        font-size: 14px;
      }

      .worktree-name {
        font-size: 11px;
        color: ${mocha.subtext0};
      }

      .worktree-badges {
        margin-left: 4px;
      }

      /* Feature 094 US5: Branch indicator badge */
      .badge-branch {
        font-size: 9px;
        color: ${mocha.teal};
        background-color: rgba(148, 226, 213, 0.15);
        padding: 1px 4px;
        border-radius: 4px;
        font-family: monospace;
      }

      /* Feature 094 US5: Worktree action buttons */
      .worktree-actions {
        margin-left: 4px;
        background-color: rgba(30, 30, 46, 0.8);
        border-radius: 4px;
        padding: 1px 3px;
      }

      .worktree-action-btn {
        background-color: transparent;
        border: none;
        padding: 2px 4px;
        border-radius: 4px;
        font-size: 11px;
        min-width: 20px;
      }

      .worktree-action-btn.edit-btn {
        color: ${mocha.blue};
      }

      .worktree-action-btn.edit-btn:hover {
        background-color: rgba(137, 180, 250, 0.2);
      }

      .worktree-action-btn.delete-btn {
        color: ${mocha.red};
      }

      .worktree-action-btn.delete-btn:hover {
        background-color: rgba(243, 139, 168, 0.2);
      }

      .worktree-action-btn.delete-btn.confirm {
        background-color: rgba(243, 139, 168, 0.4);
        border: 2px solid ${mocha.red};
        /* GTK CSS doesn't support @keyframes, use static visual distinction */
        font-weight: bold;
      }

      /* Feature 097 T074: Orphaned worktrees section */
      .orphaned-worktrees-section {
        margin-top: 12px;
        padding-top: 8px;
        border-top: 1px solid ${mocha.surface0};
      }

      .orphaned-worktrees-header {
        font-size: 11px;
        color: ${mocha.yellow};
        font-weight: 500;
        margin-bottom: 6px;
        margin-left: 4px;
      }

      /* Feature 097 T038-T043: Repository container with expand/collapse */
      .repository-container {
        margin-bottom: 8px;
        border: 1px solid ${mocha.surface0};
        border-radius: 8px;
        background-color: rgba(30, 30, 46, 0.3);
      }

      .repository-header {
        padding: 4px;
        background-color: rgba(49, 50, 68, 0.4);
        border-radius: 8px 8px 0 0;
      }

      /* T041: has_dirty indicator on repository header */
      .repository-header.has-dirty {
        border-left: 3px solid ${mocha.yellow};
      }

      /* T042: Expand/collapse toggle */
      .expand-toggle {
        font-size: 12px;
        color: ${mocha.overlay0};
        padding: 4px 8px;
        min-width: 20px;
      }

      .expand-toggle:hover {
        color: ${mocha.text};
      }

      /* T040: Worktree count badge */
      .worktree-count-badge {
        font-size: 10px;
        color: ${mocha.subtext0};
        background-color: rgba(108, 112, 134, 0.2);
        padding: 2px 8px;
        border-radius: 10px;
        margin-right: 8px;
      }

      /* T039: Worktrees container (nested) */
      .worktrees-container {
        padding: 4px 4px 8px 4px;
        background-color: rgba(24, 24, 37, 0.3);
        border-radius: 0 0 8px 8px;
      }

      .worktrees-container .worktree-card {
        margin-left: 24px;
        border-left: 2px solid ${mocha.green};
      }

      /* Feature 094 US5: Worktree edit form styles */
      .worktree-edit-form {
        border-color: ${mocha.teal};
      }

      .worktree-create-form {
        border-color: ${mocha.green};
      }

      /* Feature 094 US3: Project create form styles (T066-T067) */
      .projects-header {
        padding: 8px 12px;
        background-color: rgba(30, 30, 46, 0.4);
        border-bottom: 1px solid ${mocha.surface0};
        margin-bottom: 8px;
      }

      .projects-header-title {
        font-size: 14px;
        font-weight: bold;
        color: ${mocha.text};
      }

      .new-project-button {
        background-color: ${mocha.green};
        color: ${mocha.base};
        padding: 6px 14px;
        border-radius: 8px;
        font-size: 12px;
        font-weight: bold;
        border: none;
        box-shadow: 0 2px 8px rgba(166, 227, 161, 0.3);
      }

      .new-project-button:hover {
        background-color: ${mocha.teal};
        box-shadow: 0 4px 12px rgba(148, 226, 213, 0.4);
      }

      .project-create-form {
        border-color: ${mocha.green};
        background-color: rgba(30, 30, 46, 0.95);
        margin: 8px;
        border-radius: 8px;
      }

      .project-create-form .edit-form-header {
        color: ${mocha.green};
      }

      /* Feature 094 US8: Apps tab header and create form styles */
      .apps-header {
        padding: 8px 12px;
        background-color: rgba(30, 30, 46, 0.4);
        border-bottom: 1px solid ${mocha.surface0};
        margin-bottom: 8px;
      }

      .apps-header-title {
        font-size: 14px;
        font-weight: bold;
        color: ${mocha.text};
      }

      .new-app-button {
        background-color: ${mocha.sapphire};
        color: ${mocha.base};
        padding: 4px 12px;
        border-radius: 6px;
        font-size: 12px;
        font-weight: bold;
        border: none;
      }

      .new-app-button:hover {
        background-color: ${mocha.sky};
      }

      .app-create-form {
        border-color: ${mocha.sapphire};
        background-color: rgba(30, 30, 46, 0.95);
        margin: 8px;
        border-radius: 8px;
      }

      .app-create-form .edit-form-header {
        color: ${mocha.sapphire};
      }

      /* App type selector buttons */
      .app-type-selector {
        margin-bottom: 12px;
      }

      .type-buttons {
        padding: 4px 0;
      }

      .type-btn {
        background-color: rgba(49, 50, 68, 0.5);
        color: ${mocha.subtext0};
        padding: 8px 16px;
        border: 1px solid ${mocha.surface0};
        border-radius: 6px;
        font-size: 12px;
        margin-right: 8px;
      }

      .type-btn:hover {
        background-color: rgba(49, 50, 68, 0.8);
        color: ${mocha.text};
      }

      .type-btn.active {
        background-color: ${mocha.sapphire};
        color: ${mocha.base};
        border-color: ${mocha.sapphire};
        font-weight: bold;
      }

      /* Terminal command selector */
      .terminal-command-select {
        padding: 4px 0;
      }

      .term-btn {
        background-color: rgba(49, 50, 68, 0.5);
        color: ${mocha.subtext0};
        padding: 6px 12px;
        border: 1px solid ${mocha.surface0};
        border-radius: 4px;
        font-size: 11px;
        margin-right: 6px;
      }

      .term-btn:hover {
        background-color: rgba(49, 50, 68, 0.8);
        color: ${mocha.text};
      }

      .term-btn.active {
        background-color: ${mocha.teal};
        color: ${mocha.base};
        border-color: ${mocha.teal};
        font-weight: bold;
      }

      /* PWA-specific fields */
      .pwa-fields {
        padding: 12px;
        background-color: rgba(137, 180, 250, 0.1);
        border-radius: 6px;
        border: 1px solid ${mocha.sapphire};
        margin-top: 8px;
      }

      .pwa-workspace-note {
        color: ${mocha.peach};
        font-style: italic;
      }

      /* PWA create success message */
      .pwa-create-success {
        background-color: rgba(166, 227, 161, 0.2);
        border: 1px solid ${mocha.green};
        border-radius: 6px;
        padding: 12px;
        margin-top: 8px;
      }

      .pwa-create-success .success-message {
        color: ${mocha.green};
        font-weight: bold;
        margin-bottom: 8px;
      }

      .ulid-display {
        font-family: monospace;
      }

      .ulid-label {
        color: ${mocha.subtext0};
      }

      .ulid-value {
        color: ${mocha.sapphire};
        font-weight: bold;
      }

      /* Workspace input styling */
      .workspace-input {
        min-width: 80px;
      }

      /* Scope selector buttons */
      .scope-buttons {
        padding: 4px 0;
      }

      .scope-btn {
        background-color: rgba(49, 50, 68, 0.5);
        color: ${mocha.subtext0};
        padding: 6px 16px;
        border: 1px solid ${mocha.surface0};
        border-radius: 4px;
        font-size: 12px;
        margin-right: 8px;
      }

      .scope-btn:hover {
        background-color: rgba(49, 50, 68, 0.8);
        color: ${mocha.text};
      }

      .scope-btn.active {
        background-color: ${mocha.blue};
        color: ${mocha.base};
        border-color: ${mocha.blue};
        font-weight: bold;
      }

      /* Remote toggle styling */
      .remote-toggle {
        padding: 8px 0;
        margin-top: 8px;
      }

      .remote-toggle checkbox {
        margin-right: 8px;
      }

      .remote-fields {
        padding: 12px;
        background-color: rgba(49, 50, 68, 0.3);
        border-radius: 6px;
        border: 1px solid ${mocha.surface1};
        margin-top: 8px;
      }

      /* Smaller input fields for icon and port */
      .icon-input {
        min-width: 60px;
      }

      .port-input {
        min-width: 80px;
      }

      /* Feature 094 US5: Read-only field styling */
      .readonly-field .field-readonly {
        color: ${mocha.subtext0};
        background-color: rgba(49, 50, 68, 0.5);
        padding: 8px 12px;
        border-radius: 6px;
        border: 1px solid ${mocha.surface0};
        font-family: monospace;
        font-size: 12px;
      }

      .readonly-field .field-label {
        color: ${mocha.overlay0};
      }

      /* Feature 094 US5: Field hint text */
      .field-hint {
        font-size: 10px;
        color: ${mocha.overlay0};
        margin-top: 4px;
        font-style: italic;
      }

      /* Feature 094: Edit Form Styles (T038) */
      .edit-button {
        background-color: transparent;
        border: none;
        color: ${mocha.blue};
        padding: 3px 6px;
        border-radius: 4px;
        font-size: 11px;
        margin-left: 6px;
      }

      .edit-button label {
        color: ${mocha.blue};
      }

      .edit-button:hover {
        background-color: rgba(137, 180, 250, 0.2);
      }

      .edit-button:hover label {
        color: ${mocha.blue};
      }

      /* Feature 094 US4: Delete button styles (T087) */
      .delete-button {
        background-color: transparent;
        border: none;
        color: ${mocha.red};
        padding: 3px 6px;
        border-radius: 4px;
        font-size: 11px;
        margin-left: 4px;
      }

      .delete-button:hover {
        background-color: rgba(243, 139, 168, 0.2);
      }

      /* Feature 094 US4: Delete confirmation dialog styles (T088-T089) */
      .delete-confirmation-dialog {
        background-color: rgba(24, 24, 37, 0.98);
        border: 2px solid ${mocha.red};
        border-radius: 8px;
        padding: 16px;
        margin: 8px 0;
      }

      .delete-confirmation-dialog .dialog-header {
        margin-bottom: 12px;
      }

      .delete-confirmation-dialog .dialog-icon {
        font-size: 18px;
        margin-right: 8px;
      }

      .delete-confirmation-dialog .dialog-icon.warning {
        color: ${mocha.peach};
      }

      .delete-confirmation-dialog .dialog-title {
        font-size: 16px;
        font-weight: bold;
        color: ${mocha.red};
      }

      .delete-confirmation-dialog .project-name-display {
        font-size: 14px;
        font-weight: bold;
        color: ${mocha.text};
        margin-bottom: 12px;
        padding: 8px 12px;
        background-color: rgba(243, 139, 168, 0.1);
        border-radius: 4px;
        border-left: 3px solid ${mocha.red};
      }

      .delete-confirmation-dialog .warning-message {
        font-size: 12px;
        color: ${mocha.subtext0};
        margin-bottom: 12px;
        
      }

      .delete-confirmation-dialog .worktree-warning {
        background-color: rgba(250, 179, 135, 0.15);
        border: 1px solid ${mocha.peach};
        border-radius: 6px;
        padding: 12px;
        margin-bottom: 12px;
      }

      .delete-confirmation-dialog .warning-icon {
        font-size: 12px;
        color: ${mocha.peach};
        font-weight: bold;
        margin-bottom: 6px;
      }

      .delete-confirmation-dialog .warning-detail {
        font-size: 11px;
        color: ${mocha.subtext0};
        margin-bottom: 8px;
        
      }

      .delete-confirmation-dialog .force-delete-option {
        margin-top: 8px;
        padding: 6px 0;
      }

      .delete-confirmation-dialog .force-delete-checkbox {
        margin-right: 8px;
      }

      .delete-confirmation-dialog .force-delete-label {
        font-size: 12px;
        color: ${mocha.peach};
      }

      .delete-confirmation-dialog .error-message {
        color: ${mocha.red};
        font-size: 12px;
        padding: 8px 12px;
        background-color: rgba(243, 139, 168, 0.15);
        border-radius: 4px;
        margin-bottom: 12px;
      }

      .delete-confirmation-dialog .dialog-actions {
        margin-top: 16px;
      }

      .delete-confirmation-dialog .cancel-delete-button {
        background-color: rgba(49, 50, 68, 0.8);
        color: ${mocha.subtext0};
        padding: 8px 16px;
        border: 1px solid ${mocha.surface1};
        border-radius: 6px;
        font-size: 12px;
        margin-right: 8px;
      }

      .delete-confirmation-dialog .cancel-delete-button:hover {
        background-color: ${mocha.surface0};
        color: ${mocha.text};
      }

      .delete-confirmation-dialog .confirm-delete-button {
        background-color: ${mocha.red};
        color: ${mocha.base};
        padding: 8px 16px;
        border: none;
        border-radius: 6px;
        font-size: 12px;
        font-weight: bold;
      }

      .delete-confirmation-dialog .confirm-delete-button:hover {
        background-color: rgba(243, 139, 168, 0.85);
      }

      .delete-confirmation-dialog .confirm-delete-button.disabled {
        background-color: ${mocha.surface1};
        color: ${mocha.overlay0};
      }

      .delete-confirmation-dialog .confirm-delete-button.disabled:hover {
        background-color: ${mocha.surface1};
      }

      /* Feature 094 US9: Application Delete Confirmation Dialog (T093-T096) */
      .app-delete-confirmation-dialog {
        background-color: rgba(24, 24, 37, 0.98);
        border: 2px solid rgba(243, 139, 168, 0.7);
        border-radius: 8px;
        padding: 16px;
        margin-top: 8px;
        margin-bottom: 8px;
      }

      .app-delete-confirmation-dialog .dialog-header {
        margin-bottom: 12px;
      }

      .app-delete-confirmation-dialog .dialog-icon {
        font-size: 20px;
        margin-right: 8px;
      }

      .app-delete-confirmation-dialog .dialog-icon.warning {
        color: ${mocha.yellow};
      }

      .app-delete-confirmation-dialog .dialog-title {
        font-size: 14px;
        font-weight: bold;
        color: rgba(243, 139, 168, 0.95);
      }

      .app-delete-confirmation-dialog .app-name-display {
        font-size: 16px;
        font-weight: bold;
        color: ${mocha.text};
        padding: 8px 12px;
        background-color: ${mocha.surface0};
        border-radius: 4px;
        margin-bottom: 12px;
      }

      .app-delete-confirmation-dialog .warning-message {
        font-size: 12px;
        color: ${mocha.subtext0};
        margin-bottom: 12px;
        
      }

      .app-delete-confirmation-dialog .pwa-warning {
        background-color: rgba(249, 226, 175, 0.15);
        border: 1px solid ${mocha.yellow};
        border-radius: 6px;
        padding: 10px;
        margin-bottom: 12px;
      }

      .app-delete-confirmation-dialog .pwa-warning .warning-icon {
        font-size: 12px;
        font-weight: bold;
        color: ${mocha.yellow};
        margin-bottom: 4px;
      }

      .app-delete-confirmation-dialog .pwa-warning .warning-detail {
        font-size: 11px;
        color: ${mocha.subtext0};
        
      }

      .app-delete-confirmation-dialog .error-message {
        background-color: rgba(243, 139, 168, 0.2);
        border: 1px solid rgba(243, 139, 168, 0.5);
        border-radius: 4px;
        padding: 8px;
        margin-bottom: 12px;
        font-size: 12px;
        color: rgba(243, 139, 168, 1);
      }

      .app-delete-confirmation-dialog .dialog-actions {
        margin-top: 8px;
      }

      .app-delete-confirmation-dialog .cancel-delete-app-button {
        background-color: ${mocha.surface0};
        color: ${mocha.text};
        border: 1px solid ${mocha.overlay0};
        border-radius: 4px;
        padding: 6px 12px;
        font-size: 12px;
      }

      .app-delete-confirmation-dialog .cancel-delete-app-button:hover {
        background-color: ${mocha.surface1};
        border-color: ${mocha.overlay0};
      }

      .app-delete-confirmation-dialog .confirm-delete-app-button {
        background-color: rgba(243, 139, 168, 0.85);
        color: ${mocha.mantle};
        border: none;
        border-radius: 4px;
        padding: 6px 12px;
        font-size: 12px;
        font-weight: bold;
      }

      .app-delete-confirmation-dialog .confirm-delete-app-button:hover {
        background-color: rgba(243, 139, 168, 1);
      }

=======
            :space-evenly false
            (label
              :class "field-label"
              :halign "start"
              :text "Display Name")
            (input
              :class "field-input"
              :value edit_form_display_name
              :onchange "eww --config $HOME/.config/eww-monitoring-panel update edit_form_display_name={}")
            ;; T039: Validation error for display_name
            (revealer
              :reveal {validation_state.errors.display_name != ""}
              :transition "slidedown"
              :duration "150ms"
              (label
                :class "field-error"
                :halign "start"
                :wrap true
                :text {validation_state.errors.display_name ?: ""})))
          ;; Icon field
          (box
            :class "form-field"
            :orientation "v"
            :space-evenly false
            (label
              :class "field-label"
              :halign "start"
              :text "Icon (emoji or path)")
            (input
              :class "field-input"
              :value edit_form_icon
              :onchange "eww --config $HOME/.config/eww-monitoring-panel update edit_form_icon={}")
            ;; T039: Validation error for icon
            (revealer
              :reveal {validation_state.errors.icon != ""}
              :transition "slidedown"
              :duration "150ms"
              (label
                :class "field-error"
                :halign "start"
                :wrap true
                :text {validation_state.errors.icon ?: ""})))
          ;; Directory field (read-only)
          (box
            :class "form-field"
            :orientation "v"
            :space-evenly false
            (label
              :class "field-label"
              :halign "start"
              :text "Directory (read-only)")
            (label
              :class "field-value-readonly"
              :halign "start"
              :wrap true
              :text edit_form_directory))
          ;; Scope field
          (box
            :class "form-field"
            :orientation "v"
            :space-evenly false
            (label
              :class "field-label"
              :halign "start"
              :text "Scope")
            (box
              :class "radio-group"
              :orientation "h"
              :space-evenly false
              (button
                :class "''${edit_form_scope == 'scoped' ? 'radio-button selected' : 'radio-button'}"
                :onclick "eww update edit_form_scope='scoped'"
                "Scoped")
              (button
                :class "''${edit_form_scope == 'global' ? 'radio-button selected' : 'radio-button'}"
                :onclick "eww update edit_form_scope='global'"
                "Global")))
          ;; Remote SSH configuration
          (box
            :class "form-section"
            :orientation "v"
            :space-evenly false
            ;; Remote enabled checkbox
            (box
              :class "form-field"
              :orientation "h"
              :space-evenly false
              (checkbox
                :checked edit_form_remote_enabled
                :onchecked "eww update edit_form_remote_enabled=true"
                :onunchecked "eww update edit_form_remote_enabled=false")
              (label
                :class "field-label"
                :text "Enable Remote SSH"))
            ;; Remote fields (conditional)
            (revealer
              :reveal edit_form_remote_enabled
              :transition "slidedown"
              :duration "200ms"
              (box
                :class "remote-fields"
                :orientation "v"
                :space-evenly false
                ;; Host
                (box
                  :class "form-field"
                  :orientation "v"
                  :space-evenly false
                  (label
                    :class "field-label"
                    :halign "start"
                    :text "SSH Host")
                  (input
                    :class "field-input"
                    :value edit_form_remote_host
                    :onchange "eww --config $HOME/.config/eww-monitoring-panel update edit_form_remote_host={}")
                  ;; T039: Validation error for remote host
                  (revealer
                    :reveal {validation_state.errors["remote.host"] != ""}
                    :transition "slidedown"
                    :duration "150ms"
                    (label
                      :class "field-error"
                      :halign "start"
                      :wrap true
                      :text {validation_state.errors["remote.host"] ?: ""})))
                ;; User
                (box
                  :class "form-field"
                  :orientation "v"
                  :space-evenly false
                  (label
                    :class "field-label"
                    :halign "start"
                    :text "SSH User")
                  (input
                    :class "field-input"
                    :value edit_form_remote_user
                    :onchange "eww --config $HOME/.config/eww-monitoring-panel update edit_form_remote_user={}")
                  ;; T039: Validation error for remote user
                  (revealer
                    :reveal {validation_state.errors["remote.user"] != ""}
                    :transition "slidedown"
                    :duration "150ms"
                    (label
                      :class "field-error"
                      :halign "start"
                      :wrap true
                      :text {validation_state.errors["remote.user"] ?: ""})))
                ;; Remote directory
                (box
                  :class "form-field"
                  :orientation "v"
                  :space-evenly false
                  (label
                    :class "field-label"
                    :halign "start"
                    :text "Remote Directory")
                  (input
                    :class "field-input"
                    :value edit_form_remote_dir
                    :onchange "eww --config $HOME/.config/eww-monitoring-panel update edit_form_remote_dir={}")
                  ;; T039: Validation error for remote directory
                  (revealer
                    :reveal {validation_state.errors["remote.working_dir"] != ""}
                    :transition "slidedown"
                    :duration "150ms"
                    (label
                      :class "field-error"
                      :halign "start"
                      :wrap true
                      :text {validation_state.errors["remote.working_dir"] ?: ""})))
                ;; Port
                (box
                  :class "form-field"
                  :orientation "v"
                  :space-evenly false
                  (label
                    :class "field-label"
                    :halign "start"
                    :text "SSH Port")
                  (input
                    :class "field-input"
                    :value edit_form_remote_port
                    :onchange "eww --config $HOME/.config/eww-monitoring-panel update edit_form_remote_port={}")
                  ;; T039: Validation error for remote port
                  (revealer
                    :reveal {validation_state.errors["remote.port"] != ""}
                    :transition "slidedown"
                    :duration "150ms"
                    (label
                      :class "field-error"
                      :halign "start"
                      :wrap true
                      :text {validation_state.errors["remote.port"] ?: ""}))))))
          ;; Error message display (T041)
          (revealer
            :reveal {edit_form_error != ""}
            :transition "slidedown"
            :duration "200ms"
            (label
              :class "error-message"
              :halign "start"
              :wrap true
              :text edit_form_error))
          ;; Action buttons
          (box
            :class "form-actions"
            :orientation "h"
            :space-evenly false
            :halign "end"
            (button
              :class "cancel-button"
              :onclick "eww --config $HOME/.config/eww-monitoring-panel update editing_project_name=''' && eww --config $HOME/.config/eww-monitoring-panel update edit_form_error='''"
              "Cancel")
            ;; Feature 096 T021: Save button with loading state
            ;; Script reads editing_project_name from eww variable internally
            ;; Run in background (&) to avoid eww onclick timeout (2s default)
            (button
              :class "''${save_in_progress ? 'save-button-loading' : (validation_state.valid ? 'save-button' : 'save-button-disabled')}"
              :onclick "eww --config $HOME/.config/eww-monitoring-panel update save_in_progress=true && project-edit-save &"
              "''${save_in_progress ? 'Saving...' : 'Save'}"))))

      ;; Feature 094 US5 T059: Worktree edit form widget
      ;; Similar to project-edit-form but with read-only branch and path fields
      (defwidget worktree-edit-form [project]
        (box
          :class "edit-form worktree-edit-form"
          :orientation "v"
          :space-evenly false
          ;; Form header
          (label
            :class "edit-form-header"
            :halign "start"
            :text "Edit Worktree")
          ;; Display name field (editable)
          (box
            :class "form-field"
            :orientation "v"
            :space-evenly false
            (label
              :class "field-label"
              :halign "start"
              :text "Display Name")
            (input
              :class "field-input"
              :value edit_form_display_name
              :onchange "eww --config $HOME/.config/eww-monitoring-panel update edit_form_display_name={}"))
          ;; Icon field (editable)
          (box
            :class "form-field"
            :orientation "v"
            :space-evenly false
            (label
              :class "field-label"
              :halign "start"
              :text "Icon")
            (input
              :class "field-input"
              :value edit_form_icon
              :onchange "eww --config $HOME/.config/eww-monitoring-panel update edit_form_icon={}"))
          ;; Branch name field (read-only per spec.md US5 scenario 6)
          (box
            :class "form-field readonly-field"
            :orientation "v"
            :space-evenly false
            (label
              :class "field-label"
              :halign "start"
              :text "Branch (read-only)")
            (label
              :class "field-readonly"
              :halign "start"
              :text worktree_form_branch_name))
          ;; Worktree path field (read-only per spec.md US5 scenario 6)
          (box
            :class "form-field readonly-field"
            :orientation "v"
            :space-evenly false
            (label
              :class "field-label"
              :halign "start"
              :text "Path (read-only)")
            (label
              :class "field-readonly"
              :halign "start"
              :truncate true
              :text worktree_form_path))
          ;; Parent project field (read-only)
          (box
            :class "form-field readonly-field"
            :orientation "v"
            :space-evenly false
            (label
              :class "field-label"
              :halign "start"
              :text "Parent Project (read-only)")
            (label
              :class "field-readonly"
              :halign "start"
              :text worktree_form_parent_project))
          ;; Error message display
          (revealer
            :reveal {edit_form_error != ""}
            :transition "slidedown"
            :duration "200ms"
            (label
              :class "error-message"
              :halign "start"
              :wrap true
              :text edit_form_error))
          ;; Action buttons
          (box
            :class "form-actions"
            :orientation "h"
            :space-evenly false
            :halign "end"
            (button
              :class "cancel-button"
              :onclick "eww --config $HOME/.config/eww-monitoring-panel update editing_project_name=''' && eww --config $HOME/.config/eww-monitoring-panel update edit_form_error='''"
              "Cancel")
            ;; Run in background (&) to avoid eww onclick timeout (2s default)
            (button
              :class "save-button"
              :onclick "eww --config $HOME/.config/eww-monitoring-panel update save_in_progress=true && worktree-edit-save ''${project.name} &"
              "Save"))))

      ;; Feature 094 US5 T057-T058: Worktree create form widget
      ;; Shown when worktree_creating is true
      (defwidget worktree-create-form [parent_project]
        (box
          :class "edit-form worktree-create-form"
          :orientation "v"
          :space-evenly false
          ;; Form header
          (label
            :class "edit-form-header"
            :halign "start"
            :text "Create Worktree")
          ;; Parent project indicator
          (box
            :class "form-field readonly-field"
            :orientation "v"
            :space-evenly false
            (label
              :class "field-label"
              :halign "start"
              :text "Parent Project")
            (label
              :class "field-readonly"
              :halign "start"
              :text parent_project))
          ;; Branch name field (required)
          (box
            :class "form-field"
            :orientation "v"
            :space-evenly false
            (label
              :class "field-label"
              :halign "start"
              :text "Branch Name *")
            (input
              :class "field-input"
              :value worktree_form_branch_name
              :onchange "eww --config $HOME/.config/eww-monitoring-panel update worktree_form_branch_name={}")
            (label
              :class "field-hint"
              :halign "start"
              :text "Use existing branch or create new"))
          ;; Worktree path field (required)
          (box
            :class "form-field"
            :orientation "v"
            :space-evenly false
            (label
              :class "field-label"
              :halign "start"
              :text "Worktree Path *")
            (input
              :class "field-input"
              :value worktree_form_path
              :onchange "eww --config $HOME/.config/eww-monitoring-panel update worktree_form_path={}"))
          ;; Display name field (optional)
          (box
            :class "form-field"
            :orientation "v"
            :space-evenly false
            (label
              :class "field-label"
              :halign "start"
              :text "Display Name")
            (input
              :class "field-input"
              :value edit_form_display_name
              :onchange "eww --config $HOME/.config/eww-monitoring-panel update edit_form_display_name={}"))
          ;; Icon field (optional)
          (box
            :class "form-field"
            :orientation "v"
            :space-evenly false
            (label
              :class "field-label"
              :halign "start"
              :text "Icon")
            (input
              :class "field-input"
              :value edit_form_icon
              :onchange "eww --config $HOME/.config/eww-monitoring-panel update edit_form_icon={}"))
          ;; Error message display
          (revealer
            :reveal {edit_form_error != ""}
            :transition "slidedown"
            :duration "200ms"
            (label
              :class "error-message"
              :halign "start"
              :wrap true
              :text edit_form_error))
          ;; Action buttons
          (box
            :class "form-actions"
            :orientation "h"
            :space-evenly false
            :halign "end"
            (button
              :class "cancel-button"
              :onclick "eww --config $HOME/.config/eww-monitoring-panel update worktree_creating=false && eww --config $HOME/.config/eww-monitoring-panel update worktree_form_branch_name=''' && eww --config $HOME/.config/eww-monitoring-panel update worktree_form_path=''' && eww --config $HOME/.config/eww-monitoring-panel update worktree_form_parent_project=''' && eww --config $HOME/.config/eww-monitoring-panel update edit_form_error='''"
              "Cancel")
            ;; Run in background (&) to avoid eww onclick timeout (2s default)
            (button
              :class "save-button"
              :onclick "eww --config $HOME/.config/eww-monitoring-panel update save_in_progress=true && worktree-create &"
              "Create"))))

      ;; Feature 094 US3: Project create form widget (T067)
      (defwidget project-create-form []
        (box
          :class "edit-form project-create-form"
          :orientation "v"
          :space-evenly false
          ;; Form header
          (label
            :class "edit-form-header"
            :halign "start"
            :text "Create New Project")
          ;; Name field (required) - must be unique, lowercase with hyphens only
          (box
            :class "form-field"
            :orientation "v"
            :space-evenly false
            (label
              :class "field-label"
              :halign "start"
              :text "Project Name *")
            (input
              :class "field-input"
              :value create_form_name
              :onchange "eww --config $HOME/.config/eww-monitoring-panel update create_form_name={}")
            (label
              :class "field-hint"
              :halign "start"
              :text "Lowercase, hyphens only (e.g., my-project)"))
          ;; Display name field (optional)
          (box
            :class "form-field"
            :orientation "v"
            :space-evenly false
            (label
              :class "field-label"
              :halign "start"
              :text "Display Name")
            (input
              :class "field-input"
              :value create_form_display_name
              :onchange "eww --config $HOME/.config/eww-monitoring-panel update create_form_display_name={}"))
          ;; Icon field (optional)
          (box
            :class "form-field"
            :orientation "v"
            :space-evenly false
            (label
              :class "field-label"
              :halign "start"
              :text "Icon")
            (input
              :class "field-input icon-input"
              :value create_form_icon
              :onchange "eww --config $HOME/.config/eww-monitoring-panel update create_form_icon={}"))
          ;; Working directory field (required)
          (box
            :class "form-field"
            :orientation "v"
            :space-evenly false
            (label
              :class "field-label"
              :halign "start"
              :text "Working Directory *")
            (input
              :class "field-input"
              :value create_form_working_dir
              :onchange "eww --config $HOME/.config/eww-monitoring-panel update create_form_working_dir={}")
            (label
              :class "field-hint"
              :halign "start"
              :text "Absolute path to project directory"))
          ;; Scope selector
          (box
            :class "form-field"
            :orientation "v"
            :space-evenly false
            (label
              :class "field-label"
              :halign "start"
              :text "Scope")
            (box
              :class "scope-buttons"
              :orientation "h"
              :space-evenly false
              (button
                :class "scope-btn ''${create_form_scope == 'scoped' ? 'active' : '''}"
                :onclick "eww update create_form_scope='scoped'"
                "Scoped")
              (button
                :class "scope-btn ''${create_form_scope == 'global' ? 'active' : '''}"
                :onclick "eww update create_form_scope='global'"
                "Global")))
          ;; Remote project toggle
          (box
            :class "form-field remote-toggle"
            :orientation "h"
            :space-evenly false
            (checkbox
              :checked create_form_remote_enabled
              :onchange "eww --config $HOME/.config/eww-monitoring-panel update create_form_remote_enabled={}")
            (label
              :class "field-label"
              :halign "start"
              :text "Remote Project (SSH)"))
          ;; Remote fields (shown only when remote is enabled)
          (revealer
            :reveal create_form_remote_enabled
            :transition "slidedown"
            :duration "200ms"
            (box
              :class "remote-fields"
              :orientation "v"
              :space-evenly false
              ;; Remote host
              (box
                :class "form-field"
                :orientation "v"
                :space-evenly false
                (label
                  :class "field-label"
                  :halign "start"
                  :text "SSH Host *")
                (input
                  :class "field-input"
                  :value create_form_remote_host
                  :onchange "eww --config $HOME/.config/eww-monitoring-panel update create_form_remote_host={}")
                (label
                  :class "field-hint"
                  :halign "start"
                  :text "e.g., hetzner-sway.tailnet"))
              ;; Remote user
              (box
                :class "form-field"
                :orientation "v"
                :space-evenly false
                (label
                  :class "field-label"
                  :halign "start"
                  :text "SSH User *")
                (input
                  :class "field-input"
                  :value create_form_remote_user
                  :onchange "eww --config $HOME/.config/eww-monitoring-panel update create_form_remote_user={}"))
              ;; Remote directory
              (box
                :class "form-field"
                :orientation "v"
                :space-evenly false
                (label
                  :class "field-label"
                  :halign "start"
                  :text "Remote Directory *")
                (input
                  :class "field-input"
                  :value create_form_remote_dir
                  :onchange "eww --config $HOME/.config/eww-monitoring-panel update create_form_remote_dir={}")
                (label
                  :class "field-hint"
                  :halign "start"
                  :text "Absolute path on remote (e.g., /home/user/project)"))
              ;; Remote port
              (box
                :class "form-field"
                :orientation "v"
                :space-evenly false
                (label
                  :class "field-label"
                  :halign "start"
                  :text "SSH Port")
                (input
                  :class "field-input port-input"
                  :value create_form_remote_port
                  :onchange "eww --config $HOME/.config/eww-monitoring-panel update create_form_remote_port={}"))))
          ;; Error message display
          (revealer
            :reveal {create_form_error != ""}
            :transition "slidedown"
            :duration "200ms"
            (label
              :class "error-message"
              :halign "start"
              :wrap true
              :text create_form_error))
          ;; Action buttons
          (box
            :class "form-actions"
            :orientation "h"
            :space-evenly false
            :halign "end"
            (button
              :class "cancel-button"
              :onclick "project-create-cancel"
              "Cancel")
            ;; Feature 096: Save button with loading state
            ;; Run in background (&) to avoid eww onclick timeout (2s default)
            (button
              :class "''${save_in_progress ? 'save-button-loading' : 'save-button'}"
              :onclick "eww --config $HOME/.config/eww-monitoring-panel update save_in_progress=true && project-create-save &"
              "''${save_in_progress ? 'Creating...' : 'Create'}"))))

      ;; Feature 094 US4: Project delete confirmation dialog (T088-T089)
      (defwidget project-delete-confirmation []
        (revealer
          :reveal project_deleting
          :transition "slidedown"
          :duration "200ms"
          (box
            :class "delete-confirmation-dialog"
            :orientation "v"
            :space-evenly false
            ;; Dialog header
            (box
              :class "dialog-header"
              :orientation "h"
              :space-evenly false
              (label
                :class "dialog-icon warning"
                :text "⚠️")
              (label
                :class "dialog-title"
                :halign "start"
                :text "Delete Project"))
            ;; Project name display
            (label
              :class "project-name-display"
              :halign "start"
              :text "''${delete_project_display_name}")
            ;; Warning message
            (label
              :class "warning-message"
              :halign "start"
              :wrap true
              :text "This action is permanent. The project configuration file will be moved to a .deleted backup.")
            ;; Worktree warning (shown only if project has worktrees)
            (revealer
              :reveal delete_project_has_worktrees
              :transition "slidedown"
              :duration "150ms"
              (box
                :class "worktree-warning"
                :orientation "v"
                :space-evenly false
                (label
                  :class "warning-icon"
                  :halign "start"
                  :text "⚠ This project has worktrees")
                (label
                  :class "warning-detail"
                  :halign "start"
                  :wrap true
                  :text "Worktrees will become orphaned if you force delete. Consider deleting worktrees first.")
                ;; Force delete checkbox
                (box
                  :class "force-delete-option"
                  :orientation "h"
                  :space-evenly false
                  (checkbox
                    :class "force-delete-checkbox"
                    :checked delete_force
                    :onchange "eww --config $HOME/.config/eww-monitoring-panel update delete_force={}")
                  (label
                    :class "force-delete-label"
                    :halign "start"
                    :text "Force delete (orphan worktrees)"))))
            ;; Error message display
            (revealer
              :reveal {delete_error != ""}
              :transition "slidedown"
              :duration "150ms"
              (label
                :class "error-message"
                :halign "start"
                :wrap true
                :text delete_error))
            ;; Action buttons
            (box
              :class "dialog-actions"
              :orientation "h"
              :space-evenly false
              :halign "end"
              (button
                :class "cancel-delete-button"
                :onclick "project-delete-cancel"
                "Cancel")
              ;; Run in background (&) to avoid eww onclick timeout (2s default)
              (button
                :class "confirm-delete-button ''${delete_project_has_worktrees && !delete_force ? 'disabled' : '''}"
                :onclick {delete_project_has_worktrees && !delete_force ? "" : "project-delete-confirm &"}
                :tooltip "''${delete_project_has_worktrees && !delete_force ? 'Check force delete to proceed' : 'Permanently delete project'}"
                "🗑 Delete")))))

      ;; Feature 094 US9: Application delete confirmation dialog (T093-T096)
      (defwidget app-delete-confirmation []
        (revealer
          :reveal app_deleting
          :transition "slidedown"
          :duration "200ms"
          (box
            :class "app-delete-confirmation-dialog"
            :orientation "v"
            :space-evenly false
            ;; Dialog header
            (box
              :class "dialog-header"
              :orientation "h"
              :space-evenly false
              (label
                :class "dialog-icon warning"
                :text "⚠️")
              (label
                :class "dialog-title"
                :halign "start"
                :text "Delete Application"))
            ;; Application name display
            (label
              :class "app-name-display"
              :halign "start"
              :text "''${delete_app_display_name}")
            ;; Warning message
            (label
              :class "warning-message"
              :halign "start"
              :wrap true
              :text "This action is permanent. The application will be removed from the registry. A NixOS rebuild is required to apply changes.")
            ;; PWA warning (shown only if deleting a PWA)
            (revealer
              :reveal delete_app_is_pwa
              :transition "slidedown"
              :duration "150ms"
              (box
                :class "pwa-warning"
                :orientation "v"
                :space-evenly false
                (label
                  :class "warning-icon"
                  :halign "start"
                  :text "⚠ This is a PWA (Progressive Web App)")
                (label
                  :class "warning-detail"
                  :halign "start"
                  :wrap true
                  :text "After removing from registry, run pwa-uninstall to fully remove the PWA from Firefox.")))
            ;; Error message display
            (revealer
              :reveal {delete_app_error != ""}
              :transition "slidedown"
              :duration "150ms"
              (label
                :class "error-message"
                :halign "start"
                :wrap true
                :text delete_app_error))
            ;; Action buttons
            (box
              :class "dialog-actions"
              :orientation "h"
              :space-evenly false
              :halign "end"
              (button
                :class "cancel-delete-app-button"
                :onclick "app-delete-cancel"
                "Cancel")
              (button
                :class "confirm-delete-app-button"
                :onclick "app-delete-confirm"
                :tooltip "Permanently remove application from registry"
                "🗑 Delete")))))

      ;; Feature 094 US8: Application create form widget (T077-T080)
      (defwidget app-create-form []
        (box
          :class "edit-form app-create-form"
          :orientation "v"
          :space-evenly false
          ;; Form header
          (label
            :class "edit-form-header"
            :halign "start"
            :text "Create New Application")
          ;; App type selector (T077)
          (box
            :class "form-field app-type-selector"
            :orientation "v"
            :space-evenly false
            (label
              :class "field-label"
              :halign "start"
              :text "Application Type *")
            (box
              :class "type-buttons"
              :orientation "h"
              :space-evenly false
              (button
                :class "type-btn type-option ''${create_app_type == 'regular' ? 'active' : '''}"
                :onclick "eww update create_app_type='regular' && eww update create_app_workspace='1'"
                "󰀻 Regular App")
              (button
                :class "type-btn type-option ''${create_app_type == 'terminal' ? 'active' : '''}"
                :onclick "eww update create_app_type='terminal' && eww update create_app_command='ghostty' && eww update create_app_expected_class='ghostty'"
                "🖥️ Terminal")
              (button
                :class "type-btn type-option ''${create_app_type == 'pwa' ? 'active' : '''}"
                :onclick "eww update create_app_type='pwa' && eww update create_app_workspace='50'"
                "🌐 PWA")))
          ;; Name field (required)
          (box
            :class "form-field"
            :orientation "v"
            :space-evenly false
            (label
              :class "field-label"
              :halign "start"
              :text "Application Name *")
            (input
              :class "field-input"
              :value create_app_name
              :onchange "eww --config $HOME/.config/eww-monitoring-panel update create_app_name={}")
            (label
              :class "field-hint"
              :halign "start"
              :text "''${create_app_type == 'pwa' ? 'Name will get -pwa suffix automatically' : 'Lowercase, hyphens only (e.g., my-app)'}"))
          ;; Display name field
          (box
            :class "form-field"
            :orientation "v"
            :space-evenly false
            (label
              :class "field-label"
              :halign "start"
              :text "Display Name *")
            (input
              :class "field-input"
              :value create_app_display_name
              :onchange "eww --config $HOME/.config/eww-monitoring-panel update create_app_display_name={}"))
          ;; Command field (not shown for PWA - auto-set to firefoxpwa)
          (revealer
            :reveal {create_app_type != "pwa"}
            :transition "slidedown"
            :duration "150ms"
            (box
              :class "form-field"
              :orientation "v"
              :space-evenly false
              (label
                :class "field-label"
                :halign "start"
                :text "Command *")
              ;; Regular apps: free text input
              (box
                :visible {create_app_type == "regular"}
                (input
                  :class "field-input"
                  :value create_app_command
                  :onchange "eww --config $HOME/.config/eww-monitoring-panel update create_app_command={}"))
              ;; Terminal apps: dropdown of terminal emulators
              (box
                :visible {create_app_type == "terminal"}
                :class "terminal-command-select"
                :orientation "h"
                :space-evenly false
                (button
                  :class "term-btn ''${create_app_command == 'ghostty' ? 'active' : '''}"
                  :onclick "eww update create_app_command='ghostty' && eww update create_app_expected_class='ghostty'"
                  "Ghostty")
                (button
                  :class "term-btn ''${create_app_command == 'alacritty' ? 'active' : '''}"
                  :onclick "eww update create_app_command='alacritty' && eww update create_app_expected_class='Alacritty'"
                  "Alacritty")
                (button
                  :class "term-btn ''${create_app_command == 'kitty' ? 'active' : '''}"
                  :onclick "eww update create_app_command='kitty' && eww update create_app_expected_class='kitty'"
                  "Kitty")
                (button
                  :class "term-btn ''${create_app_command == 'wezterm' ? 'active' : '''}"
                  :onclick "eww update create_app_command='wezterm' && eww update create_app_expected_class='org.wezfurlong.wezterm'"
                  "WezTerm"))))
          ;; Parameters field (not shown for PWA)
          (revealer
            :reveal {create_app_type != "pwa"}
            :transition "slidedown"
            :duration "150ms"
            (box
              :class "form-field terminal-parameters"
              :orientation "v"
              :space-evenly false
              (label
                :class "field-label"
                :halign "start"
                :text "Parameters")
              (input
                :class "field-input"
                :value create_app_parameters
                :onchange "eww --config $HOME/.config/eww-monitoring-panel update create_app_parameters={}")
              (label
                :class "field-hint"
                :halign "start"
                :text "''${create_app_type == 'terminal' ? 'e.g., -e sesh connect $PROJECT_NAME' : 'Space-separated arguments'}")))
          ;; Expected class field (not shown for PWA - auto-generated with ULID)
          (revealer
            :reveal {create_app_type != "pwa"}
            :transition "slidedown"
            :duration "150ms"
            (box
              :class "form-field"
              :orientation "v"
              :space-evenly false
              (label
                :class "field-label"
                :halign "start"
                :text "Expected Window Class *")
              (input
                :class "field-input"
                :value create_app_expected_class
                :onchange "eww --config $HOME/.config/eww-monitoring-panel update create_app_expected_class={}")
              (label
                :class "field-hint"
                :halign "start"
                :text "Use 'swaymsg -t get_tree' to find window class")))
          ;; PWA-specific fields (T079)
          (revealer
            :reveal {create_app_type == "pwa"}
            :transition "slidedown"
            :duration "150ms"
            (box
              :class "pwa-fields"
              :orientation "v"
              :space-evenly false
              ;; Start URL
              (box
                :class "form-field"
                :orientation "v"
                :space-evenly false
                (label
                  :class "field-label"
                  :halign "start"
                  :text "Start URL *")
                (input
                  :class "field-input"
                  :value create_app_start_url
                  :onchange "eww --config $HOME/.config/eww-monitoring-panel update create_app_start_url={}")
                (label
                  :class "field-hint"
                  :halign "start"
                  :text "e.g., https://youtube.com"))
              ;; Scope URL
              (box
                :class "form-field"
                :orientation "v"
                :space-evenly false
                (label
                  :class "field-label"
                  :halign "start"
                  :text "Scope URL *")
                (input
                  :class "field-input"
                  :value create_app_scope_url
                  :onchange "eww --config $HOME/.config/eww-monitoring-panel update create_app_scope_url={}")
                (label
                  :class "field-hint"
                  :halign "start"
                  :text "Usually start URL with trailing slash"))
              ;; ULID note (not editable - auto-generated)
              (label
                :class "pwa-workspace-note field-hint"
                :halign "start"
                :text "⚙️ ULID will be auto-generated on save")))
          ;; Workspace field
          (box
            :class "form-field"
            :orientation "v"
            :space-evenly false
            (label
              :class "field-label"
              :halign "start"
              :text "Preferred Workspace *")
            (input
              :class "field-input workspace-input"
              :value create_app_workspace
              :onchange "eww --config $HOME/.config/eww-monitoring-panel update create_app_workspace={}")
            (label
              :class "field-hint ''${create_app_type == 'pwa' ? 'pwa-workspace-note' : '''}"
              :halign "start"
              :text "''${create_app_type == 'pwa' ? 'PWAs must use workspace 50+' : 'Regular apps use 1-50'}"))
          ;; Scope selector
          (revealer
            :reveal {create_app_type != "pwa"}
            :transition "slidedown"
            :duration "150ms"
            (box
              :class "form-field"
              :orientation "v"
              :space-evenly false
              (label
                :class "field-label"
                :halign "start"
                :text "Scope")
              (box
                :class "scope-buttons"
                :orientation "h"
                :space-evenly false
                (button
                  :class "scope-btn ''${create_app_scope == 'scoped' ? 'active' : '''}"
                  :onclick "eww update create_app_scope='scoped'"
                  "Scoped")
                (button
                  :class "scope-btn ''${create_app_scope == 'global' ? 'active' : '''}"
                  :onclick "eww update create_app_scope='global'"
                  "Global"))))
          ;; Icon field
          (box
            :class "form-field"
            :orientation "v"
            :space-evenly false
            (label
              :class "field-label"
              :halign "start"
              :text "Icon")
            (input
              :class "field-input icon-input"
              :value create_app_icon
              :onchange "eww --config $HOME/.config/eww-monitoring-panel update create_app_icon={}")
            (label
              :class "field-hint"
              :halign "start"
              :text "Icon name, emoji, or path to SVG"))
          ;; Error message display
          (revealer
            :reveal {create_app_error != ""}
            :transition "slidedown"
            :duration "200ms"
            (label
              :class "error-message"
              :halign "start"
              :wrap true
              :text create_app_error))
          ;; Success message with ULID (shown after PWA creation)
          (revealer
            :reveal {create_app_ulid_result != ""}
            :transition "slidedown"
            :duration "200ms"
            (box
              :class "pwa-create-success"
              :orientation "v"
              :space-evenly false
              (label
                :class "success-message"
                :halign "start"
                :text "✓ PWA created successfully!")
              (box
                :class "ulid-display"
                :orientation "h"
                :space-evenly false
                (label
                  :class "ulid-label"
                  :text "ULID: ")
                (label
                  :class "ulid-value"
                  :text create_app_ulid_result))))
          ;; Action buttons
          (box
            :class "form-actions"
            :orientation "h"
            :space-evenly false
            :halign "end"
            (button
              :class "cancel-button"
              :onclick "app-create-cancel"
              "Cancel")
            (button
              :class "save-button"
              :onclick "app-create-save"
              "Create"))))

      ;; Feature 094 T040: Conflict resolution dialog widget
      ;; Overlay dialog shown when file conflicts are detected during save
      (defwidget conflict-resolution-dialog []
        (revealer
          :reveal conflict_dialog_visible
          :transition "slidedown"
          :duration "300ms"
          (box
            :class "conflict-dialog-overlay"
            :orientation "v"
            :space-evenly false
            (box
              :class "conflict-dialog"
              :orientation "v"
              :space-evenly false
              ;; Dialog header
              (box
                :class "conflict-header"
                :orientation "h"
                :space-evenly false
                (label
                  :class "conflict-title"
                  :halign "start"
                  :hexpand true
                  :text "⚠️  Conflict Detected")
                (button
                  :class "conflict-close-button"
                  :onclick "eww update conflict_dialog_visible=false"
                  "✕"))
              ;; Conflict explanation
              (label
                :class "conflict-message"
                :halign "start"
                :wrap true
                :text "The project configuration file was modified externally while you were editing. Choose how to resolve:")
              ;; Diff display (side-by-side comparison)
              (box
                :class "conflict-diff-container"
                :orientation "h"
                :space-evenly true
                ;; File content (left side)
                (box
                  :class "conflict-diff-pane"
                  :orientation "v"
                  :space-evenly false
                  (label
                    :class "conflict-pane-header"
                    :text "📄 File on Disk")
                  (scroll
                    :vscroll true
                    :hscroll false
                    :height 200
                    (label
                      :class "conflict-content"
                      :halign "start"
                      :valign "start"
                      :wrap false
                      :text conflict_file_content)))
                ;; UI content (right side)
                (box
                  :class "conflict-diff-pane"
                  :orientation "v"
                  :space-evenly false
                  (label
                    :class "conflict-pane-header"
                    :text "✏️  Your Unsaved Changes")
                  (scroll
                    :vscroll true
                    :hscroll false
                    :height 200
                    (label
                      :class "conflict-content"
                      :halign "start"
                      :valign "start"
                      :wrap false
                      :text conflict_ui_content))))
              ;; Action buttons
              (box
                :class "conflict-actions"
                :orientation "h"
                :space-evenly false
                :halign "center"
                (button
                  :class "conflict-button conflict-keep-file"
                  :onclick "project-conflict-resolve keep-file ''${conflict_project_name}"
                  "Keep File Changes")
                (button
                  :class "conflict-button conflict-keep-ui"
                  :onclick "project-conflict-resolve keep-ui ''${conflict_project_name}"
                  "Keep My Changes")
                (button
                  :class "conflict-button conflict-merge"
                  :onclick "project-conflict-resolve merge-manual ''${conflict_project_name}"
                  "Merge Manually"))))))

      ;; Feature 094 Phase 12 T099: Success notification toast (auto-dismiss after 3s)
      (defwidget success-notification-toast []
        (revealer
          :reveal success_notification_visible
          :transition "slidedown"
          :duration "200ms"
          (box
            :class "success-notification-toast"
            :orientation "h"
            :space-evenly false
            :halign "center"
            (label
              :class "success-icon"
              :text "[OK]")
            (label
              :class "success-message"
              :text success_notification)
            (button
              :class "success-dismiss"
              :onclick "eww update success_notification_visible=false success_notification=\"\""
              "x"))))

      ;; Feature 096 T019: Error notification toast (persists until dismissed)
      (defwidget error-notification-toast []
        (revealer
          :reveal error_notification_visible
          :transition "slidedown"
          :duration "200ms"
          (box
            :class "error-notification-toast"
            :orientation "h"
            :space-evenly false
            :halign "center"
            (label
              :class "error-icon"
              :text "[ERR]")
            (label
              :class "error-message"
              :text error_notification)
            (button
              :class "error-dismiss"
              :onclick "eww update error_notification_visible=false error_notification=\"\""
              "x"))))

      ;; Feature 096 T019: Warning notification toast (auto-dismiss after 5s)
      (defwidget warning-notification-toast []
        (revealer
          :reveal warning_notification_visible
          :transition "slidedown"
          :duration "200ms"
          (box
            :class "warning-notification-toast"
            :orientation "h"
            :space-evenly false
            :halign "center"
            (label
              :class "warning-icon"
              :text "[!]")
            (label
              :class "warning-message"
              :text warning_notification)
            (button
              :class "warning-dismiss"
              :onclick "eww update warning_notification_visible=false warning_notification=\"\""
              "x"))))

      ;; Apps View - Application registry browser
      ;; Applications View - App registry with type grouping (Feature 094)
      (defwidget apps-view []
        (scroll
          :vscroll true
          :hscroll false
          :vexpand true
          (box
            :class "content-container"
            :orientation "v"
            :space-evenly false
            ;; Feature 094 US8: Apps tab header with New Application button (T076)
            (box
              :class "apps-header"
              :orientation "h"
              :space-evenly false
              :visible {!app_creating}
              (label
                :class "apps-header-title"
                :halign "start"
                :hexpand true
                :text "Applications")
              (button
                :class "new-app-button"
                :onclick "app-create-open"
                :tooltip "Create a new application"
                "+ New Application"))
            ;; Feature 094 US8: Application create form (T077-T080)
            (revealer
              :transition "slidedown"
              :reveal app_creating
              :duration "200ms"
              (app-create-form))
            ;; Feature 094 US9: Application delete confirmation dialog (T093)
            (app-delete-confirmation)
            ;; Regular Apps Section
            (box
              :class "app-section"
              :orientation "v"
              :space-evenly false
              (label
                :class "section-header"
                :halign "start"
                :text "Regular Applications")
              (for app in {apps_data.apps ?: []}
                (box
                  :visible {!app.terminal && app.preferred_workspace <= 50 && !matches(app.name, ".*-pwa$")}
                  (app-card :app app))))
            ;; Terminal Apps Section
            (box
              :class "app-section"
              :orientation "v"
              :space-evenly false
              (label
                :class "section-header"
                :halign "start"
                :text "Terminal Applications")
              (for app in {apps_data.apps ?: []}
                (box
                  :visible {app.terminal}
                  (app-card :app app))))
            ;; PWA Apps Section
            (box
              :class "app-section"
              :orientation "v"
              :space-evenly false
              (label
                :class "section-header"
                :halign "start"
                :text "Progressive Web Apps")
              (for app in {apps_data.apps ?: []}
                (box
                  :visible {app.preferred_workspace >= 50 || matches(app.name, ".*-pwa$")}
                  (app-card :app app)))))))

      (defwidget app-card [app]
        (eventbox
          :onhover "eww update hover_app_name=''${app.name}"
          :onhoverlost "eww update hover_app_name='''"
          (box
            :class "app-card"
            :orientation "v"
            :space-evenly false
            (box
              :class "app-card-header"
              :orientation "h"
              :space-evenly false
              ;; Type icon
              (box
                :class "app-icon-container"
                :orientation "v"
                :valign "center"
                (label
                  :class "app-type-icon"
                  :text "''${app.terminal ? '🖥️' : app.preferred_workspace >= 50 ? '🌐' : '󰀻'}"))
              ;; App info
              (box
                :class "app-info"
                :orientation "v"
                :space-evenly false
                :hexpand true
                (box
                  :class "app-name-row"
                  :orientation "h"
                  :space-evenly false
                  (label
                    :class "app-card-name"
                    :halign "start"
                    :text "''${app.display_name ?: app.name}")
                  ;; Terminal indicator
                  (label
                    :class "terminal-indicator"
                    :visible {app.terminal}
                    :text ""))
                (label
                  :class "app-card-command"
                  :halign "start"
                  :text "''${app.command}"))
              ;; Running indicator
              (box
                :class "app-status-container"
                :orientation "v"
                :valign "center"
                (label
                  :class "app-running-indicator"
                  :visible {(app.running_instances ?: 0) > 0}
                  :text "●")))
            ;; Details row
            (box
              :class "app-card-details-row"
              :orientation "h"
              :space-evenly false
              (label
                :class "app-card-details"
                :halign "start"
                :hexpand true
                :text "WS ''${app.preferred_workspace ?: '?'} · ''${app.scope} · ''${app.running_instances ?: 0} running")
              (button
                :class "app-edit-button"
                :onclick "eww update editing_app_name=''${app.name}"
                "")
              (button
                :class "delete-app-button"
                :visible {editing_app_name != app.name && !app_deleting}
                :onclick "app-delete-open ''${app.name} ''${app.display_name} ''${app.ulid}"
                :tooltip "Delete application"
                "🗑")))))

      ;; Health View - System diagnostics (Feature 088)
      (defwidget health-view []
        (scroll
          :vscroll true
          :hscroll false
          :vexpand true
          (box
            :class "content-container"
            :orientation "v"
            :space-evenly false
            ;; Error state
            (box
              :class "error-message"
              :visible {health_data.status == "error"}
              (label :text "⚠ ''${health_data.error ?: 'Unknown error'}"))
            ;; System health summary
            (box
              :class "health-summary"
              :orientation "v"
              :space-evenly false
              :visible {health_data.status == "ok"}
              (label
                :class "health-summary-title"
                :text "System Health: ''${health_data.health.system_health ?: 'unknown'}")
              (label
                :class "health-summary-counts"
                :text "''${health_data.health.healthy_count ?: 0}/''${health_data.health.total_services ?: 0} services healthy"))
            ;; Service categories
            (box
              :class "health-categories"
              :orientation "v"
              :space-evenly false
              :visible {health_data.status == "ok"}
              (for category in {health_data.health.categories ?: []}
                (service-category
                  :category category))))))

      ;; Service category widget (Feature 088)
      (defwidget service-category [category]
        (box
          :class "service-category"
          :orientation "v"
          :space-evenly false
          ;; Category header
          (box
            :class "category-header"
            :orientation "h"
            :space-evenly false
            (label
              :class "category-title"
              :halign "start"
              :hexpand true
              :text "''${category.display_name ?: 'Services'}")
            (label
              :class "category-counts"
              :halign "end"
              :text "''${category.healthy_count ?: 0}/''${category.total_count ?: 0}"))
          ;; Service health cards
          (box
            :class "service-list"
            :orientation "v"
            :space-evenly false
            (for service in {category.services ?: []}
              (service-health-card
                :service service)))))

      ;; Service health card widget (Feature 088 US2)
      (defwidget service-health-card [service]
        (box
          :class "service-health-card health-''${service.health_state ?: 'unknown'}"
          :orientation "h"
          :space-evenly false
          ;; Status icon
          (label
            :class "service-icon"
            :text "''${service.status_icon ?: '?'}")
          ;; Service info
          (box
            :class "service-info"
            :orientation "v"
            :hexpand true
            (label
              :class "service-name"
              :halign "start"
              :text "''${service.display_name ?: 'Unknown Service'}")
            (label
              :class "service-status"
              :halign "start"
              :text "''${service.active_state ?: 'unknown'}")
            ;; T022: Display uptime for active services
            (label
              :class "service-uptime"
              :halign "start"
              :visible {service.health_state == "healthy" || service.health_state == "degraded"}
              :text "Uptime: ''${service.uptime_friendly ?: 'N/A'}")
            ;; Display memory usage for active services
            (label
              :class "service-memory"
              :halign "start"
              :visible {service.memory_usage_mb > 0}
              :text "Memory: ''${service.memory_usage_mb} MB")
            ;; T023: Display last active time for failed/stopped services
            (label
              :class "service-last-active"
              :halign "start"
              :visible {service.health_state == "critical" || service.health_state == "disabled"}
              :text "Last active: ''${service.last_active_time ?: 'Never'}"))
          ;; Health state indicator with restart count and restart button
          (box
            :class "health-indicator-box"
            :orientation "v"
            :halign "end"
            :space-evenly false
            (label
              :class "health-indicator"
              :text "''${service.health_state ?: 'unknown'}")
            ;; T033: Show restart count if > 0 with tooltip
            (label
              :class "restart-count''${service.restart_count >= 3 ? ' restart-warning' : ' '}"
              :visible {service.restart_count > 0}
              :tooltip "Service has restarted ''${service.restart_count} time(s)"
              :text "↻ ''${service.restart_count}")
            ;; T028-T030: Restart button (only shown when service can be restarted)
            (button
              :class "restart-button"
              :visible {service.can_restart ?: false}
              :onclick "restart-service ''${service.service_name} ''${service.is_user_service ? 'true' : 'false'} &"
              :tooltip "Restart ''${service.display_name}"
              "⟳"))))

      ;; Feature 092: Events/Logs View - Real-time Sway IPC event log (T024)
      (defwidget events-view []
        (box
          :class "events-view-container"
          :orientation "v"
          :vexpand true
          :space-evenly false
          ;; Filter panel (collapsible)
          (box
            :class "filter-panel"
            :orientation "v"
            :space-evenly false
            :visible "''${events_data.status == 'ok'}"
            ;; Filter header (always visible)
            (eventbox
              :cursor "pointer"
              :onclick "eww --config $HOME/.config/eww-monitoring-panel update filter_panel_expanded=''${!filter_panel_expanded}"
              (box
                :class "filter-header"
                :orientation "h"
                :space-evenly false
                (label
                  :class "filter-title"
                  :halign "start"
                  :hexpand true
                  :text "󰈙 Filter Events")
                (label
                  :class "filter-toggle"
                  :text "''${filter_panel_expanded ? '▼' : '▶'}")))
            ;; Filter controls (expandable)
            (box
              :class "filter-controls"
              :orientation "v"
              :space-evenly false
              :visible filter_panel_expanded
              ;; Global controls
              (box
                :class "filter-global-controls"
                :orientation "h"
                :space-evenly false
                (button
                  :class "filter-button"
                  :onclick "eww --config $HOME/.config/eww-monitoring-panel update filter_window_new=true filter_window_close=true filter_window_focus=true filter_window_move=true filter_window_floating=true filter_window_fullscreen_mode=true filter_window_title=true filter_window_mark=true filter_window_urgent=true filter_workspace_focus=true filter_workspace_init=true filter_workspace_empty=true filter_workspace_move=true filter_workspace_rename=true filter_workspace_urgent=true filter_workspace_reload=true filter_output_unspecified=true filter_binding_run=true filter_mode_change=true filter_shutdown_exit=true filter_tick_manual=true"
                  "Select All")
                (button
                  :class "filter-button"
                  :onclick "eww --config $HOME/.config/eww-monitoring-panel update filter_window_new=false filter_window_close=false filter_window_focus=false filter_window_move=false filter_window_floating=false filter_window_fullscreen_mode=false filter_window_title=false filter_window_mark=false filter_window_urgent=false filter_workspace_focus=false filter_workspace_init=false filter_workspace_empty=false filter_workspace_move=false filter_workspace_rename=false filter_workspace_urgent=false filter_workspace_reload=false filter_output_unspecified=false filter_binding_run=false filter_mode_change=false filter_shutdown_exit=false filter_tick_manual=false"
                  "Clear All"))
              ;; Window events category
              (box
                :class "filter-category-group"
                :orientation "v"
                :space-evenly false
                (label
                  :class "filter-category-title"
                  :halign "start"
                  :text "Window Events (9)")
                (box
                  :class "filter-checkboxes"
                  :orientation "h"
                  :space-evenly false
                  (filter-checkbox :label "new" :var "filter_window_new" :value filter_window_new)
                  (filter-checkbox :label "close" :var "filter_window_close" :value filter_window_close)
                  (filter-checkbox :label "focus" :var "filter_window_focus" :value filter_window_focus)
                  (filter-checkbox :label "move" :var "filter_window_move" :value filter_window_move)
                  (filter-checkbox :label "floating" :var "filter_window_floating" :value filter_window_floating)
                  (filter-checkbox :label "fullscreen" :var "filter_window_fullscreen_mode" :value filter_window_fullscreen_mode)
                  (filter-checkbox :label "title" :var "filter_window_title" :value filter_window_title)
                  (filter-checkbox :label "mark" :var "filter_window_mark" :value filter_window_mark)
                  (filter-checkbox :label "urgent" :var "filter_window_urgent" :value filter_window_urgent)))
              ;; Workspace events category
              (box
                :class "filter-category-group"
                :orientation "v"
                :space-evenly false
                (label
                  :class "filter-category-title"
                  :halign "start"
                  :text "Workspace Events (7)")
                (box
                  :class "filter-checkboxes"
                :orientation "h"
                  :space-evenly false
                  (filter-checkbox :label "focus" :var "filter_workspace_focus" :value filter_workspace_focus)
                  (filter-checkbox :label "init" :var "filter_workspace_init" :value filter_workspace_init)
                  (filter-checkbox :label "empty" :var "filter_workspace_empty" :value filter_workspace_empty)
                  (filter-checkbox :label "move" :var "filter_workspace_move" :value filter_workspace_move)
                  (filter-checkbox :label "rename" :var "filter_workspace_rename" :value filter_workspace_rename)
                  (filter-checkbox :label "urgent" :var "filter_workspace_urgent" :value filter_workspace_urgent)
                  (filter-checkbox :label "reload" :var "filter_workspace_reload" :value filter_workspace_reload)))
              ;; Output/Binding/Mode/System events
              (box
                :class "filter-category-group"
                :orientation "v"
                :space-evenly false
                (label
                  :class "filter-category-title"
                  :halign "start"
                  :text "Other Events (5)")
                (box
                  :class "filter-checkboxes"
                  :orientation "h"
                  :space-evenly false
                  (filter-checkbox :label "output" :var "filter_output_unspecified" :value filter_output_unspecified)
                  (filter-checkbox :label "binding" :var "filter_binding_run" :value filter_binding_run)
                  (filter-checkbox :label "mode" :var "filter_mode_change" :value filter_mode_change)
                  (filter-checkbox :label "shutdown" :var "filter_shutdown_exit" :value filter_shutdown_exit)
                  (filter-checkbox :label "tick" :var "filter_tick_manual" :value filter_tick_manual)))))
          ;; Error state
          (box
            :visible {events_data.status == "error"}
            :class "error-state"
            :orientation "v"
            :valign "center"
            :halign "center"
            :vexpand true
            (label
              :class "error-message"
              :text "󰀦 Error: ''${events_data.error ?: 'Unknown error'}")
            (label
              :class "error-help"
              :text "Check i3pm daemon and Sway IPC connection"))
          ;; Empty state (no events yet)
          (box
            :visible {events_data.status == "ok" && events_data.event_count == 0}
            :class "empty-state"
            :orientation "v"
            :valign "center"
            :halign "center"
            :vexpand true
            (label
              :class "empty-message"
              :text "󰌱 No events yet")
            (label
              :class "empty-help"
              :text "Waiting for Sway window/workspace events..."))
          ;; Events list (scroll container) with filtering
          (scroll
            :vscroll true
            :hscroll false
            :vexpand true
            :visible {events_data.status == "ok" && events_data.event_count > 0}
            (box
              :class "events-list"
              :orientation "v"
              :space-evenly false
              ;; Iterate through events with filter logic
              (for event in {events_data.events ?: []}
                (box
                  :visible {
                    event.event_type == "window::new" ? filter_window_new :
                    event.event_type == "window::close" ? filter_window_close :
                    event.event_type == "window::focus" ? filter_window_focus :
                    event.event_type == "window::move" ? filter_window_move :
                    event.event_type == "window::floating" ? filter_window_floating :
                    event.event_type == "window::fullscreen_mode" ? filter_window_fullscreen_mode :
                    event.event_type == "window::title" ? filter_window_title :
                    event.event_type == "window::mark" ? filter_window_mark :
                    event.event_type == "window::urgent" ? filter_window_urgent :
                    event.event_type == "workspace::focus" ? filter_workspace_focus :
                    event.event_type == "workspace::init" ? filter_workspace_init :
                    event.event_type == "workspace::empty" ? filter_workspace_empty :
                    event.event_type == "workspace::move" ? filter_workspace_move :
                    event.event_type == "workspace::rename" ? filter_workspace_rename :
                    event.event_type == "workspace::urgent" ? filter_workspace_urgent :
                    event.event_type == "workspace::reload" ? filter_workspace_reload :
                    event.event_type == "output::unspecified" ? filter_output_unspecified :
                    event.event_type == "binding::run" ? filter_binding_run :
                    event.event_type == "mode::change" ? filter_mode_change :
                    event.event_type == "shutdown::exit" ? filter_shutdown_exit :
                    event.event_type == "tick::manual" ? filter_tick_manual :
                    true
                  }
                  (event-card :event event)))))))

      ;; Feature 092: Event card widget - Single event display (T025)
      (defwidget event-card [event]
        (box
          :class "event-card event-category-''${event.category}"
          :orientation "h"
          :space-evenly false
          ;; Event icon with category color
          (label
            :class "event-icon"
            :style "color: ''${event.color};"
            :text "''${event.icon}")
          ;; Event details
          (box
            :class "event-details"
            :orientation "v"
            :space-evenly false
            :hexpand true
            ;; Event type and timestamp
            (box
              :class "event-header"
              :orientation "h"
              :space-evenly false
              (label
                :class "event-type"
                :halign "start"
                :hexpand true
                :text "''${event.event_type}")
              (label
                :class "event-timestamp"
                :halign "end"
                :text "''${event.timestamp_friendly}"))
            ;; Event payload info (window/workspace details)
            (label
              :class "event-payload"
              :halign "start"
              :limit-width 60
              :text "''${event.searchable_text}"))))

      ;; Feature 092: Filter checkbox widget - single checkbox for an event type
      (defwidget filter-checkbox [label var value]
        (eventbox
          :cursor "pointer"
          :onclick "eww --config $HOME/.config/eww-monitoring-panel update ''${var}=''${!value}"
          (box
            :class "filter-checkbox-item"
            :orientation "h"
            :space-evenly false
            (label
              :class "filter-checkbox-icon"
              :text "''${value ? '☑' : '☐'}")
            (label
              :class "filter-checkbox-label"
              :text label))))

      ;; Panel footer with friendly timestamp
      (defwidget panel-footer []
        (box
          :class "panel-footer"
          :orientation "h"
          :halign "center"
          (label
            :class "timestamp"
            :text "''${monitoring_data.timestamp_friendly ?: 'Initializing...'}")))
    '';

    # Eww SCSS styling (T015)
    xdg.configFile."eww-monitoring-panel/eww.scss".text = ''
      /* Feature 085: Sway Monitoring Widget - Catppuccin Mocha Theme */
      /* Direct color interpolation from Nix - Eww doesn't support CSS variables */

      /* Window base - must be transparent for see-through effect on Wayland */
      * {
        /* Removed 'all: unset' as it was resetting colors to black/white */
        /* Only reset margins and padding */
        margin: 0;
        padding: 0;
        /* Force Catppuccin text color on all elements */
        color: ${mocha.text};
      }

      window {
        background-color: transparent;
      }

      /* Explicit GTK widget styling to override theme */
      label, box, button {
        color: ${mocha.text};
        background-color: transparent;
      }

      /* Panel Container - Sidebar Style with rounded corners and transparency */
      .panel-container {
        background-color: rgba(30, 30, 46, 0.50);  /* 50% transparent Catppuccin base */
        border-radius: 12px;
        padding: 6px;
        margin: 4px;
        border: 2px solid rgba(137, 180, 250, 0.2);
        /* transition not supported in GTK CSS */
      }

      .panel-container * {
        /* Prevent any child from exceeding container bounds */
        min-width: 0;
      }

      /* Feature 086: Focused state with glowing border effect */
      .panel-container.focused {
        border: 2px solid ${mocha.mauve};
        box-shadow: 0 0 20px rgba(203, 166, 247, 0.4),
                    0 0 40px rgba(203, 166, 247, 0.2),
                    inset 0 0 15px rgba(203, 166, 247, 0.05);
        background-color: rgba(30, 30, 46, 0.70);
      }

      /* Focus mode indicator badge */
      .focus-indicator {
        font-size: 10px;
        font-weight: bold;
        color: ${mocha.base};
        background-image: linear-gradient(135deg, ${mocha.mauve}, ${mocha.blue});
        padding: 2px 8px;
        border-radius: 4px;
        margin-left: 8px;
      }
      .panel-header {
        background-color: rgba(24, 24, 37, 0.4);
        border-bottom: 1px solid ${mocha.overlay0};
        border-radius: 8px;
        padding: 8px 12px;
        margin-bottom: 8px;
      }

      .panel-title {
        font-size: 14px;
        font-weight: bold;
        color: ${mocha.text};
        margin-bottom: 4px;
      }

      .summary-counts {
        font-size: 11px;
        color: ${mocha.subtext0};
      }

      .count-badge {
        font-size: 10px;
        color: ${mocha.teal};
        background-color: rgba(148, 226, 213, 0.15);
        padding: 2px 6px;
        border-radius: 3px;
      }

      /* UX Enhancement: Workspace Pills (CSS only test) */
      .workspace-pills-scroll {
        margin-top: 6px;
      }

      .workspace-pills {
        padding: 2px 0;
      }

      .workspace-pill {
        font-size: 11px;
        padding: 4px 10px;
        margin-right: 4px;
        border-radius: 12px;
        background-color: rgba(49, 50, 68, 0.5);
        color: ${mocha.subtext0};
        border: 1px solid ${mocha.surface0};
      }

      .workspace-pill:hover {
        background-color: rgba(69, 71, 90, 0.6);
        color: ${mocha.text};
        border-color: ${mocha.overlay0};
      }

      .workspace-pill.focused {
        background-color: rgba(137, 180, 250, 0.3);
        color: ${mocha.blue};
        border-color: ${mocha.blue};
        font-weight: bold;
        box-shadow: 0 0 6px rgba(137, 180, 250, 0.4);
      }

      .workspace-pill.urgent {
        background-color: rgba(243, 139, 168, 0.3);
        color: ${mocha.red};
        border-color: ${mocha.red};
        box-shadow: 0 0 6px rgba(243, 139, 168, 0.4);
      }

      /* Tab Navigation */
      .tabs {
        margin-bottom: 8px;
      }

      .tab {
        font-size: 16px;
        padding: 8px 16px;
        min-width: 60px;
        background-color: rgba(49, 50, 68, 0.4);
        color: ${mocha.subtext0};
        border: 1px solid ${mocha.overlay0};
        border-radius: 6px;
        /* transition not supported in GTK CSS */
      }

      .tab label {
        color: ${mocha.subtext0};
      }

      .tab:hover {
        background-color: rgba(69, 71, 90, 0.5);
        color: ${mocha.text};
        border-color: ${mocha.overlay0};
        box-shadow: 0 2px 6px rgba(0, 0, 0, 0.2);
      }

      .tab:hover label {
        color: ${mocha.text};
      }

      .tab.active {
        background-color: rgba(137, 180, 250, 0.6);
        color: ${mocha.base};
        border-color: ${mocha.blue};
        font-weight: bold;
        box-shadow: 0 0 8px rgba(137, 180, 250, 0.4);
      }

      .tab.active label {
        color: ${mocha.base};
      }

      .tab.active:hover {
        background-color: rgba(137, 180, 250, 0.7);
        box-shadow: 0 0 12px rgba(137, 180, 250, 0.6);
      }

      .tab.active:hover label {
        color: ${mocha.base};
      }

      /* Panel Body - Compact */
      .panel-body {
        background-color: rgba(30, 30, 46, 0.3);
        padding: 4px;
        min-height: 0;  /* Enable proper flex shrinking for scrolling */
        min-width: 0;  /* GTK fix: prevent overflow */
      }

      /* View container - solid background to prevent overlay bleed-through */
      .view-container {
        background-color: ${mocha.base};
      }

      .content-container {
        padding: 8px 24px 8px 12px;  /* Extra right padding for visible card borders */
      }

      .projects-list {
        min-width: 0;  /* GTK fix: prevent overflow */
      }

      /* Project Widget */
      .project {
        margin-bottom: 12px;
        padding: 8px;
        background-color: rgba(49, 50, 68, 0.4);
        border-radius: 8px;
        border: 1px solid ${mocha.overlay0};
      }

      .scoped-project {
        border-left: 3px solid ${mocha.teal};
      }

      .global-project {
        border-left: 3px solid ${mocha.mauve};
      }

      /* UX Enhancement: Active project highlight */
      .project-active {
        background-color: rgba(137, 180, 250, 0.1);
        border-left-color: ${mocha.blue};
      }

      .project-active .project-header {
        background-color: rgba(137, 180, 250, 0.15);
      }

      .project-active .project-name {
        color: ${mocha.blue};
      }

      .active-indicator {
        font-size: 9px;
        font-weight: bold;
        color: ${mocha.blue};
        background-color: rgba(137, 180, 250, 0.2);
        padding: 1px 6px;
        border-radius: 3px;
        margin-left: 6px;
      }

      .project-header {
        padding: 6px 8px;
        border-bottom: 1px solid ${mocha.overlay0};
        margin-bottom: 6px;
      }

      .project-name {
        font-size: 13px;
        font-weight: bold;
        color: ${mocha.text};
      }

      .window-count-badge {
        font-size: 10px;
        color: ${mocha.teal};
        background-color: rgba(148, 226, 213, 0.2);
        padding: 1px 5px;
        border-radius: 3px;
        min-width: 18px;
      }

      /* Windows Container */
      .windows-container {
        margin-left: 8px;
        margin-top: 2px;
      }

      .window {
        padding: 4px 8px;
        margin-bottom: 1px;
        border-radius: 2px;
        background-color: transparent;
        border-left: 2px solid transparent;
      }

      .window-focused {
        background-color: rgba(137, 180, 250, 0.1);
        border-left-color: ${mocha.blue};
      }

      .window-floating {
        border-right: 2px solid ${mocha.yellow};
      }

      .window-hidden {
        opacity: 0.5;
        font-style: italic;
      }

      /* Project Scope - Subtle border */
      .scoped-window {
        border-left-color: ${mocha.teal};
      }

      .global-window {
        border-left-color: ${mocha.overlay0};
      }

      /* Feature 093: Hover state for clickable window rows (T029) */
      .window:hover {
        background-color: rgba(137, 180, 250, 0.15);
        border-left-width: 3px;
      }

      /* Feature 093: Clicked state (2s highlight after successful focus) (T030) */
      .window.clicked {
        background-color: rgba(137, 180, 250, 0.25);
        border-left-color: ${mocha.blue};
        border-left-width: 4px;
      }

      .window-icon-container {
        min-width: 24px;
        min-height: 24px;
        margin-right: 6px;
      }

      .window-icon-image {
        min-width: 20px;
        min-height: 20px;
      }

      .window-icon-fallback {
        font-size: 14px;
        color: ${mocha.subtext0};
        min-width: 20px;
      }

      .window-app-name {
        font-size: 11px;
        font-weight: 500;
        color: ${mocha.text};
        margin-left: 6px;
      }

      /* Compact badges for states */
      .window-badges {
        margin-left: 4px;
      }

      .badge {
        font-size: 9px;
        font-weight: 600;
        padding: 1px 4px;
        border-radius: 2px;
        margin-left: 4px;
      }

      .badge-pwa {
        color: ${mocha.mauve};
        background-color: rgba(203, 166, 247, 0.2);
      }

      .badge-project {
        color: ${mocha.teal};
        background-color: rgba(148, 226, 213, 0.15);
      }

      .badge-workspace {
        color: ${mocha.blue};
        background-color: rgba(137, 180, 250, 0.15);
      }

      /* Feature 095: Notification badge base styling */
      .badge-notification {
        font-weight: bold;
        padding: 2px 6px;
        border-radius: 4px;
        margin-left: 6px;
        font-size: 10px;
      }

      /* Feature 095: Stopped state - bell icon with warm peach glow (attention-grabbing) */
      .badge-stopped {
        color: ${mocha.base};
        background: linear-gradient(135deg, ${mocha.peach}, ${mocha.red});
        border: 1px solid ${mocha.peach};
        box-shadow: 0 0 8px rgba(250, 179, 135, 0.6),
                    0 0 16px rgba(250, 179, 135, 0.3),
                    inset 0 1px 0 rgba(255, 255, 255, 0.2);
        text-shadow: 0 1px 1px rgba(0, 0, 0, 0.3);
      }

      /* Feature 095: Working state - animated spinner with cool teal glow */
      .badge-working {
        color: ${mocha.base};
        background: linear-gradient(135deg, ${mocha.teal}, ${mocha.sky});
        border: 1px solid ${mocha.teal};
        box-shadow: 0 0 10px rgba(148, 226, 213, 0.7),
                    0 0 20px rgba(148, 226, 213, 0.4),
                    0 0 30px rgba(148, 226, 213, 0.2),
                    inset 0 1px 0 rgba(255, 255, 255, 0.3);
        text-shadow: 0 1px 1px rgba(0, 0, 0, 0.2);
        font-size: 11px;
        letter-spacing: 1px;
      }

      /* JSON Expand Trigger Icon - Intentional hover target */
      .window-row {
        /* Ensure row aligns items properly */
      }

      .json-expand-trigger {
        padding: 4px 8px;
        margin-left: 8px;
        border-radius: 4px;
        background-color: rgba(137, 180, 250, 0.15);
        border: 1px dashed rgba(137, 180, 250, 0.35); /* debug border to confirm visibility */
        /* GTK CSS doesn't support transition */
        opacity: 0.7;
        /* Ensure trigger doesn't get squeezed out */
        min-width: 28px;
        min-height: 24px;
      }

      .json-expand-trigger:hover {
        background-color: rgba(137, 180, 250, 0.2);
        opacity: 1;
      }

      .json-expand-trigger.expanded {
        background-color: rgba(137, 180, 250, 0.3);
        opacity: 1;
      }

      .json-expand-icon {
        font-size: 16px;
        color: ${mocha.blue};
        min-width: 18px;
        /* GTK CSS doesn't support transition */
      }

      .json-expand-trigger:hover .json-expand-icon {
        color: ${mocha.sapphire};
      }

      .json-expand-trigger.expanded .json-expand-icon {
        color: ${mocha.sky};
      }

      /* JSON Hover Tooltip */
      .window-json-tooltip {
        background-color: rgba(24, 24, 37, 0.98);
        border: 2px solid ${mocha.blue};
        border-radius: 8px;
        padding: 0;
        margin: 4px 0 8px 0;
        box-shadow: 0 8px 24px rgba(0, 0, 0, 0.6),
                    0 0 0 1px rgba(137, 180, 250, 0.3);
      }

      .json-tooltip-header {
        background-color: rgba(137, 180, 250, 0.15);
        border-bottom: 1px solid ${mocha.blue};
        padding: 8px 12px;
        border-radius: 6px 6px 0 0;
      }

      .json-tooltip-title {
        font-size: 11px;
        font-weight: bold;
        color: ${mocha.blue};
      }

      .json-copy-btn {
        font-size: 14px;
        padding: 4px 8px;
        background-color: rgba(137, 180, 250, 0.2);
        color: ${mocha.blue};
        border: 1px solid ${mocha.blue};
        border-radius: 4px;
        min-width: 32px;
      }

      .json-copy-btn:hover {
        background-color: rgba(137, 180, 250, 0.3);
        box-shadow: 0 0 8px rgba(137, 180, 250, 0.4);
      }

      .json-copy-btn:active {
        background-color: rgba(137, 180, 250, 0.5);
        box-shadow: 0 0 12px rgba(137, 180, 250, 0.6);
      }

      /* Success state when JSON is copied */
      .json-copy-btn.copied {
        background-color: rgba(166, 227, 161, 0.3);  /* Green with transparency */
        color: ${mocha.green};  /* #a6e3a1 */
        border: 1px solid ${mocha.green};
        box-shadow: 0 0 12px rgba(166, 227, 161, 0.5),
                    inset 0 0 8px rgba(166, 227, 161, 0.2);
        font-weight: bold;
      }

      .json-copy-btn.copied:hover {
        background-color: rgba(166, 227, 161, 0.4);
        box-shadow: 0 0 16px rgba(166, 227, 161, 0.6);
      }

      .json-content {
        font-family: "JetBrains Mono", "Fira Code", "Source Code Pro", monospace;
        font-size: 10px;
        padding: 10px 12px;
        background-color: rgba(30, 30, 46, 0.4);
      }

      /* Error State (T042) */
      .error-state {
        padding: 32px;
      }

      .error-icon {
        font-size: 48px;
        color: ${mocha.red};
        margin-bottom: 16px;
      }

      .error-message {
        font-size: 14px;
        color: ${mocha.text};
      }

      /* Empty State (T041) */
      .empty-state {
        padding: 32px;
      }

      .empty-icon {
        font-size: 48px;
        color: ${mocha.subtext0};
        margin-bottom: 16px;
      }

      .empty-title {
        font-size: 16px;
        font-weight: bold;
        color: ${mocha.text};
        margin-bottom: 8px;
      }

      .empty-message {
        font-size: 14px;
        color: ${mocha.subtext0};
      }

      /* Feature 094 Phase 12 T102: Empty state action button */
      .empty-action-button {
        background-color: ${mocha.blue};
        color: ${mocha.mantle};
        border: none;
        border-radius: 6px;
        padding: 8px 16px;
        margin-top: 16px;
        font-size: 13px;
        font-weight: 500;
      }

      .empty-action-button:hover {
        background-color: ${mocha.sapphire};
      }

      /* Compact Panel Footer */
      .panel-footer {
        background-color: rgba(24, 24, 37, 0.4);
        border-top: 1px solid ${mocha.overlay0};
        border-radius: 8px;
        padding: 6px 8px;
        margin-top: 8px;
      }

      .timestamp {
        font-size: 10px;
        color: ${mocha.subtext0};
        font-style: italic;
      }

      /* Compact Scrollbar */
      scrollbar {
        background-color: transparent;
        border-radius: 4px;
      }

      scrollbar slider {
        background-color: ${mocha.overlay0};
        border-radius: 4px;
        min-width: 6px;
      }

      scrollbar slider:hover {
        background-color: ${mocha.surface1};
      }

      /* Project Card Styles - Simplified to match window-widget style */
      .project-card {
        background-color: rgba(49, 50, 68, 0.3);
        border-left: 2px solid ${mocha.surface1};
        border-radius: 2px;
        padding: 8px 10px;
        margin-bottom: 4px;
        min-width: 0;  /* GTK fix: prevent overflow */
      }

      .project-card:hover {
        background-color: rgba(49, 50, 68, 0.5);
        border-left-color: ${mocha.overlay0};
      }

      .project-card.active-project {
        border-left-color: ${mocha.teal};
        background-color: rgba(148, 226, 213, 0.12);
      }

      .project-card-header {
        /* Header row - horizontal layout */
        min-width: 0;  /* GTK fix: prevent overflow */
      }

      .project-main-content {
        /* Main content wrapper - contains icon, info, action-bar */
        min-width: 0;  /* GTK fix: prevent overflow, allow truncation */
      }

      .git-branch-row {
        /* Row 2: Git branch on its own row for full width */
        margin-top: 4px;
        padding-top: 4px;
        border-top: 1px solid rgba(69, 71, 90, 0.3);
      }

      .project-card-meta {
        /* Row 3: Badges only */
        margin-top: 4px;
      }

      .git-branch-container {
        /* Used in worktree-card for inline branch display */
        margin-right: 6px;
        min-width: 0;
      }

      .git-branch-icon {
        font-family: "JetBrainsMono Nerd Font", monospace;
        color: ${mocha.teal};
        font-size: 12px;
        margin-right: 4px;
      }

      .git-branch-text {
        color: ${mocha.subtext0};
        font-size: 11px;
        min-width: 0;
      }

      .git-dirty {
        color: ${mocha.peach};
        font-size: 11px;
        margin-left: 4px;
      }

      .project-icon-container {
        background-color: rgba(137, 180, 250, 0.1);
        border-radius: 6px;
        padding: 4px 6px;
        margin-right: 8px;
        min-width: 28px;
      }

      .project-icon {
        font-size: 16px;
      }

      .project-info {
        min-width: 0;  /* GTK fix: prevent hexpand from overflowing container */
      }

      .project-card-name {
        font-size: 12px;
        font-weight: bold;
        color: ${mocha.text};
      }

      .project-card-path {
        font-size: 9px;
        color: ${mocha.subtext0};
        font-family: "JetBrainsMono Nerd Font", monospace;
        margin-top: 1px;
      }

      /* Project badges - compact pill style */
      .project-badges {
        margin-left: 6px;
      }

      .badge {
        font-size: 9px;
        padding: 1px 5px;
        border-radius: 8px;
        margin-left: 3px;
        font-weight: 500;
      }

      .badge-active {
        color: ${mocha.green};
        font-size: 8px;
      }

      .badge-scope {
        font-size: 10px;
        padding: 1px 4px;
        color: ${mocha.teal};
        background-color: rgba(148, 226, 213, 0.15);
        border-radius: 4px;
      }

      .badge-scoped {
        color: ${mocha.teal};
      }

      .badge-global {
        color: ${mocha.peach};
        background-color: rgba(250, 179, 135, 0.15);
      }

      .badge-remote {
        color: ${mocha.mauve};
        background-color: rgba(203, 166, 247, 0.15);
        font-size: 10px;
        padding: 1px 4px;
      }

      /* Feature 097: Git status row styles */
      .project-git-status {
        padding: 2px 6px;
        background-color: rgba(69, 71, 90, 0.3);
        border-radius: 4px;
        font-size: 10px;
      }

      .git-branch-icon {
        color: ${mocha.mauve};
        font-size: 11px;
        margin-right: 3px;
      }

      .git-branch-name {
        color: ${mocha.subtext0};
        font-size: 10px;
      }

      .git-dirty-indicator {
        color: ${mocha.yellow};
        font-size: 10px;
        margin-left: 4px;
        font-weight: bold;
      }

      .git-sync-status {
        color: ${mocha.sapphire};
        font-size: 10px;
        margin-left: 4px;
      }

      /* Feature 097: Missing status warning badge */
      .badge-missing {
        color: ${mocha.yellow};
        font-size: 12px;
        margin-right: 4px;
      }

      /* Feature 097: Source type badges */
      .badge-source-type {
        font-size: 10px;
        padding: 1px 3px;
        border-radius: 4px;
        margin-right: 2px;
      }

      .badge-source-local {
        color: ${mocha.blue};
      }

      .badge-source-worktree {
        color: ${mocha.green};
      }

      .badge-source-remote {
        color: ${mocha.mauve};
      }

      /* Project action bar - compact buttons on hover */
      .project-action-bar {
        margin-left: 6px;
        background-color: rgba(30, 30, 46, 0.8);
        border-radius: 6px;
        padding: 2px 4px;
      }

      .action-btn {
        font-size: 12px;
        padding: 3px 6px;
        border-radius: 4px;
        min-width: 20px;
      }

      .action-edit {
        color: ${mocha.blue};
      }

      .action-edit:hover {
        background-color: rgba(137, 180, 250, 0.2);
        color: ${mocha.sapphire};
      }

      .action-delete {
        color: ${mocha.overlay0};
      }

      .action-delete:hover {
        background-color: rgba(243, 139, 168, 0.2);
        color: ${mocha.red};
      }

      .action-json {
        color: ${mocha.overlay0};
      }

      .action-json:hover,
      .action-json.expanded {
        background-color: rgba(137, 180, 250, 0.2);
        color: ${mocha.blue};
      }

      /* Project JSON tooltip - same style as window JSON */
      .project-json-tooltip {
        background-color: rgba(24, 24, 37, 0.98);
        border: 2px solid ${mocha.teal};
        border-radius: 8px;
        padding: 0;
        margin: 4px 0 8px 0;
        box-shadow: 0 8px 24px rgba(0, 0, 0, 0.6),
                    0 0 0 1px rgba(148, 226, 213, 0.3);
      }

      .project-json-tooltip .json-tooltip-header {
        background-color: rgba(148, 226, 213, 0.15);
        border-bottom: 1px solid ${mocha.teal};
      }

      .project-json-tooltip .json-tooltip-title {
        color: ${mocha.teal};
      }

      .active-indicator {
        color: ${mocha.teal};
        font-size: 12px;
      }

      .remote-indicator {
        color: ${mocha.peach};
        font-size: 10px;
        margin-left: 6px;
      }

      .project-name-row {
        margin-bottom: 2px;
      }

      .project-detail-tooltip {
        background-color: rgba(24, 24, 37, 0.95);
        border: 1px solid ${mocha.overlay0};
        border-radius: 6px;
        padding: 10px;
        margin-top: 8px;
      }

      .json-detail {
        font-family: "JetBrainsMono Nerd Font", monospace;
        font-size: 9px;
        color: ${mocha.text};
      }

      /* Worktree Card Styles */
      .worktree-card {
        background-color: rgba(49, 50, 68, 0.3);
        border: 1px solid ${mocha.overlay0};
        border-radius: 6px;
        padding: 6px 8px;
        margin-left: 16px;
        margin-bottom: 4px;
        margin-top: 2px;
      }

      .worktree-tree {
        color: ${mocha.overlay0};
        font-size: 11px;
        margin-right: 4px;
        font-family: monospace;
        min-width: 16px;
      }

      .worktree-icon {
        font-size: 14px;
      }

      .worktree-name {
        font-size: 11px;
        color: ${mocha.subtext0};
      }

      .worktree-badges {
        margin-left: 4px;
      }

      /* Feature 094 US5: Branch indicator badge */
      .badge-branch {
        font-size: 9px;
        color: ${mocha.teal};
        background-color: rgba(148, 226, 213, 0.15);
        padding: 1px 4px;
        border-radius: 4px;
        font-family: monospace;
      }

      /* Feature 094 US5: Worktree action buttons */
      .worktree-actions {
        margin-left: 4px;
        background-color: rgba(30, 30, 46, 0.8);
        border-radius: 4px;
        padding: 1px 3px;
      }

      .worktree-action-btn {
        background-color: transparent;
        border: none;
        padding: 2px 4px;
        border-radius: 4px;
        font-size: 11px;
        min-width: 20px;
      }

      .worktree-action-btn.edit-btn {
        color: ${mocha.blue};
      }

      .worktree-action-btn.edit-btn:hover {
        background-color: rgba(137, 180, 250, 0.2);
      }

      .worktree-action-btn.delete-btn {
        color: ${mocha.red};
      }

      .worktree-action-btn.delete-btn:hover {
        background-color: rgba(243, 139, 168, 0.2);
      }

      .worktree-action-btn.delete-btn.confirm {
        background-color: rgba(243, 139, 168, 0.4);
        border: 2px solid ${mocha.red};
        /* GTK CSS doesn't support @keyframes, use static visual distinction */
        font-weight: bold;
      }

      /* Feature 094 US5: Worktree edit form styles */
      .worktree-edit-form {
        border-color: ${mocha.teal};
      }

      .worktree-create-form {
        border-color: ${mocha.green};
      }

      /* Feature 094 US3: Project create form styles (T066-T067) */
      .projects-header {
        padding: 8px 12px;
        background-color: rgba(30, 30, 46, 0.4);
        border-bottom: 1px solid ${mocha.surface0};
        margin-bottom: 8px;
      }

      .projects-header-title {
        font-size: 14px;
        font-weight: bold;
        color: ${mocha.text};
      }

      .new-project-button {
        background-color: ${mocha.green};
        color: ${mocha.base};
        padding: 6px 14px;
        border-radius: 8px;
        font-size: 12px;
        font-weight: bold;
        border: none;
        box-shadow: 0 2px 8px rgba(166, 227, 161, 0.3);
      }

      .new-project-button:hover {
        background-color: ${mocha.teal};
        box-shadow: 0 4px 12px rgba(148, 226, 213, 0.4);
      }

      .project-create-form {
        border-color: ${mocha.green};
        background-color: rgba(30, 30, 46, 0.95);
        margin: 8px;
        border-radius: 8px;
      }

      .project-create-form .edit-form-header {
        color: ${mocha.green};
      }

      /* Feature 094 US8: Apps tab header and create form styles */
      .apps-header {
        padding: 8px 12px;
        background-color: rgba(30, 30, 46, 0.4);
        border-bottom: 1px solid ${mocha.surface0};
        margin-bottom: 8px;
      }

      .apps-header-title {
        font-size: 14px;
        font-weight: bold;
        color: ${mocha.text};
      }

      .new-app-button {
        background-color: ${mocha.sapphire};
        color: ${mocha.base};
        padding: 4px 12px;
        border-radius: 6px;
        font-size: 12px;
        font-weight: bold;
        border: none;
      }

      .new-app-button:hover {
        background-color: ${mocha.sky};
      }

      .app-create-form {
        border-color: ${mocha.sapphire};
        background-color: rgba(30, 30, 46, 0.95);
        margin: 8px;
        border-radius: 8px;
      }

      .app-create-form .edit-form-header {
        color: ${mocha.sapphire};
      }

      /* App type selector buttons */
      .app-type-selector {
        margin-bottom: 12px;
      }

      .type-buttons {
        padding: 4px 0;
      }

      .type-btn {
        background-color: rgba(49, 50, 68, 0.5);
        color: ${mocha.subtext0};
        padding: 8px 16px;
        border: 1px solid ${mocha.surface0};
        border-radius: 6px;
        font-size: 12px;
        margin-right: 8px;
      }

      .type-btn:hover {
        background-color: rgba(49, 50, 68, 0.8);
        color: ${mocha.text};
      }

      .type-btn.active {
        background-color: ${mocha.sapphire};
        color: ${mocha.base};
        border-color: ${mocha.sapphire};
        font-weight: bold;
      }

      /* Terminal command selector */
      .terminal-command-select {
        padding: 4px 0;
      }

      .term-btn {
        background-color: rgba(49, 50, 68, 0.5);
        color: ${mocha.subtext0};
        padding: 6px 12px;
        border: 1px solid ${mocha.surface0};
        border-radius: 4px;
        font-size: 11px;
        margin-right: 6px;
      }

      .term-btn:hover {
        background-color: rgba(49, 50, 68, 0.8);
        color: ${mocha.text};
      }

      .term-btn.active {
        background-color: ${mocha.teal};
        color: ${mocha.base};
        border-color: ${mocha.teal};
        font-weight: bold;
      }

      /* PWA-specific fields */
      .pwa-fields {
        padding: 12px;
        background-color: rgba(137, 180, 250, 0.1);
        border-radius: 6px;
        border: 1px solid ${mocha.sapphire};
        margin-top: 8px;
      }

      .pwa-workspace-note {
        color: ${mocha.peach};
        font-style: italic;
      }

      /* PWA create success message */
      .pwa-create-success {
        background-color: rgba(166, 227, 161, 0.2);
        border: 1px solid ${mocha.green};
        border-radius: 6px;
        padding: 12px;
        margin-top: 8px;
      }

      .pwa-create-success .success-message {
        color: ${mocha.green};
        font-weight: bold;
        margin-bottom: 8px;
      }

      .ulid-display {
        font-family: monospace;
      }

      .ulid-label {
        color: ${mocha.subtext0};
      }

      .ulid-value {
        color: ${mocha.sapphire};
        font-weight: bold;
      }

      /* Workspace input styling */
      .workspace-input {
        min-width: 80px;
      }

      /* Scope selector buttons */
      .scope-buttons {
        padding: 4px 0;
      }

      .scope-btn {
        background-color: rgba(49, 50, 68, 0.5);
        color: ${mocha.subtext0};
        padding: 6px 16px;
        border: 1px solid ${mocha.surface0};
        border-radius: 4px;
        font-size: 12px;
        margin-right: 8px;
      }

      .scope-btn:hover {
        background-color: rgba(49, 50, 68, 0.8);
        color: ${mocha.text};
      }

      .scope-btn.active {
        background-color: ${mocha.blue};
        color: ${mocha.base};
        border-color: ${mocha.blue};
        font-weight: bold;
      }

      /* Remote toggle styling */
      .remote-toggle {
        padding: 8px 0;
        margin-top: 8px;
      }

      .remote-toggle checkbox {
        margin-right: 8px;
      }

      .remote-fields {
        padding: 12px;
        background-color: rgba(49, 50, 68, 0.3);
        border-radius: 6px;
        border: 1px solid ${mocha.surface1};
        margin-top: 8px;
      }

      /* Smaller input fields for icon and port */
      .icon-input {
        min-width: 60px;
      }

      .port-input {
        min-width: 80px;
      }

      /* Feature 094 US5: Read-only field styling */
      .readonly-field .field-readonly {
        color: ${mocha.subtext0};
        background-color: rgba(49, 50, 68, 0.5);
        padding: 8px 12px;
        border-radius: 6px;
        border: 1px solid ${mocha.surface0};
        font-family: monospace;
        font-size: 12px;
      }

      .readonly-field .field-label {
        color: ${mocha.overlay0};
      }

      /* Feature 094 US5: Field hint text */
      .field-hint {
        font-size: 10px;
        color: ${mocha.overlay0};
        margin-top: 4px;
        font-style: italic;
      }

      /* Feature 094: Edit Form Styles (T038) */
      .edit-button {
        background-color: transparent;
        border: none;
        color: ${mocha.blue};
        padding: 3px 6px;
        border-radius: 4px;
        font-size: 11px;
        margin-left: 6px;
      }

      .edit-button label {
        color: ${mocha.blue};
      }

      .edit-button:hover {
        background-color: rgba(137, 180, 250, 0.2);
      }

      .edit-button:hover label {
        color: ${mocha.blue};
      }

      /* Feature 094 US4: Delete button styles (T087) */
      .delete-button {
        background-color: transparent;
        border: none;
        color: ${mocha.red};
        padding: 3px 6px;
        border-radius: 4px;
        font-size: 11px;
        margin-left: 4px;
      }

      .delete-button:hover {
        background-color: rgba(243, 139, 168, 0.2);
      }

      /* Feature 094 US4: Delete confirmation dialog styles (T088-T089) */
      .delete-confirmation-dialog {
        background-color: rgba(24, 24, 37, 0.98);
        border: 2px solid ${mocha.red};
        border-radius: 8px;
        padding: 16px;
        margin: 8px 0;
      }

      .delete-confirmation-dialog .dialog-header {
        margin-bottom: 12px;
      }

      .delete-confirmation-dialog .dialog-icon {
        font-size: 18px;
        margin-right: 8px;
      }

      .delete-confirmation-dialog .dialog-icon.warning {
        color: ${mocha.peach};
      }

      .delete-confirmation-dialog .dialog-title {
        font-size: 16px;
        font-weight: bold;
        color: ${mocha.red};
      }

      .delete-confirmation-dialog .project-name-display {
        font-size: 14px;
        font-weight: bold;
        color: ${mocha.text};
        margin-bottom: 12px;
        padding: 8px 12px;
        background-color: rgba(243, 139, 168, 0.1);
        border-radius: 4px;
        border-left: 3px solid ${mocha.red};
      }

      .delete-confirmation-dialog .warning-message {
        font-size: 12px;
        color: ${mocha.subtext0};
        margin-bottom: 12px;
        
      }

      .delete-confirmation-dialog .worktree-warning {
        background-color: rgba(250, 179, 135, 0.15);
        border: 1px solid ${mocha.peach};
        border-radius: 6px;
        padding: 12px;
        margin-bottom: 12px;
      }

      .delete-confirmation-dialog .warning-icon {
        font-size: 12px;
        color: ${mocha.peach};
        font-weight: bold;
        margin-bottom: 6px;
      }

      .delete-confirmation-dialog .warning-detail {
        font-size: 11px;
        color: ${mocha.subtext0};
        margin-bottom: 8px;
        
      }

      .delete-confirmation-dialog .force-delete-option {
        margin-top: 8px;
        padding: 6px 0;
      }

      .delete-confirmation-dialog .force-delete-checkbox {
        margin-right: 8px;
      }

      .delete-confirmation-dialog .force-delete-label {
        font-size: 12px;
        color: ${mocha.peach};
      }

      .delete-confirmation-dialog .error-message {
        color: ${mocha.red};
        font-size: 12px;
        padding: 8px 12px;
        background-color: rgba(243, 139, 168, 0.15);
        border-radius: 4px;
        margin-bottom: 12px;
      }

      .delete-confirmation-dialog .dialog-actions {
        margin-top: 16px;
      }

      .delete-confirmation-dialog .cancel-delete-button {
        background-color: rgba(49, 50, 68, 0.8);
        color: ${mocha.subtext0};
        padding: 8px 16px;
        border: 1px solid ${mocha.surface1};
        border-radius: 6px;
        font-size: 12px;
        margin-right: 8px;
      }

      .delete-confirmation-dialog .cancel-delete-button:hover {
        background-color: ${mocha.surface0};
        color: ${mocha.text};
      }

      .delete-confirmation-dialog .confirm-delete-button {
        background-color: ${mocha.red};
        color: ${mocha.base};
        padding: 8px 16px;
        border: none;
        border-radius: 6px;
        font-size: 12px;
        font-weight: bold;
      }

      .delete-confirmation-dialog .confirm-delete-button:hover {
        background-color: rgba(243, 139, 168, 0.85);
      }

      .delete-confirmation-dialog .confirm-delete-button.disabled {
        background-color: ${mocha.surface1};
        color: ${mocha.overlay0};
      }

      .delete-confirmation-dialog .confirm-delete-button.disabled:hover {
        background-color: ${mocha.surface1};
      }

      /* Feature 094 US9: Application Delete Confirmation Dialog (T093-T096) */
      .app-delete-confirmation-dialog {
        background-color: rgba(24, 24, 37, 0.98);
        border: 2px solid rgba(243, 139, 168, 0.7);
        border-radius: 8px;
        padding: 16px;
        margin-top: 8px;
        margin-bottom: 8px;
      }

      .app-delete-confirmation-dialog .dialog-header {
        margin-bottom: 12px;
      }

      .app-delete-confirmation-dialog .dialog-icon {
        font-size: 20px;
        margin-right: 8px;
      }

      .app-delete-confirmation-dialog .dialog-icon.warning {
        color: ${mocha.yellow};
      }

      .app-delete-confirmation-dialog .dialog-title {
        font-size: 14px;
        font-weight: bold;
        color: rgba(243, 139, 168, 0.95);
      }

      .app-delete-confirmation-dialog .app-name-display {
        font-size: 16px;
        font-weight: bold;
        color: ${mocha.text};
        padding: 8px 12px;
        background-color: ${mocha.surface0};
        border-radius: 4px;
        margin-bottom: 12px;
      }

      .app-delete-confirmation-dialog .warning-message {
        font-size: 12px;
        color: ${mocha.subtext0};
        margin-bottom: 12px;
        
      }

      .app-delete-confirmation-dialog .pwa-warning {
        background-color: rgba(249, 226, 175, 0.15);
        border: 1px solid ${mocha.yellow};
        border-radius: 6px;
        padding: 10px;
        margin-bottom: 12px;
      }

      .app-delete-confirmation-dialog .pwa-warning .warning-icon {
        font-size: 12px;
        font-weight: bold;
        color: ${mocha.yellow};
        margin-bottom: 4px;
      }

      .app-delete-confirmation-dialog .pwa-warning .warning-detail {
        font-size: 11px;
        color: ${mocha.subtext0};
        
      }

      .app-delete-confirmation-dialog .error-message {
        background-color: rgba(243, 139, 168, 0.2);
        border: 1px solid rgba(243, 139, 168, 0.5);
        border-radius: 4px;
        padding: 8px;
        margin-bottom: 12px;
        font-size: 12px;
        color: rgba(243, 139, 168, 1);
      }

      .app-delete-confirmation-dialog .dialog-actions {
        margin-top: 8px;
      }

      .app-delete-confirmation-dialog .cancel-delete-app-button {
        background-color: ${mocha.surface0};
        color: ${mocha.text};
        border: 1px solid ${mocha.overlay0};
        border-radius: 4px;
        padding: 6px 12px;
        font-size: 12px;
      }

      .app-delete-confirmation-dialog .cancel-delete-app-button:hover {
        background-color: ${mocha.surface1};
        border-color: ${mocha.overlay0};
      }

      .app-delete-confirmation-dialog .confirm-delete-app-button {
        background-color: rgba(243, 139, 168, 0.85);
        color: ${mocha.mantle};
        border: none;
        border-radius: 4px;
        padding: 6px 12px;
        font-size: 12px;
        font-weight: bold;
      }

      .app-delete-confirmation-dialog .confirm-delete-app-button:hover {
        background-color: rgba(243, 139, 168, 1);
      }

>>>>>>> 2bf628d2
      /* Delete button styling for app cards */
      .delete-app-button {
        background-color: transparent;
        border: none;
        font-size: 12px;
        padding: 2px 6px;
        border-radius: 3px;
        opacity: 0.6;
        margin-left: 4px;
      }

      .delete-app-button:hover {
        background-color: rgba(243, 139, 168, 0.2);
        opacity: 1;
      }

      /* Rebuild required notice after successful deletion */
      .rebuild-required-notice {
        background-color: rgba(166, 227, 161, 0.15);
        border: 1px solid ${mocha.green};
        border-radius: 6px;
        padding: 12px;
        margin: 8px 0;
        font-size: 12px;
        color: ${mocha.green};
      }
<<<<<<< HEAD

      /* Feature 094 Phase 12 T099: Success notification toast */
      .success-notification-toast {
        background-color: rgba(166, 227, 161, 0.95);
        border: 1px solid ${mocha.green};
        border-radius: 8px;
        padding: 10px 16px;
        box-shadow: 0 4px 12px rgba(0, 0, 0, 0.3);
        margin-top: 10px;
      }

      .success-notification-toast .success-icon {
        font-size: 16px;
        color: ${mocha.mantle};
        font-weight: bold;
      }

      .success-notification-toast .success-message {
        font-size: 13px;
        color: ${mocha.mantle};
        font-weight: 500;
      }

=======

      /* Feature 094 Phase 12 T099: Success notification toast */
      .success-notification-toast {
        background-color: rgba(166, 227, 161, 0.95);
        border: 1px solid ${mocha.green};
        border-radius: 8px;
        padding: 10px 16px;
        box-shadow: 0 4px 12px rgba(0, 0, 0, 0.3);
        margin-top: 10px;
      }

      .success-notification-toast .success-icon {
        font-size: 16px;
        color: ${mocha.mantle};
        font-weight: bold;
      }

      .success-notification-toast .success-message {
        font-size: 13px;
        color: ${mocha.mantle};
        font-weight: 500;
      }

>>>>>>> 2bf628d2
      .success-notification-toast .success-dismiss {
        background-color: transparent;
        border: none;
        font-size: 12px;
        color: ${mocha.mantle};
        opacity: 0.7;
        padding: 2px 6px;
        margin-left: 8px;
      }

      .success-notification-toast .success-dismiss:hover {
        opacity: 1;
      }

      /* Feature 096 T019: Error notification toast (Catppuccin red #f38ba8) */
      .error-notification-toast {
        background-color: rgba(243, 139, 168, 0.95);
        border: 1px solid ${mocha.red};
        border-radius: 8px;
        padding: 10px 16px;
        box-shadow: 0 4px 12px rgba(0, 0, 0, 0.3);
        margin-top: 10px;
      }

      .error-notification-toast .error-icon {
        font-size: 16px;
        color: ${mocha.mantle};
        font-weight: bold;
      }

      .error-notification-toast .error-message {
        font-size: 13px;
        color: ${mocha.mantle};
        font-weight: 500;
      }

      .error-notification-toast .error-dismiss {
        background-color: transparent;
        border: none;
        font-size: 12px;
        color: ${mocha.mantle};
        opacity: 0.7;
        padding: 2px 6px;
        margin-left: 8px;
      }

      .error-notification-toast .error-dismiss:hover {
        opacity: 1;
      }

      /* Feature 096 T019: Warning notification toast (Catppuccin yellow #f9e2af) */
      .warning-notification-toast {
        background-color: rgba(249, 226, 175, 0.95);
        border: 1px solid ${mocha.yellow};
        border-radius: 8px;
        padding: 10px 16px;
        box-shadow: 0 4px 12px rgba(0, 0, 0, 0.3);
        margin-top: 10px;
      }

      .warning-notification-toast .warning-icon {
        font-size: 16px;
        color: ${mocha.mantle};
        font-weight: bold;
      }

      .warning-notification-toast .warning-message {
        font-size: 13px;
        color: ${mocha.mantle};
        font-weight: 500;
      }

      .warning-notification-toast .warning-dismiss {
        background-color: transparent;
        border: none;
        font-size: 12px;
        color: ${mocha.mantle};
        opacity: 0.7;
        padding: 2px 6px;
        margin-left: 8px;
      }

      .warning-notification-toast .warning-dismiss:hover {
        opacity: 1;
      }

      /* UX Enhancement: Context menu styles */
      .context-menu-overlay {
        background-color: rgba(0, 0, 0, 0.5);
        padding: 20px;
      }

      .context-menu {
        background-color: ${mocha.base};
        border: 1px solid ${mocha.overlay0};
        border-radius: 8px;
        padding: 8px 0;
        min-width: 200px;
        box-shadow: 0 4px 12px rgba(0, 0, 0, 0.3);
      }

      .context-menu-header {
        padding: 8px 12px;
        border-bottom: 1px solid ${mocha.surface0};
        margin-bottom: 4px;
      }

      .context-menu-title {
        font-size: 12px;
        font-weight: bold;
        color: ${mocha.subtext0};
      }

      .context-menu-close {
        padding: 2px 6px;
        border-radius: 4px;
      }

      .context-menu-close:hover {
        background-color: ${mocha.surface0};
      }

      .context-menu-item {
        padding: 8px 12px;
      }

      .context-menu-item:hover {
        background-color: ${mocha.surface0};
      }

      .context-menu-item.danger:hover {
        background-color: rgba(243, 139, 168, 0.2);
      }

      .context-menu-item.danger .menu-label {
        color: ${mocha.red};
      }

      .menu-icon {
        font-size: 14px;
        color: ${mocha.subtext0};
        min-width: 24px;
      }

      .menu-label {
        font-size: 13px;
        color: ${mocha.text};
      }

      /* Inline action bar for window context actions */
      .window-action-bar {
        background-color: ${mocha.surface0};
        border-radius: 0 0 6px 6px;
        padding: 4px 8px;
        margin-top: 2px;
<<<<<<< HEAD
      }

      .action-btn {
        font-size: 16px;
        padding: 6px 10px;
        border-radius: 4px;
        color: ${mocha.subtext0};
        margin: 0 2px;
      }

      .action-btn:hover {
        background-color: ${mocha.surface1};
        color: ${mocha.text};
      }

      .action-focus:hover {
        color: ${mocha.blue};
      }

      .action-float:hover {
        color: ${mocha.yellow};
      }

      .action-fullscreen:hover {
        color: ${mocha.green};
      }

      .action-scratchpad:hover {
        color: ${mocha.mauve};
      }

      .action-close {
        color: ${mocha.overlay0};
      }

      .action-close:hover {
        background-color: rgba(243, 139, 168, 0.2);
        color: ${mocha.red};
      }

      /* Feature 094 Phase 12 T098: Loading spinner styles */
      .save-in-progress {
        opacity: 0.6;
      }

      .loading-spinner {
        font-size: 14px;
      }

      .edit-form {
        background-color: rgba(24, 24, 37, 0.95);
        border: 1px solid ${mocha.blue};
        border-radius: 8px;
        padding: 16px;
        margin-top: 8px;
      }

      .edit-form-header {
        font-size: 14px;
        font-weight: bold;
        color: ${mocha.blue};
        margin-bottom: 12px;
      }

      .form-field {
        margin-bottom: 12px;
      }

      .field-label {
        font-size: 11px;
        color: ${mocha.subtext0};
        margin-bottom: 4px;
      }

      .field-input {
        background-color: ${mocha.surface0};
        border: 1px solid ${mocha.overlay0};
        border-radius: 4px;
        padding: 6px 8px;
        font-size: 12px;
        color: ${mocha.text};
      }

      .field-input:focus {
        border-color: ${mocha.blue};
        outline: none;
      }

      .field-value-readonly {
        font-size: 11px;
        color: ${mocha.subtext0};
        padding: 6px 8px;
        background-color: ${mocha.mantle};
        border-radius: 4px;
        font-family: "JetBrainsMono Nerd Font", monospace;
      }

      /* Feature 094 T040: Conflict resolution dialog styles */
      .conflict-dialog-overlay {
        background-color: rgba(0, 0, 0, 0.7);
        padding: 20px;
      }

      .conflict-dialog {
        background-color: ${mocha.base};
        border: 2px solid ${mocha.yellow};
        border-radius: 12px;
        padding: 20px;
      }

      .conflict-header {
        padding-bottom: 12px;
        border-bottom: 1px solid ${mocha.overlay0};
        margin-bottom: 16px;
      }

      .conflict-title {
        font-size: 16px;
        font-weight: bold;
        color: ${mocha.yellow};
      }

      .conflict-close-button {
        background-color: transparent;
        border: none;
        color: ${mocha.overlay0};
        font-size: 18px;
        padding: 4px 8px;
      }

      .conflict-close-button:hover {
        color: ${mocha.text};
        background-color: ${mocha.surface0};
        border-radius: 4px;
      }

      .conflict-message {
        font-size: 13px;
        color: ${mocha.text};
        margin-bottom: 16px;
      }

      .conflict-diff-container {
        margin: 16px 0;
      }

      .conflict-diff-pane {
        border: 1px solid ${mocha.overlay0};
        border-radius: 8px;
        padding: 8px;
        background-color: ${mocha.mantle};
      }

      .conflict-pane-header {
        font-size: 12px;
        font-weight: bold;
        color: ${mocha.blue};
        margin-bottom: 8px;
      }

      .conflict-content {
        font-family: "JetBrainsMono Nerd Font", monospace;
        font-size: 11px;
        color: ${mocha.text};
      }

      .conflict-actions {
        margin-top: 16px;
        padding-top: 12px;
        border-top: 1px solid ${mocha.overlay0};
      }

      .conflict-button {
        padding: 8px 16px;
        border-radius: 6px;
        font-size: 12px;
        font-weight: bold;
        margin: 0 4px;
      }

      .conflict-keep-file {
        background-color: ${mocha.surface0};
        border: 1px solid ${mocha.overlay0};
        color: ${mocha.text};
      }

      .conflict-keep-file:hover {
        background-color: ${mocha.surface1};
        border-color: ${mocha.overlay0};
      }

      .conflict-keep-ui {
        background-color: ${mocha.green};
        border: 1px solid ${mocha.green};
        color: ${mocha.base};
      }

      .conflict-keep-ui:hover {
        background-color: ${mocha.teal};
        border-color: ${mocha.teal};
      }

      .conflict-merge {
        background-color: ${mocha.yellow};
        border: 1px solid ${mocha.yellow};
        color: ${mocha.base};
      }

      .conflict-merge:hover {
        background-color: ${mocha.peach};
        border-color: ${mocha.peach};
      }

      .radio-button {
        background-color: ${mocha.surface0};
        border: 1px solid ${mocha.overlay0};
        border-radius: 4px;
        padding: 6px 12px;
        font-size: 11px;
        color: ${mocha.text};
        margin-right: 8px;
      }

      .radio-button.selected {
        background-color: ${mocha.blue};
        border-color: ${mocha.blue};
        color: ${mocha.base};
      }

      .radio-button:hover {
        border-color: ${mocha.blue};
      }

      .form-section {
        margin-top: 16px;
        padding-top: 16px;
        border-top: 1px solid ${mocha.overlay0};
      }

      .remote-fields {
        margin-left: 24px;
        margin-top: 8px;
      }

      .form-actions {
        margin-top: 16px;
      }

      /* Enhanced form buttons with Catppuccin pill style */
      .cancel-button {
        background-color: rgba(49, 50, 68, 0.6);
        border: 1px solid ${mocha.surface1};
        border-radius: 8px;
        padding: 8px 18px;
        margin-right: 10px;
        font-size: 12px;
        font-weight: 500;
        color: ${mocha.subtext0};
      }

      .cancel-button:hover {
        background-color: rgba(69, 71, 90, 0.8);
        border-color: ${mocha.overlay0};
        color: ${mocha.text};
      }

      .save-button {
        background-color: ${mocha.blue};
        border: none;
        border-radius: 8px;
        padding: 8px 20px;
        font-size: 12px;
        color: ${mocha.base};
        font-weight: bold;
        box-shadow: 0 2px 8px rgba(137, 180, 250, 0.3);
      }

      .save-button:hover {
        background-color: ${mocha.sapphire};
        box-shadow: 0 4px 12px rgba(116, 199, 236, 0.4);
      }

      /* T039: Disabled save button (validation failed) */
      .save-button-disabled {
        background-color: ${mocha.surface0};
        border: 1px solid ${mocha.surface1};
        border-radius: 8px;
        padding: 8px 20px;
        font-size: 12px;
        color: ${mocha.overlay0};
        font-weight: bold;
        opacity: 0.6;
      }

      /* Feature 096 T021: Loading state save button */
      .save-button-loading {
        background-color: rgba(137, 180, 250, 0.2);
        border: 1px solid ${mocha.blue};
        border-radius: 8px;
        padding: 8px 20px;
        font-size: 12px;
        color: ${mocha.blue};
        font-weight: bold;
        font-style: italic;
=======
      }

      .action-btn {
        font-size: 16px;
        padding: 6px 10px;
        border-radius: 4px;
        color: ${mocha.subtext0};
        margin: 0 2px;
      }

      .action-btn:hover {
        background-color: ${mocha.surface1};
        color: ${mocha.text};
      }

      .action-focus:hover {
        color: ${mocha.blue};
      }

      .action-float:hover {
        color: ${mocha.yellow};
      }

      .action-fullscreen:hover {
        color: ${mocha.green};
      }

      .action-scratchpad:hover {
        color: ${mocha.mauve};
      }

      .action-close {
        color: ${mocha.overlay0};
      }

      .action-close:hover {
        background-color: rgba(243, 139, 168, 0.2);
        color: ${mocha.red};
      }

      /* Feature 094 Phase 12 T098: Loading spinner styles */
      .save-in-progress {
        opacity: 0.6;
      }

      .loading-spinner {
        font-size: 14px;
      }

      .edit-form {
        background-color: rgba(24, 24, 37, 0.95);
        border: 1px solid ${mocha.blue};
        border-radius: 8px;
        padding: 16px;
        margin-top: 8px;
      }

      .edit-form-header {
        font-size: 14px;
        font-weight: bold;
        color: ${mocha.blue};
        margin-bottom: 12px;
      }

      .form-field {
        margin-bottom: 12px;
      }

      .field-label {
        font-size: 11px;
        color: ${mocha.subtext0};
        margin-bottom: 4px;
      }

      .field-input {
        background-color: ${mocha.surface0};
        border: 1px solid ${mocha.overlay0};
        border-radius: 4px;
        padding: 6px 8px;
        font-size: 12px;
        color: ${mocha.text};
      }

      .field-input:focus {
        border-color: ${mocha.blue};
        outline: none;
      }

      .field-value-readonly {
        font-size: 11px;
        color: ${mocha.subtext0};
        padding: 6px 8px;
        background-color: ${mocha.mantle};
        border-radius: 4px;
        font-family: "JetBrainsMono Nerd Font", monospace;
      }

      /* Feature 094 T040: Conflict resolution dialog styles */
      .conflict-dialog-overlay {
        background-color: rgba(0, 0, 0, 0.7);
        padding: 20px;
      }

      .conflict-dialog {
        background-color: ${mocha.base};
        border: 2px solid ${mocha.yellow};
        border-radius: 12px;
        padding: 20px;
      }

      .conflict-header {
        padding-bottom: 12px;
        border-bottom: 1px solid ${mocha.overlay0};
        margin-bottom: 16px;
      }

      .conflict-title {
        font-size: 16px;
        font-weight: bold;
        color: ${mocha.yellow};
      }

      .conflict-close-button {
        background-color: transparent;
        border: none;
        color: ${mocha.overlay0};
        font-size: 18px;
        padding: 4px 8px;
      }

      .conflict-close-button:hover {
        color: ${mocha.text};
        background-color: ${mocha.surface0};
        border-radius: 4px;
      }

      .conflict-message {
        font-size: 13px;
        color: ${mocha.text};
        margin-bottom: 16px;
      }

      .conflict-diff-container {
        margin: 16px 0;
      }

      .conflict-diff-pane {
        border: 1px solid ${mocha.overlay0};
        border-radius: 8px;
        padding: 8px;
        background-color: ${mocha.mantle};
      }

      .conflict-pane-header {
        font-size: 12px;
        font-weight: bold;
        color: ${mocha.blue};
        margin-bottom: 8px;
      }

      .conflict-content {
        font-family: "JetBrainsMono Nerd Font", monospace;
        font-size: 11px;
        color: ${mocha.text};
      }

      .conflict-actions {
        margin-top: 16px;
        padding-top: 12px;
        border-top: 1px solid ${mocha.overlay0};
      }

      .conflict-button {
        padding: 8px 16px;
        border-radius: 6px;
        font-size: 12px;
        font-weight: bold;
        margin: 0 4px;
      }

      .conflict-keep-file {
        background-color: ${mocha.surface0};
        border: 1px solid ${mocha.overlay0};
        color: ${mocha.text};
      }

      .conflict-keep-file:hover {
        background-color: ${mocha.surface1};
        border-color: ${mocha.overlay0};
      }

      .conflict-keep-ui {
        background-color: ${mocha.green};
        border: 1px solid ${mocha.green};
        color: ${mocha.base};
      }

      .conflict-keep-ui:hover {
        background-color: ${mocha.teal};
        border-color: ${mocha.teal};
      }

      .conflict-merge {
        background-color: ${mocha.yellow};
        border: 1px solid ${mocha.yellow};
        color: ${mocha.base};
      }

      .conflict-merge:hover {
        background-color: ${mocha.peach};
        border-color: ${mocha.peach};
      }

      .radio-button {
        background-color: ${mocha.surface0};
        border: 1px solid ${mocha.overlay0};
        border-radius: 4px;
        padding: 6px 12px;
        font-size: 11px;
        color: ${mocha.text};
        margin-right: 8px;
      }

      .radio-button.selected {
        background-color: ${mocha.blue};
        border-color: ${mocha.blue};
        color: ${mocha.base};
      }

      .radio-button:hover {
        border-color: ${mocha.blue};
      }

      .form-section {
        margin-top: 16px;
        padding-top: 16px;
        border-top: 1px solid ${mocha.overlay0};
      }

      .remote-fields {
        margin-left: 24px;
        margin-top: 8px;
      }

      .form-actions {
        margin-top: 16px;
      }

      /* Enhanced form buttons with Catppuccin pill style */
      .cancel-button {
        background-color: rgba(49, 50, 68, 0.6);
        border: 1px solid ${mocha.surface1};
        border-radius: 8px;
        padding: 8px 18px;
        margin-right: 10px;
        font-size: 12px;
        font-weight: 500;
        color: ${mocha.subtext0};
      }

      .cancel-button:hover {
        background-color: rgba(69, 71, 90, 0.8);
        border-color: ${mocha.overlay0};
        color: ${mocha.text};
      }

      .save-button {
        background-color: ${mocha.blue};
        border: none;
        border-radius: 8px;
        padding: 8px 20px;
        font-size: 12px;
        color: ${mocha.base};
        font-weight: bold;
        box-shadow: 0 2px 8px rgba(137, 180, 250, 0.3);
      }

      .save-button:hover {
        background-color: ${mocha.sapphire};
        box-shadow: 0 4px 12px rgba(116, 199, 236, 0.4);
      }

      /* T039: Disabled save button (validation failed) */
      .save-button-disabled {
        background-color: ${mocha.surface0};
        border: 1px solid ${mocha.surface1};
        border-radius: 8px;
        padding: 8px 20px;
        font-size: 12px;
        color: ${mocha.overlay0};
        font-weight: bold;
        opacity: 0.6;
>>>>>>> 2bf628d2
      }

      /* Feature 096 T021: Loading state save button */
      .save-button-loading {
<<<<<<< HEAD
        background-color: ${mocha.surface0};
        border: 1px solid ${mocha.blue};
        border-radius: 4px;
        padding: 8px 16px;
=======
        background-color: rgba(137, 180, 250, 0.2);
        border: 1px solid ${mocha.blue};
        border-radius: 8px;
        padding: 8px 20px;
>>>>>>> 2bf628d2
        font-size: 12px;
        color: ${mocha.blue};
        font-weight: bold;
        font-style: italic;
<<<<<<< HEAD
        opacity: 0.8;
=======
>>>>>>> 2bf628d2
      }

      /* T039: Field-level validation error messages */
      .field-error {
        font-size: 11px;
        color: ${mocha.red};
        margin-top: 4px;
        padding: 4px 0;
      }

      /* Error message styles (T041) */
      .error-message {
        background-color: rgba(243, 139, 168, 0.15);
        border-left: 3px solid ${mocha.red};
        padding: 12px;
        margin: 8px 0;
        font-size: 12px;
        color: ${mocha.red};
        border-radius: 4px;
      }

      /* App Card Styles */
      .app-card {
        background-color: rgba(49, 50, 68, 0.4);
        border: 1px solid ${mocha.overlay0};
        border-radius: 8px;
        padding: 12px;
        margin-bottom: 8px;
      }

      .app-card-header {
        margin-bottom: 4px;
      }

      .app-icon {
        font-size: 18px;
        margin-right: 8px;
      }

      .app-card-name {
        font-size: 13px;
        font-weight: bold;
        color: ${mocha.text};
        margin-bottom: 2px;
      }

      .app-card-details {
        font-size: 10px;
        color: ${mocha.subtext0};
      }

      .app-running-indicator {
        color: ${mocha.green};
        font-size: 14px;
      }

      /* Feature 094: Enhanced Applications Tab Styles */
      .app-section {
        margin-bottom: 16px;
      }

      .section-header {
        font-size: 12px;
        font-weight: bold;
        color: ${mocha.subtext0};
        letter-spacing: 0.5px;
        margin-bottom: 8px;
        margin-left: 4px;
      }

      .app-icon-container {
        margin-right: 10px;
      }

      .app-type-icon {
        font-size: 24px;
      }

      .app-name-row {
        margin-bottom: 2px;
      }

      .app-card-command {
        font-size: 9px;
        color: ${mocha.subtext0};
        font-family: "JetBrainsMono Nerd Font", monospace;
      }

      .terminal-indicator {
        color: ${mocha.mauve};
        font-size: 12px;
        margin-left: 6px;
      }

      .app-status-container {
        margin-left: 8px;
      }

      .app-card-details-row {
        margin-top: 6px;
        padding-top: 6px;
        border-top: 1px solid rgba(108, 112, 134, 0.2);
      }

      /* Feature 094 US7: Application Edit Button Style (T048) */
      .app-edit-button {
        background-color: transparent;
        color: ${mocha.blue};
        border: none;
        font-size: 14px;
        padding: 2px 6px;
        border-radius: 4px;
      }

      .app-edit-button:hover {
        background-color: rgba(137, 180, 250, 0.15);
        color: ${mocha.sapphire};
      }

      /* Health Card Styles */
      .health-cards {
        padding: 4px;
      }

      .health-card {
        background-color: rgba(49, 50, 68, 0.4);
        border: 1px solid ${mocha.overlay0};
        border-radius: 6px;
        padding: 10px 12px;
        margin-bottom: 6px;
      }

      .health-card.health-ok {
        border-left: 3px solid ${mocha.green};
      }

      .health-card.health-error {
        border-left: 3px solid ${mocha.red};
      }

      .health-card-title {
        font-size: 12px;
        color: ${mocha.subtext0};
      }

      .health-card-value {
        font-size: 13px;
        font-weight: bold;
        color: ${mocha.text};
      }

      /* Feature 088: Service Health Card Styles */
      .health-summary {
        background-color: rgba(49, 50, 68, 0.3);
        border: 1px solid ${mocha.overlay0};
        border-radius: 6px;
        padding: 8px 12px;
        margin-bottom: 8px;
      }

      .health-summary-title {
        font-size: 14px;
        font-weight: bold;
        color: ${mocha.text};
        margin-bottom: 4px;
      }

      .health-summary-counts {
        font-size: 11px;
        color: ${mocha.subtext0};
      }

      .health-categories {
        padding: 4px;
      }

      .service-category {
        margin-bottom: 12px;
      }

      .category-header {
        background-color: rgba(69, 71, 90, 0.5);
        border-radius: 4px;
        padding: 6px 10px;
        margin-bottom: 6px;
      }

      .category-title {
        font-size: 13px;
        font-weight: bold;
        color: ${mocha.text};
      }

      .category-counts {
        font-size: 11px;
        color: ${mocha.subtext0};
      }

      .service-list {
        padding-left: 4px;
      }

      .service-health-card {
        background-color: rgba(49, 50, 68, 0.4);
        border: 1px solid ${mocha.overlay0};
        border-radius: 6px;
        padding: 8px 10px;
        margin-bottom: 4px;
        /* transition not supported in GTK CSS */
      }

      .service-health-card:hover {
        background-color: rgba(69, 71, 90, 0.6);
      }

      /* Health state colors (Feature 088) */
      .service-health-card.health-healthy {
        border-left: 3px solid ${mocha.green};  /* #a6e3a1 */
      }

      /* T034: Enhanced visual differentiation for degraded services */
      .service-health-card.health-degraded {
        border-left: 3px solid ${mocha.yellow};  /* #f9e2af */
        background-color: rgba(249, 226, 175, 0.1);  /* Subtle yellow tint */
      }

      .service-health-card.health-degraded .service-icon {
        color: ${mocha.yellow};
      }

      /* T024: Enhanced visual differentiation for critical services */
      .service-health-card.health-critical {
        border-left: 4px solid ${mocha.red};  /* #f38ba8 - thicker border */
        border: 1px solid ${mocha.red};  /* Red border all around */
        background-color: rgba(243, 139, 168, 0.15);  /* More prominent background */
        box-shadow: 0 0 8px rgba(243, 139, 168, 0.3);  /* Subtle glow effect */
      }

      .service-health-card.health-critical .service-name {
        color: ${mocha.red};  /* Red service name for critical */
        font-weight: 600;
      }

      .service-health-card.health-critical .service-icon {
        color: ${mocha.red};
      }

      .service-health-card.health-disabled {
        border-left: 3px solid ${mocha.overlay0};  /* #6c7086 */
        opacity: 0.7;
      }

      .service-health-card.health-unknown {
        border-left: 3px solid ${mocha.peach};  /* #fab387 */
      }

      .service-icon {
        font-size: 16px;
        min-width: 24px;
        margin-right: 8px;
      }

      .service-info {
        /* GTK CSS uses box model, not flexbox - widget expands automatically */
      }

      .service-name {
        font-size: 12px;
        font-weight: 500;
        color: ${mocha.text};
      }

      .service-status {
        font-size: 10px;
        color: ${mocha.subtext0};
        margin-top: 2px;
      }

      /* Feature 088 US2: Uptime and last active time (T022, T023) */
      .service-uptime {
        font-size: 9px;
        color: ${mocha.green};
        margin-top: 2px;
      }

      .service-memory {
        font-size: 9px;
        color: ${mocha.blue};
        margin-top: 2px;
      }

      .service-last-active {
        font-size: 9px;
        color: ${mocha.red};
        margin-top: 2px;
        font-style: italic;
      }

      .health-indicator-box {
        min-width: 80px;
      }

      .health-indicator {
        font-size: 10px;
        color: ${mocha.subtext0};
        /* text-transform not supported in GTK CSS */
        padding: 2px 6px;
        border-radius: 3px;
        background-color: rgba(69, 71, 90, 0.5);
      }

      /* Feature 088 US2: Restart count indicator (T022, T032, T033) */
      .restart-count {
        font-size: 9px;
        color: ${mocha.yellow};
        margin-top: 2px;
        font-weight: bold;
      }

      /* T032: High restart count warning (>= 3 restarts) */
      .restart-count.restart-warning {
        color: ${mocha.red};
        font-size: 10px;
        /* GTK CSS doesn't support @keyframes animations */
      }

      /* Feature 088 US3: Restart button (T028-T030) */
      .restart-button {
        background-color: ${mocha.blue};
        color: ${mocha.base};
        border: none;
        border-radius: 4px;
        padding: 4px 8px;
        margin-top: 4px;
        font-size: 14px;
        font-weight: bold;
        /* cursor and transition not supported in GTK CSS */
      }

      .restart-button:hover {
        background-color: ${mocha.sapphire};
        /* transform not supported in GTK CSS */
      }

      .restart-button:active {
        background-color: ${mocha.sky};
        /* transform not supported in GTK CSS */
      }

      /* Window Detail View Styles */
      .detail-view {
        background-color: transparent;
        padding: 8px;
      }

      .detail-header {
        background-color: rgba(49, 50, 68, 0.4);
        border-radius: 8px;
        padding: 8px 12px;
        margin-bottom: 8px;
      }

      .detail-back-btn {
        font-size: 12px;
        padding: 6px 12px;
        background-color: rgba(69, 71, 90, 0.5);
        color: ${mocha.text};
        border: 1px solid ${mocha.overlay0};
        border-radius: 4px;
      }

      .detail-back-btn:hover {
        background-color: rgba(137, 180, 250, 0.6);
        color: ${mocha.base};
        border-color: ${mocha.blue};
      }

      .detail-title {
        font-size: 14px;
        font-weight: bold;
        color: ${mocha.text};
      }

      .detail-content {
        padding: 4px;
      }

      .detail-section {
        background-color: rgba(49, 50, 68, 0.4);
        border: 1px solid ${mocha.overlay0};
        border-radius: 8px;
        padding: 10px 12px;
        margin-bottom: 8px;
      }

      .detail-section-title {
        font-size: 12px;
        font-weight: bold;
        color: ${mocha.teal};
        margin-bottom: 8px;
      }

      .detail-row {
        padding: 4px 0;
        border-bottom: 1px solid rgba(108, 112, 134, 0.2);
      }

      .detail-row:last-child {
        border-bottom: none;
      }

      .detail-label {
        font-size: 11px;
        color: ${mocha.subtext0};
        min-width: 80px;
      }

      .detail-value {
        font-size: 11px;
        color: ${mocha.text};
        font-family: monospace;
      }

      .detail-full-title {
        font-size: 12px;
        color: ${mocha.text};
      }

      .detail-marks {
        font-size: 10px;
        color: ${mocha.subtext0};
        font-family: monospace;
      }

      /* Window info in list view */
      .window-info {
        margin-left: 6px;
        min-width: 0;
      }

      .window-app-name {
        min-width: 0;
      }

      .window-title {
        font-size: 10px;
        color: ${mocha.subtext0};
        min-width: 0;
      }

      .window:hover {
        background-color: rgba(49, 50, 68, 0.3);
      }

      /* Feature 092: Event Logging - Logs View Styling (T027) */
      .events-view-container {
        padding: 0 8px 8px 8px;
      }

      .events-list {
        padding: 4px;
        margin-top: 4px;
      }

      .event-card {
        background-color: ${mocha.surface0};
        border-left: 3px solid ${mocha.overlay0};
        border-radius: 4px;
        padding: 8px;
        margin-bottom: 6px;
        /* GTK CSS doesn't support transition */
      }

      .event-card:hover {
        background-color: ${mocha.surface1};
      }

      /* Category-specific border colors */
      .event-card.event-category-window {
        border-left-color: ${mocha.blue};
      }

      .event-card.event-category-workspace {
        border-left-color: ${mocha.teal};
      }

      .event-card.event-category-output {
        border-left-color: ${mocha.mauve};
      }

      .event-card.event-category-binding {
        border-left-color: ${mocha.yellow};
      }

      .event-card.event-category-mode {
        border-left-color: ${mocha.sky};
      }

      .event-card.event-category-system {
        border-left-color: ${mocha.red};
      }

      .event-icon {
        font-size: 20px;
        margin-right: 12px;
        min-width: 28px;
      }

      .event-details {
        /* GTK CSS doesn't support flex property - layout handled by box widget */
      }

      .event-header {
        margin-bottom: 4px;
      }

      .event-type {
        font-size: 11px;
        font-weight: 600;
        color: ${mocha.text};
        font-family: monospace;
      }

      .event-timestamp {
        font-size: 10px;
        color: ${mocha.subtext0};
        font-style: italic;
      }

      .event-payload {
        font-size: 10px;
        color: ${mocha.subtext0};
        /* GTK CSS doesn't support white-space property */
      }

      /* Feature 092: Event Filter Panel Styling */
      .filter-panel {
        background-color: transparent;
        padding: 0;
        margin: 0 4px 0 4px;
      }

      .filter-header {
        padding: 6px 8px;
        background-color: ${mocha.surface0};
        border-radius: 4px;
        border: 1px solid ${mocha.overlay0};
        margin-bottom: 0;
      }

      .filter-header:hover {
        background-color: ${mocha.surface1};
        border-color: ${mocha.blue};
      }

      .filter-title {
        font-size: 11px;
        font-weight: 600;
        color: ${mocha.blue};
      }

      .filter-toggle {
        font-size: 9px;
        color: ${mocha.subtext0};
        margin-left: 8px;
      }

      .filter-controls {
        padding: 8px 4px;
        background-color: ${mocha.mantle};
        border-radius: 6px;
        margin-top: 4px;
        border: 1px solid ${mocha.overlay0};
      }

      .filter-global-controls {
        padding: 6px 4px;
        margin-bottom: 8px;
      }

      .filter-button {
        background-color: ${mocha.surface0};
        color: ${mocha.text};
        border: 1px solid ${mocha.overlay0};
        border-radius: 3px;
        padding: 4px 10px;
        margin-right: 6px;
        font-size: 10px;
        font-weight: 500;
      }

      .filter-button:hover {
        background-color: ${mocha.surface1};
        border-color: ${mocha.blue};
      }

      .filter-category-group {
        background-color: ${mocha.base};
        border-radius: 4px;
        padding: 6px;
        margin-bottom: 6px;
        border: 1px solid ${mocha.surface0};
      }

      .filter-category-title {
        font-size: 10px;
        font-weight: 600;
        color: ${mocha.teal};
        margin-bottom: 4px;
        padding: 2px 0;
        border-bottom: 1px solid ${mocha.surface0};
      }

      .filter-checkboxes {
        padding: 2px 0;
      }

      .filter-checkbox-item {
        padding: 2px 6px;
        margin-right: 8px;
        border-radius: 3px;
        background-color: transparent;
      }

      .filter-checkbox-item:hover {
        background-color: ${mocha.surface0};
      }

      .filter-checkbox-icon {
        font-size: 12px;
        color: ${mocha.blue};
        margin-right: 3px;
      }

      .filter-checkbox-label {
        font-size: 9px;
        color: ${mocha.text};
        font-family: monospace;
      }
    '';

    # Systemd user service for Eww monitoring panel (T018)
    systemd.user.services.eww-monitoring-panel = {
      Unit = {
        Description = "Eww Monitoring Panel for Window/Project State";
        Documentation = "file:///etc/nixos/specs/085-sway-monitoring-widget/quickstart.md";
        After = [ "graphical-session.target" ];
        PartOf = [ "graphical-session.target" ];
      };

      Service = {
        Type = "simple";
        ExecStart = "${pkgs.eww}/bin/eww --config %h/.config/eww-monitoring-panel daemon --no-daemonize";
        # Open the monitoring panel window after daemon starts
        # This is required for deflisten to start streaming window data
        ExecStartPost = "${pkgs.bash}/bin/bash -c 'sleep 1 && ${pkgs.eww}/bin/eww --config %h/.config/eww-monitoring-panel open monitoring-panel'";
        Restart = "on-failure";
        RestartSec = "3s";
      };

      Install = {
        WantedBy = [ "graphical-session.target" ];
      };
    };
  };
}
# Test comment to force rebuild
# Force rebuild comment<|MERGE_RESOLUTION|>--- conflicted
+++ resolved
@@ -155,8 +155,6 @@
 
   # Feature 094: Project CRUD handler wrapper (T037)
   projectCrudScript = pkgs.writeShellScriptBin "project-crud-handler" ''
-<<<<<<< HEAD
-=======
     #!${pkgs.bash}/bin/bash
     # Set PYTHONPATH to tools directory for i3_project_manager imports
     export PYTHONPATH="${../tools}"
@@ -1517,1620 +1515,228 @@
   # Feature 093: Focus window action script (T009-T015)
   # Focuses a window with automatic project switching if needed
   focusWindowScript = pkgs.writeShellScriptBin "focus-window-action" ''
->>>>>>> 2bf628d2
     #!${pkgs.bash}/bin/bash
-    # Set PYTHONPATH to tools directory for i3_project_manager imports
-    export PYTHONPATH="${../tools}"
-
-    # Use Python with Pydantic and other dependencies
-    exec ${pythonForBackend}/bin/python3 -m i3_project_manager.cli.project_crud_handler "$@"
-  '';
-
-  # Feature 094: Project edit form opener (T038)
-  projectEditOpenScript = pkgs.writeShellScriptBin "project-edit-open" ''
-    #!${pkgs.bash}/bin/bash
-    # Open edit form by loading project data into eww variables
-    # Usage: project-edit-open <name> <display_name> <icon> <directory> <scope> <remote_enabled> <remote_host> <remote_user> <remote_dir> <remote_port>
-
-    NAME="$1"
-    DISPLAY_NAME="$2"
-    ICON="$3"
-    DIRECTORY="$4"
-    SCOPE="$5"
-    REMOTE_ENABLED="$6"
-    REMOTE_HOST="$7"
-    REMOTE_USER="$8"
-    REMOTE_DIR="$9"
-    REMOTE_PORT="''${10}"
-
-    EWW_CMD="${pkgs.eww}/bin/eww --config $HOME/.config/eww-monitoring-panel"
-
-    # Update all eww variables
-    $EWW_CMD update editing_project_name="$NAME"
-    $EWW_CMD update edit_form_display_name="$DISPLAY_NAME"
-    $EWW_CMD update edit_form_icon="$ICON"
-    $EWW_CMD update edit_form_directory="$DIRECTORY"
-    $EWW_CMD update edit_form_scope="$SCOPE"
-    $EWW_CMD update edit_form_remote_enabled="$REMOTE_ENABLED"
-    $EWW_CMD update edit_form_remote_host="$REMOTE_HOST"
-    $EWW_CMD update edit_form_remote_user="$REMOTE_USER"
-    $EWW_CMD update edit_form_remote_dir="$REMOTE_DIR"
-    $EWW_CMD update edit_form_remote_port="$REMOTE_PORT"
-    $EWW_CMD update edit_form_error=""
-  '';
-
-  # Feature 094: Project edit form save handler (T038)
-  projectEditSaveScript = pkgs.writeShellScriptBin "project-edit-save" ''
-    #!${pkgs.bash}/bin/bash
-    # Save project edit form by reading Eww variables and calling CRUD handler
-    # Usage: project-edit-save [project-name]
-    # If no project-name is provided, reads from editing_project_name eww variable
-
-    EWW="${pkgs.eww}/bin/eww --config $HOME/.config/eww-monitoring-panel"
-
-    # Get project name from argument or from eww variable
-    if [ -n "$1" ]; then
-      PROJECT_NAME="$1"
+    # Feature 093: Focus window with automatic project switching
+    set -euo pipefail
+
+    PROJECT_NAME="''${1:-}"
+    WINDOW_ID="''${2:-}"
+
+    # Validate inputs (T010)
+    if [[ -z "$PROJECT_NAME" ]]; then
+        ${pkgs.libnotify}/bin/notify-send -u critical "Focus Action Failed" "No project name provided"
+        exit 1
+    fi
+
+    if [[ -z "$WINDOW_ID" ]]; then
+        ${pkgs.libnotify}/bin/notify-send -u critical "Focus Action Failed" "No window ID provided"
+        exit 1
+    fi
+
+    # Lock file mechanism for debouncing (T011)
+    LOCK_FILE="/tmp/eww-monitoring-focus-''${WINDOW_ID}.lock"
+
+    if [[ -f "$LOCK_FILE" ]]; then
+        # Silently ignore if previous action still in progress
+        exit 1
+    fi
+
+    touch "$LOCK_FILE"
+    trap "rm -f $LOCK_FILE" EXIT
+
+    # Get current project (T012)
+    CURRENT_PROJECT=$(i3pm project current --json 2>/dev/null | ${pkgs.jq}/bin/jq -r '.project_name // "global"' || echo "global")
+
+    # Conditional project switch (T013)
+    if [[ "$PROJECT_NAME" != "$CURRENT_PROJECT" ]]; then
+        if ! i3pm project switch "$PROJECT_NAME"; then
+            EXIT_CODE=$?
+            ${pkgs.libnotify}/bin/notify-send -u critical "Project Switch Failed" \
+                "Failed to switch to project $PROJECT_NAME (exit code: $EXIT_CODE)"
+            exit 1
+        fi
+    fi
+
+    # Focus window (T014)
+    if ${pkgs.sway}/bin/swaymsg "[con_id=$WINDOW_ID] focus"; then
+        # Success path (T015) - Visual feedback only, no notification
+        ${pkgs.eww}/bin/eww --config $HOME/.config/eww-monitoring-panel update clicked_window_id=$WINDOW_ID
+        (sleep 2 && ${pkgs.eww}/bin/eww --config $HOME/.config/eww-monitoring-panel update clicked_window_id=0) &
+        exit 0
     else
-      PROJECT_NAME=$($EWW get editing_project_name)
-    fi
-
-    # Validate project name
-    if [ -z "$PROJECT_NAME" ]; then
-      echo "Error: No project name provided" >&2
-      $EWW update edit_form_error="No project selected"
-      exit 1
-    fi
-
-    # Feature 096 T022: Set loading state to prevent double-submit
-    $EWW update save_in_progress=true
-
-    # Read form values from Eww variables
-    DISPLAY_NAME=$($EWW get edit_form_display_name)
-    ICON=$($EWW get edit_form_icon)
-    SCOPE=$($EWW get edit_form_scope)
-    REMOTE_ENABLED=$($EWW get edit_form_remote_enabled)
-    REMOTE_HOST=$($EWW get edit_form_remote_host)
-    REMOTE_USER=$($EWW get edit_form_remote_user)
-    REMOTE_DIR=$($EWW get edit_form_remote_dir)
-    REMOTE_PORT=$($EWW get edit_form_remote_port)
-
-    # Build JSON update object (using printf to avoid quote issues)
-    UPDATES=$(printf '%s\n' "{" \
-      "  \"display_name\": \"$DISPLAY_NAME\"," \
-      "  \"icon\": \"$ICON\"," \
-      "  \"scope\": \"$SCOPE\"," \
-      "  \"remote\": {" \
-      "    \"enabled\": $REMOTE_ENABLED," \
-      "    \"host\": \"$REMOTE_HOST\"," \
-      "    \"user\": \"$REMOTE_USER\"," \
-      "    \"remote_dir\": \"$REMOTE_DIR\"," \
-      "    \"port\": $REMOTE_PORT" \
-      "  }" \
-      "}")
-
-    # Call CRUD handler
-    export PYTHONPATH="${../tools}"
-    RESULT=$(${pythonForBackend}/bin/python3 -m i3_project_manager.cli.project_crud_handler edit "$PROJECT_NAME" --updates "$UPDATES")
-
-    # Feature 094 T041: Check for save success and conflicts
-    STATUS=$(echo "$RESULT" | ${pkgs.jq}/bin/jq -r '.status')
-    CONFLICT=$(echo "$RESULT" | ${pkgs.jq}/bin/jq -r '.conflict // false')
-
-    if [ "$STATUS" = "success" ]; then
-      # Feature 096 T010: Handle conflicts as warnings, not errors
-      # The save DID succeed (last write wins), so continue with success handling
-      # but show a warning notification to inform the user about the conflict
-      if [ "$CONFLICT" = "true" ]; then
-        # Feature 096 T023: Show warning notification for conflicts (but save succeeded)
-        $EWW update warning_notification="File was modified externally - your changes were saved (last write wins)"
-        $EWW update warning_notification_visible=true
-        # Auto-dismiss warning after 5 seconds
-        (sleep 5 && $EWW update warning_notification_visible=false warning_notification="") &
-        echo "Warning: File was modified externally but your changes were saved (last write wins)" >&2
-      fi
-
-      # Success: Clear editing state and refresh
-      $EWW update editing_project_name='''
-      $EWW update edit_form_error='''
-
-      # Note: Project list will be refreshed by the deflisten stream automatically
-
-      # Feature 096 T023: Show success notification
-      $EWW update success_notification="Project saved successfully"
-      $EWW update success_notification_visible=true
-      # Auto-dismiss after 3 seconds (T020)
-      (sleep 3 && $EWW update success_notification_visible=false success_notification="") &
-
-      # Feature 096 T022: Clear loading state
-      $EWW update save_in_progress=false
-
-      # Feature 096 T023: Show success notification
-      $EWW update success_notification="Project saved successfully"
-      $EWW update success_notification_visible=true
-      # Auto-dismiss after 3 seconds (T020)
-      (sleep 3 && $EWW update success_notification_visible=false success_notification="") &
-
-      # Feature 096 T022: Clear loading state
-      $EWW update save_in_progress=false
-
-      echo "Project saved successfully"
-    else
-      # Feature 096 T024: Show error notification with specific message
-      ERROR=$(echo "$RESULT" | ${pkgs.jq}/bin/jq -r '.error')
-      VALIDATION_ERRORS=$(echo "$RESULT" | ${pkgs.jq}/bin/jq -r '.validation_errors // [] | length')
-
-      if [ "$VALIDATION_ERRORS" -gt 0 ]; then
-        # Extract first validation error for display
-        FIRST_ERROR=$(echo "$RESULT" | ${pkgs.jq}/bin/jq -r '.validation_errors[0].message')
-        ERROR_MSG="Validation error: $FIRST_ERROR"
-      else
-        ERROR_MSG="$ERROR"
-      fi
-
-      # Show error in form AND as notification toast
-      $EWW update edit_form_error="$ERROR_MSG"
-      $EWW update error_notification="$ERROR_MSG"
-      $EWW update error_notification_visible=true
-      # Error notifications persist until dismissed (no auto-dismiss)
-
-      # Feature 096 T022: Clear loading state
-      $EWW update save_in_progress=false
-
-      echo "Error: $ERROR_MSG" >&2
-      exit 1
+        # Failure path - Keep critical notification for actual errors
+        ${pkgs.libnotify}/bin/notify-send -u critical "Focus Failed" "Window no longer available"
+        ${pkgs.eww}/bin/eww --config $HOME/.config/eww-monitoring-panel update clicked_window_id=0
+        exit 1
     fi
   '';
 
-  # Feature 094 T040: Conflict resolution handler script
-  # Handles user choice when file conflicts are detected
-  projectConflictResolveScript = pkgs.writeShellScriptBin "project-conflict-resolve" ''
+  # Feature 093: Switch project action script (T016-T020)
+  # Switches to a different project context by name
+  switchProjectScript = pkgs.writeShellScriptBin "switch-project-action" ''
     #!${pkgs.bash}/bin/bash
-    # Feature 094 T040: Resolve file conflicts during save
-    # Usage: project-conflict-resolve <action> <project-name>
-    #   action: keep-file | keep-ui | merge-manual
-
+    # Feature 093: Switch to a different project context
+    set -euo pipefail
+
+    PROJECT_NAME="''${1:-}"
+
+    # Validate input (T017)
+    if [[ -z "$PROJECT_NAME" ]]; then
+        ${pkgs.libnotify}/bin/notify-send -u critical "Project Switch Failed" "No project name provided"
+        exit 1
+    fi
+
+    # Lock file mechanism for debouncing (T018)
+    LOCK_FILE="/tmp/eww-monitoring-project-''${PROJECT_NAME}.lock"
+
+    if [[ -f "$LOCK_FILE" ]]; then
+        ${pkgs.libnotify}/bin/notify-send -u low "Project Switch" "Previous action still in progress"
+        exit 1
+    fi
+
+    touch "$LOCK_FILE"
+    trap "rm -f $LOCK_FILE" EXIT
+
+    # Get current project (T019)
+    CURRENT_PROJECT=$(i3pm project current --json 2>/dev/null | ${pkgs.jq}/bin/jq -r '.project_name // "global"' || echo "global")
+
+    # Check if already in target project
+    if [[ "$PROJECT_NAME" == "$CURRENT_PROJECT" ]]; then
+        ${pkgs.libnotify}/bin/notify-send -u low "Already in project $PROJECT_NAME"
+        ${pkgs.eww}/bin/eww --config $HOME/.config/eww-monitoring-panel update clicked_project="$PROJECT_NAME"
+        (sleep 2 && ${pkgs.eww}/bin/eww --config $HOME/.config/eww-monitoring-panel update clicked_project="") &
+        exit 0
+    fi
+
+    # Execute project switch (T020)
+    if i3pm project switch "$PROJECT_NAME"; then
+        ${pkgs.libnotify}/bin/notify-send -u normal "Switched to project $PROJECT_NAME"
+        ${pkgs.eww}/bin/eww --config $HOME/.config/eww-monitoring-panel update clicked_project="$PROJECT_NAME"
+        (sleep 2 && ${pkgs.eww}/bin/eww --config $HOME/.config/eww-monitoring-panel update clicked_project="") &
+        exit 0
+    else
+        EXIT_CODE=$?
+        ${pkgs.libnotify}/bin/notify-send -u critical "Project Switch Failed" \
+            "Failed to switch to $PROJECT_NAME (exit code: $EXIT_CODE)"
+        ${pkgs.eww}/bin/eww --config $HOME/.config/eww-monitoring-panel update clicked_project=""
+        exit 1
+    fi
+  '';
+
+  # SwayNC toggle wrapper
+  swayNCToggleScript = pkgs.writeShellScriptBin "toggle-swaync" ''
+    #!${pkgs.bash}/bin/bash
+    # Toggle SwayNC notification center
+    ${pkgs.swaynotificationcenter}/bin/swaync-client -t -sw
+  '';
+
+  # Feature 088 US3: Service restart script with sudo handling (T025)
+  # Usage: restart-service <service_name> <is_user_service>
+  # Example: restart-service eww-top-bar true
+  # Example: restart-service tailscaled.service false
+  restartServiceScript = pkgs.writeShellScriptBin "restart-service" ''
+    #!${pkgs.bash}/bin/bash
+    # Feature 088 US3: Service restart script with sudo handling and notifications
+    set -euo pipefail
+
+    SERVICE_NAME="''${1:-}"
+    IS_USER_SERVICE="''${2:-false}"
+
+    # Validate arguments
+    if [[ -z "$SERVICE_NAME" ]]; then
+        ${pkgs.libnotify}/bin/notify-send -u critical "Service Restart Failed" "No service name provided"
+        echo "Error: Service name required" >&2
+        echo "Usage: restart-service <service_name> <is_user_service>" >&2
+        exit 1
+    fi
+
+    # Build systemctl command
+    SYSTEMCTL_CMD=("${pkgs.systemd}/bin/systemctl")
+
+    if [[ "$IS_USER_SERVICE" == "true" ]]; then
+        SYSTEMCTL_CMD+=("--user")
+    else
+        # System service - use sudo
+        SYSTEMCTL_CMD=(${pkgs.sudo}/bin/sudo ${pkgs.systemd}/bin/systemctl)
+    fi
+
+    SYSTEMCTL_CMD+=("restart" "$SERVICE_NAME")
+
+    # Execute restart
+    echo "Restarting service: $SERVICE_NAME (user service: $IS_USER_SERVICE)"
+    if "''${SYSTEMCTL_CMD[@]}"; then
+        ${pkgs.libnotify}/bin/notify-send -u normal "Service Restarted" "Successfully restarted $SERVICE_NAME"
+        echo "Success: $SERVICE_NAME restarted" >&2
+        exit 0
+    else
+        EXIT_CODE=$?
+        ${pkgs.libnotify}/bin/notify-send -u critical "Service Restart Failed" "Failed to restart $SERVICE_NAME (exit code: $EXIT_CODE)"
+        echo "Error: Failed to restart $SERVICE_NAME (exit code: $EXIT_CODE)" >&2
+        exit $EXIT_CODE
+    fi
+  '';
+
+  # Feature 086: Navigation script for monitoring panel
+  monitorPanelNavScript = pkgs.writeShellScriptBin "monitor-panel-nav" ''
+    #!${pkgs.bash}/bin/bash
+    # Feature 086: Handle navigation within monitoring panel
     ACTION="$1"
-    PROJECT_NAME="$2"
     EWW_CMD="${pkgs.eww}/bin/eww --config $HOME/.config/eww-monitoring-panel"
 
+    # Get current state
+    current_index=$($EWW_CMD get selected_index 2>/dev/null || echo "0")
+    current_view=$($EWW_CMD get current_view 2>/dev/null || echo "windows")
+    selected_window=$($EWW_CMD get selected_window_id 2>/dev/null || echo "0")
+
+    # Get window count from monitoring data
+    window_count=$($EWW_CMD get monitoring_data 2>/dev/null | ${pkgs.jq}/bin/jq -r '.window_count // 10')
+    max_items=$((window_count > 0 ? window_count : 10))
+
     case "$ACTION" in
-      keep-file)
-        # Discard UI changes, reload from file
-        # Close edit form and conflict dialog
-        $EWW_CMD update conflict_dialog_visible=false
-        $EWW_CMD update editing_project_name='''
-        $EWW_CMD update edit_form_error='''
-        # Note: Project list will be refreshed by the deflisten stream automatically
-        echo "Kept file changes for project: $PROJECT_NAME" >&2
+      down)
+        new_index=$((current_index + 1))
+        if [ "$new_index" -ge "$max_items" ]; then
+          new_index=$((max_items - 1))
+        fi
+        $EWW_CMD update selected_index=$new_index
         ;;
-
-      keep-ui)
-        # Force overwrite file with UI changes (ignoring mtime conflict)
-        # Re-run save with force flag
-        # For now, just retry the save (which will fail again if conflict persists)
-        # TODO: Implement force-save in project_crud_handler
-        $EWW_CMD update conflict_dialog_visible=false
-        echo "Force-saving UI changes for project: $PROJECT_NAME" >&2
-        project-edit-save "$PROJECT_NAME"
+      up)
+        new_index=$((current_index - 1))
+        if [ "$new_index" -lt 0 ]; then
+          new_index=0
+        fi
+        $EWW_CMD update selected_index=$new_index
         ;;
-
-      merge-manual)
-        # Open file in editor for manual merge
-        PROJECT_FILE="$HOME/.config/i3/projects/$PROJECT_NAME.json"
-        if [ -f "$PROJECT_FILE" ]; then
-          # Use default editor or fallback to nano
-          ''${EDITOR:-nano} "$PROJECT_FILE"
-          # Close dialog - project list will be refreshed by the deflisten stream automatically
-          $EWW_CMD update conflict_dialog_visible=false
-          $EWW_CMD update editing_project_name='''
-          echo "Opened $PROJECT_FILE for manual merge" >&2
-        else
-          echo "Error: Project file not found: $PROJECT_FILE" >&2
-          exit 1
+      first)
+        $EWW_CMD update selected_index=0
+        ;;
+      last)
+        $EWW_CMD update selected_index=$((max_items - 1))
+        ;;
+      select)
+        # Get window ID at current index and show detail view
+        window_id=$($EWW_CMD get monitoring_data 2>/dev/null | ${pkgs.jq}/bin/jq -r --argjson idx "$current_index" '
+          [.projects[].workspaces[].windows[]] | .[$idx].id // 0
+        ')
+        if [ "$window_id" != "0" ] && [ "$window_id" != "null" ] && [ -n "$window_id" ]; then
+          $EWW_CMD update selected_window_id=$window_id
         fi
         ;;
-
-      *)
-        echo "Error: Invalid action: $ACTION" >&2
-        echo "Usage: project-conflict-resolve <keep-file|keep-ui|merge-manual> <project-name>" >&2
-        exit 1
+      back)
+        # Clear selection - go back to list view
+        $EWW_CMD update selected_window_id=0
+        ;;
+      focus)
+        # Focus the selected window in Sway
+        if [ "$selected_window" != "0" ] && [ "$selected_window" != "null" ]; then
+          ${pkgs.sway}/bin/swaymsg "[con_id=$selected_window] focus"
+          # Exit panel mode after focusing
+          exit-monitor-mode
+        fi
         ;;
     esac
   '';
 
-  # Feature 094 T039: Form validation stream script (300ms debouncing)
-  # Monitors Eww form variables and streams validation results via deflisten
-  formValidationStreamScript = pkgs.writeShellScriptBin "form-validation-stream" ''
-    #!${pkgs.bash}/bin/bash
-    # Feature 094 T039: Real-time form validation with 300ms debouncing
-
-    # Set PYTHONPATH to tools directory for i3_project_manager imports
-    export PYTHONPATH="${../tools}:${../tools/monitoring-panel}"
-
-    # Run validation stream (reads Eww variables, outputs JSON to stdout)
-    exec ${pythonForBackend}/bin/python3 -c "
-import sys
-sys.path.insert(0, '${../tools}')
-sys.path.insert(0, '${../tools/monitoring-panel}')
-from project_form_validator_stream import FormValidationStream
-import asyncio
-stream = FormValidationStream('$HOME/.config/eww-monitoring-panel')
-asyncio.run(stream.run())
-"
-  '';
-
-  # Feature 094 US5: Worktree edit form opener (T059)
-  worktreeEditOpenScript = pkgs.writeShellScriptBin "worktree-edit-open" ''
-    #!${pkgs.bash}/bin/bash
-    # Open worktree edit form by loading worktree data into eww variables
-    # Usage: worktree-edit-open <name> <display_name> <icon> <branch_name> <worktree_path> <parent_project>
-
-    NAME="$1"
-    DISPLAY_NAME="$2"
-    ICON="$3"
-    BRANCH_NAME="$4"
-    WORKTREE_PATH="$5"
-    PARENT_PROJECT="$6"
-
-    EWW_CMD="${pkgs.eww}/bin/eww --config $HOME/.config/eww-monitoring-panel"
-
-    # Update all eww variables for worktree edit
-    $EWW_CMD update editing_project_name="$NAME"
-    $EWW_CMD update edit_form_display_name="$DISPLAY_NAME"
-    $EWW_CMD update edit_form_icon="$ICON"
-    # Branch name and worktree path are read-only in edit mode (per spec.md US5 scenario 6)
-    $EWW_CMD update worktree_form_branch_name="$BRANCH_NAME"
-    $EWW_CMD update worktree_form_path="$WORKTREE_PATH"
-    $EWW_CMD update worktree_form_parent_project="$PARENT_PROJECT"
-    $EWW_CMD update edit_form_error=""
-  '';
-
-  # Feature 097 T030-T031: Worktree create dialog opener
-  # Opens the worktree creation form for a Repository Project
-  worktreeCreateOpenScript = pkgs.writeShellScriptBin "worktree-create-open" ''
-    #!${pkgs.bash}/bin/bash
-    # Open worktree creation dialog for a Repository Project
-    # Usage: worktree-create-open <parent_project_name> <parent_directory>
-    #
-    # Feature 097: Creates Worktree Projects linked to the parent Repository Project
-
-    PARENT_PROJECT="$1"
-    PARENT_DIR="$2"
-
-    EWW_CMD="${pkgs.eww}/bin/eww --config $HOME/.config/eww-monitoring-panel"
-
-    if [[ -z "$PARENT_PROJECT" ]]; then
-      echo "Error: Parent project name required" >&2
-      exit 1
-    fi
-
-    # Generate default worktree path from parent directory
-    BASE_DIR=$(dirname "$PARENT_DIR")
-    REPO_NAME=$(basename "$PARENT_DIR")
-    DEFAULT_PATH="''${BASE_DIR}/''${REPO_NAME}-"
-
-    # Clear previous state
-    $EWW_CMD update worktree_form_branch_name=""
-    $EWW_CMD update worktree_form_path="$DEFAULT_PATH"
-    $EWW_CMD update worktree_form_parent_project="$PARENT_PROJECT"
-    $EWW_CMD update edit_form_display_name=""
-    $EWW_CMD update edit_form_icon="🌿"
-    $EWW_CMD update edit_form_error=""
-
-    # Show the worktree creation dialog
-    $EWW_CMD update worktree_creating=true
-  '';
-
-  # Feature 094 US5: Worktree create script (T057-T058)
-  worktreeCreateScript = pkgs.writeShellScriptBin "worktree-create" ''
-    #!${pkgs.bash}/bin/bash
-    # Create a new Git worktree and project config
-    # Usage: worktree-create
-
-    EWW="${pkgs.eww}/bin/eww --config $HOME/.config/eww-monitoring-panel"
-
-    # Feature 096 T022: Set loading state to prevent double-submit
-    $EWW update save_in_progress=true
-
-    # Read form values from Eww variables
-    BRANCH_NAME=$($EWW get worktree_form_branch_name)
-    WORKTREE_PATH=$($EWW get worktree_form_path)
-    PARENT_PROJECT=$($EWW get worktree_form_parent_project)
-    DISPLAY_NAME=$($EWW get edit_form_display_name)
-    ICON=$($EWW get edit_form_icon)
-
-    # Validate required fields
-    if [[ -z "$BRANCH_NAME" ]]; then
-      $EWW update edit_form_error="Branch name is required"
-      # Feature 096 T024: Show error notification
-      $EWW update error_notification="Branch name is required"
-      $EWW update error_notification_visible=true
-      $EWW update save_in_progress=false
-      exit 1
-    fi
-    if [[ -z "$WORKTREE_PATH" ]]; then
-      $EWW update edit_form_error="Worktree path is required"
-      # Feature 096 T024: Show error notification
-      $EWW update error_notification="Worktree path is required"
-      $EWW update error_notification_visible=true
-      $EWW update save_in_progress=false
-      exit 1
-    fi
-    if [[ -z "$PARENT_PROJECT" ]]; then
-      $EWW update edit_form_error="Parent project is required"
-      # Feature 096 T024: Show error notification
-      $EWW update error_notification="Parent project is required"
-      $EWW update error_notification_visible=true
-      $EWW update save_in_progress=false
-      exit 1
-    fi
-
-    # Get parent project directory
-    PARENT_FILE="$HOME/.config/i3/projects/$PARENT_PROJECT.json"
-    if [[ ! -f "$PARENT_FILE" ]]; then
-      $EWW update edit_form_error="Parent project not found: $PARENT_PROJECT"
-      # Feature 096 T024: Show error notification
-      $EWW update error_notification="Parent project not found: $PARENT_PROJECT"
-      $EWW update error_notification_visible=true
-      $EWW update save_in_progress=false
-      exit 1
-    fi
-
-    PARENT_DIR=$(${pkgs.jq}/bin/jq -r '.directory // .working_dir // empty' "$PARENT_FILE")
-    if [[ -z "$PARENT_DIR" ]]; then
-      $EWW update edit_form_error="Parent project has no directory"
-      # Feature 096 T024: Show error notification
-      $EWW update error_notification="Parent project has no directory"
-      $EWW update error_notification_visible=true
-      $EWW update save_in_progress=false
-      exit 1
-    fi
-
-    # Check if worktree path already exists
-    if [[ -e "$WORKTREE_PATH" ]]; then
-      $EWW update edit_form_error="Path already exists: $WORKTREE_PATH"
-      # Feature 096 T024: Show error notification
-      $EWW update error_notification="Path already exists: $WORKTREE_PATH"
-      $EWW update error_notification_visible=true
-      $EWW update save_in_progress=false
-      exit 1
-    fi
-
-    # Create Git worktree
-    cd "$PARENT_DIR" || {
-      $EWW update edit_form_error="Cannot change to parent directory: $PARENT_DIR"
-      # Feature 096 T024: Show error notification
-      $EWW update error_notification="Cannot change to parent directory: $PARENT_DIR"
-      $EWW update error_notification_visible=true
-      $EWW update save_in_progress=false
-      exit 1
-    }
-
-    # Try to create worktree (branch must exist or use -b to create)
-    if git rev-parse --verify "$BRANCH_NAME" >/dev/null 2>&1; then
-      # Branch exists
-      if ! git worktree add "$WORKTREE_PATH" "$BRANCH_NAME" 2>&1; then
-        $EWW update edit_form_error="Git worktree add failed"
-        # Feature 096 T024: Show error notification
-        $EWW update error_notification="Git worktree add failed for branch: $BRANCH_NAME"
-        $EWW update error_notification_visible=true
-        $EWW update save_in_progress=false
-        exit 1
-      fi
-    else
-      # Branch doesn't exist - create it
-      if ! git worktree add -b "$BRANCH_NAME" "$WORKTREE_PATH" 2>&1; then
-        $EWW update edit_form_error="Git worktree add failed (new branch)"
-        # Feature 096 T024: Show error notification
-        $EWW update error_notification="Failed to create new branch: $BRANCH_NAME"
-        $EWW update error_notification_visible=true
-        $EWW update save_in_progress=false
-        exit 1
-      fi
-    fi
-
-    # Generate worktree project name (parent-branch convention)
-    WORKTREE_NAME="''${PARENT_PROJECT}-''${BRANCH_NAME//\//-}"
-    if [[ -z "$DISPLAY_NAME" ]]; then
-      DISPLAY_NAME="$BRANCH_NAME"
-    fi
-    if [[ -z "$ICON" ]]; then
-      ICON="🌿"
-    fi
-
-    # Feature 097: Get bare_repo_path for the worktree
-    BARE_REPO_PATH=$(cd "$WORKTREE_PATH" && git rev-parse --git-common-dir 2>/dev/null)
-    if [[ -z "$BARE_REPO_PATH" ]]; then
-      $EWW update edit_form_error="Failed to get bare_repo_path"
-      $EWW update error_notification="Failed to get bare_repo_path for worktree"
-      $EWW update error_notification_visible=true
-      $EWW update save_in_progress=false
-      git worktree remove "$WORKTREE_PATH" --force 2>/dev/null || true
-      exit 1
-    fi
-
-    # Feature 097: Get git metadata for the new worktree
-    cd "$WORKTREE_PATH" || {
-      $EWW update edit_form_error="Cannot change to worktree directory"
-      $EWW update error_notification="Cannot change to worktree directory: $WORKTREE_PATH"
-      $EWW update error_notification_visible=true
-      $EWW update save_in_progress=false
-      git worktree remove "$WORKTREE_PATH" --force 2>/dev/null || true
-      exit 1
-    }
-    GIT_BRANCH=$(git rev-parse --abbrev-ref HEAD 2>/dev/null || echo "HEAD")
-    GIT_COMMIT=$(git rev-parse --short=7 HEAD 2>/dev/null || echo "0000000")
-    GIT_STATUS=$(git status --porcelain 2>/dev/null)
-    GIT_IS_CLEAN="true"
-    GIT_HAS_UNTRACKED="false"
-    if [[ -n "$GIT_STATUS" ]]; then
-      GIT_IS_CLEAN="false"
-      if echo "$GIT_STATUS" | grep -q "^??"; then
-        GIT_HAS_UNTRACKED="true"
-      fi
-    fi
-    REMOTE_URL=$(git remote get-url origin 2>/dev/null || echo "")
-    NOW=$(date -Is)
-
-    # Feature 097: Create project JSON with source_type=worktree
-    PROJECTS_DIR="$HOME/.config/i3/projects"
-    mkdir -p "$PROJECTS_DIR"
-
-    ${pkgs.jq}/bin/jq -n \
-      --arg name "$WORKTREE_NAME" \
-      --arg display_name "$DISPLAY_NAME" \
-      --arg icon "$ICON" \
-      --arg directory "$WORKTREE_PATH" \
-      --arg bare_repo_path "$BARE_REPO_PATH" \
-      --arg parent_project "$PARENT_PROJECT" \
-      --arg git_branch "$GIT_BRANCH" \
-      --arg git_commit "$GIT_COMMIT" \
-      --argjson is_clean "$GIT_IS_CLEAN" \
-      --argjson has_untracked "$GIT_HAS_UNTRACKED" \
-      --arg remote_url "$REMOTE_URL" \
-      --arg now "$NOW" \
-      '{
-        name: $name,
-        display_name: $display_name,
-        icon: $icon,
-        directory: $directory,
-        scope: "scoped",
-        remote: null,
-        source_type: "worktree",
-        status: "active",
-        bare_repo_path: $bare_repo_path,
-        parent_project: $parent_project,
-        git_metadata: {
-          current_branch: $git_branch,
-          commit_hash: $git_commit,
-          is_clean: $is_clean,
-          has_untracked: $has_untracked,
-          ahead_count: 0,
-          behind_count: 0,
-          remote_url: (if $remote_url == "" then null else $remote_url end),
-          last_modified: null,
-          last_refreshed: $now
-        },
-        scoped_classes: ["Ghostty", "code", "yazi", "lazygit"],
-        created_at: $now,
-        updated_at: $now
-      }' > "$PROJECTS_DIR/$WORKTREE_NAME.json"
-
-    if [[ $? -ne 0 ]]; then
-      $EWW update edit_form_error="Failed to create worktree config"
-      $EWW update error_notification="Failed to write project JSON"
-      $EWW update error_notification_visible=true
-      $EWW update save_in_progress=false
-      git worktree remove "$WORKTREE_PATH" --force 2>/dev/null || true
-      exit 1
-    fi
-
-    # Success: clear form state and refresh
-    $EWW update worktree_creating=false
-    $EWW update worktree_form_branch_name=""
-    $EWW update worktree_form_path=""
-    $EWW update worktree_form_parent_project=""
-    $EWW update edit_form_display_name=""
-    $EWW update edit_form_icon=""
-    $EWW update edit_form_error=""
-
-    # Note: Project list will be refreshed by the deflisten stream automatically
-
-    # Feature 096 T023: Show success notification
-    $EWW update success_notification="Worktree '$WORKTREE_NAME' created successfully"
-    $EWW update success_notification_visible=true
-    # Auto-dismiss after 3 seconds (T020)
-    (sleep 3 && $EWW update success_notification_visible=false success_notification="") &
-
-    # Feature 096 T022: Clear loading state
-    $EWW update save_in_progress=false
-
-    # Feature 096 T023: Show success notification
-    $EWW update success_notification="Worktree '$WORKTREE_NAME' created successfully"
-    $EWW update success_notification_visible=true
-    # Auto-dismiss after 3 seconds (T020)
-    (sleep 3 && $EWW update success_notification_visible=false success_notification="") &
-
-    # Feature 096 T022: Clear loading state
-    $EWW update save_in_progress=false
-
-    echo "Worktree created successfully: $WORKTREE_NAME"
-  '';
-
-  # Feature 094/097: Worktree delete script
-  # Updated for Feature 097 git-centric model (uses directory, source_type, parent_project)
-  worktreeDeleteScript = pkgs.writeShellScriptBin "worktree-delete" ''
-    #!${pkgs.bash}/bin/bash
-    # Delete a Git worktree and its project config
-    # Usage: worktree-delete <project-name> [--force]
-    # Feature 097: Uses source_type to verify worktree, directory for path
-
-    PROJECT_NAME="$1"
-    FORCE_FLAG="$2"
-    EWW="${pkgs.eww}/bin/eww --config $HOME/.config/eww-monitoring-panel"
-
-    if [[ -z "$PROJECT_NAME" ]]; then
-      echo "Usage: worktree-delete <project-name> [--force]" >&2
-      exit 1
-    fi
-
-    # Check if user confirmed deletion
-    CONFIRM=$($EWW get worktree_delete_confirm)
-    if [[ "$CONFIRM" != "$PROJECT_NAME" ]]; then
-      # First click - set confirmation state
-      $EWW update worktree_delete_confirm="$PROJECT_NAME"
-      echo "Click again to confirm deletion of: $PROJECT_NAME"
-      exit 0
-    fi
-
-    # Feature 096 T022: Set loading state
-    $EWW update save_in_progress=true
-
-    # User confirmed - proceed with deletion
-    PROJECT_FILE="$HOME/.config/i3/projects/$PROJECT_NAME.json"
-    if [[ ! -f "$PROJECT_FILE" ]]; then
-      $EWW update edit_form_error="Project not found: $PROJECT_NAME"
-      # Feature 096 T024: Show error notification
-      $EWW update error_notification="Worktree not found: $PROJECT_NAME"
-      $EWW update error_notification_visible=true
-      $EWW update worktree_delete_confirm=""
-      $EWW update save_in_progress=false
-      exit 1
-    fi
-
-    # Feature 097: Read project info using new fields
-    SOURCE_TYPE=$(${pkgs.jq}/bin/jq -r '.source_type // empty' "$PROJECT_FILE")
-    WORKTREE_DIR=$(${pkgs.jq}/bin/jq -r '.directory // empty' "$PROJECT_FILE")
-    PARENT_PROJECT=$(${pkgs.jq}/bin/jq -r '.parent_project // empty' "$PROJECT_FILE")
-    IS_DIRTY=$(${pkgs.jq}/bin/jq -r '.git_metadata.is_clean // true' "$PROJECT_FILE")
-
-    # Feature 097: Verify this is a worktree project
-    if [[ "$SOURCE_TYPE" != "worktree" ]]; then
-      $EWW update edit_form_error="Not a worktree project (source_type: $SOURCE_TYPE)"
-      $EWW update error_notification="Not a worktree project: $PROJECT_NAME"
-      $EWW update error_notification_visible=true
-      $EWW update worktree_delete_confirm=""
-      $EWW update save_in_progress=false
-      exit 1
-    fi
-
-    if [[ -z "$WORKTREE_DIR" ]] || [[ -z "$PARENT_PROJECT" ]]; then
-      $EWW update edit_form_error="Invalid worktree project (missing directory or parent)"
-      $EWW update error_notification="Invalid worktree project: $PROJECT_NAME"
-      $EWW update error_notification_visible=true
-      $EWW update worktree_delete_confirm=""
-      $EWW update save_in_progress=false
-      exit 1
-    fi
-
-    # Feature 097 T045: Check for uncommitted changes and warn
-    if [[ "$IS_DIRTY" == "false" ]] && [[ "$FORCE_FLAG" != "--force" ]]; then
-      $EWW update edit_form_error="Worktree has uncommitted changes. Use --force to delete anyway."
-      $EWW update error_notification="Worktree has uncommitted changes"
-      $EWW update error_notification_visible=true
-      $EWW update worktree_delete_confirm=""
-      $EWW update save_in_progress=false
-      exit 1
-    fi
-
-    # Feature 097 T044/T046: Remove git worktree (if directory exists)
-    GIT_CLEANUP_WARNING=""
-    if [[ -d "$WORKTREE_DIR" ]]; then
-      # Get parent directory for git worktree removal
-      PARENT_FILE="$HOME/.config/i3/projects/$PARENT_PROJECT.json"
-      if [[ -f "$PARENT_FILE" ]]; then
-        PARENT_DIR=$(${pkgs.jq}/bin/jq -r '.directory // empty' "$PARENT_FILE")
-        if [[ -n "$PARENT_DIR" ]] && [[ -d "$PARENT_DIR" ]]; then
-          cd "$PARENT_DIR"
-          # Remove git worktree (use --force to handle dirty state)
-          if ! git worktree remove "$WORKTREE_DIR" --force 2>/dev/null; then
-            GIT_CLEANUP_WARNING=" (Git worktree cleanup may have failed)"
-          fi
-        fi
-      fi
-    else
-      # Feature 097 T046: Worktree directory already gone, just cleanup JSON
-      GIT_CLEANUP_WARNING=" (directory already removed)"
-    fi
-
-    # Feature 097: Delete project JSON file directly (no CRUD handler needed)
-    if rm -f "$PROJECT_FILE"; then
-      # Success: clear state
-      $EWW update worktree_delete_confirm=""
-      $EWW update edit_form_error=""
-
-      # Note: Project list will be refreshed by the deflisten stream automatically
-
-      # Feature 096 T023: Show success notification (with optional warning)
-      if [[ -n "$GIT_CLEANUP_WARNING" ]]; then
-        $EWW update warning_notification="Worktree '$PROJECT_NAME' deleted$GIT_CLEANUP_WARNING"
-        $EWW update warning_notification_visible=true
-        (sleep 5 && $EWW update warning_notification_visible=false warning_notification="") &
-      else
-        $EWW update success_notification="Worktree '$PROJECT_NAME' deleted successfully"
-        $EWW update success_notification_visible=true
-        (sleep 3 && $EWW update success_notification_visible=false success_notification="") &
-      fi
-    else
-      $EWW update edit_form_error="Failed to delete project file"
-      $EWW update error_notification="Failed to delete project file: $PROJECT_NAME"
-      $EWW update error_notification_visible=true
-      $EWW update worktree_delete_confirm=""
-    fi
-
-    # Feature 096 T022: Clear loading state
-    $EWW update save_in_progress=false
-
-    echo "Worktree deleted successfully: $PROJECT_NAME"
-  '';
-
-  # Feature 094 US5: Worktree edit save script (T059)
-  worktreeEditSaveScript = pkgs.writeShellScriptBin "worktree-edit-save" ''
-    #!${pkgs.bash}/bin/bash
-    # Save worktree edit form (only editable fields: display_name, icon)
-    # Usage: worktree-edit-save <project-name>
-
-    PROJECT_NAME="$1"
-    EWW="${pkgs.eww}/bin/eww --config $HOME/.config/eww-monitoring-panel"
-
-    if [[ -z "$PROJECT_NAME" ]]; then
-      echo "Usage: worktree-edit-save <project-name>" >&2
-      exit 1
-    fi
-
-    # Feature 096 T022: Set loading state to prevent double-submit
-    $EWW update save_in_progress=true
-
-    # Read form values (only editable fields for worktrees)
-    DISPLAY_NAME=$($EWW get edit_form_display_name)
-    ICON=$($EWW get edit_form_icon)
-
-    # Build JSON update object (worktrees only allow display_name and icon changes)
-    UPDATES=$(${pkgs.jq}/bin/jq -n \
-      --arg display_name "$DISPLAY_NAME" \
-      --arg icon "$ICON" \
-      '{display_name: $display_name, icon: $icon}')
-
-    # Call CRUD handler
-    export PYTHONPATH="${../tools}"
-    RESULT=$(${pythonForBackend}/bin/python3 -m i3_project_manager.cli.project_crud_handler edit "$PROJECT_NAME" --updates "$UPDATES")
-
-    STATUS=$(echo "$RESULT" | ${pkgs.jq}/bin/jq -r '.status')
-    CONFLICT=$(echo "$RESULT" | ${pkgs.jq}/bin/jq -r '.conflict // false')
-
-    if [[ "$STATUS" == "success" ]]; then
-      # Feature 096 T010: Handle conflicts as warnings, not errors
-      if [[ "$CONFLICT" == "true" ]]; then
-        $EWW update warning_notification="File was modified externally - your changes were saved (last write wins)"
-        $EWW update warning_notification_visible=true
-        (sleep 5 && $EWW update warning_notification_visible=false warning_notification="") &
-      fi
-
-      # Success: clear editing state and refresh
-      $EWW update editing_project_name=""
-      $EWW update edit_form_error=""
-
-      # Note: Project list will be refreshed by the deflisten stream automatically
-
-      # Feature 096 T023: Show success notification
-      $EWW update success_notification="Worktree saved successfully"
-      $EWW update success_notification_visible=true
-      (sleep 3 && $EWW update success_notification_visible=false success_notification="") &
-
-      # Feature 096 T022: Clear loading state
-      $EWW update save_in_progress=false
-
-      # Feature 096 T023: Show success notification
-      $EWW update success_notification="Worktree saved successfully"
-      $EWW update success_notification_visible=true
-      (sleep 3 && $EWW update success_notification_visible=false success_notification="") &
-
-      # Feature 096 T022: Clear loading state
-      $EWW update save_in_progress=false
-
-      echo "Worktree saved successfully"
-    else
-      ERROR=$(echo "$RESULT" | ${pkgs.jq}/bin/jq -r '.error // "Unknown error"')
-      $EWW update edit_form_error="$ERROR"
-
-      # Feature 096 T024: Show error notification
-      $EWW update error_notification="Failed to save worktree: $ERROR"
-      $EWW update error_notification_visible=true
-
-      # Feature 096 T022: Clear loading state
-      $EWW update save_in_progress=false
-
-      echo "Error: $ERROR" >&2
-      exit 1
-    fi
-  '';
-
-  # Feature 094 US3: Project create form opener (T066)
-  projectCreateOpenScript = pkgs.writeShellScriptBin "project-create-open" ''
-    #!${pkgs.bash}/bin/bash
-    # Open project create form by setting state and clearing form fields
-    # Usage: project-create-open
-
-    EWW_CMD="${pkgs.eww}/bin/eww --config $HOME/.config/eww-monitoring-panel"
-
-    # Clear all form fields for new project
-    $EWW_CMD update create_form_name=""
-    $EWW_CMD update create_form_display_name=""
-    $EWW_CMD update create_form_icon="📦"
-    $EWW_CMD update create_form_working_dir=""
-    $EWW_CMD update create_form_scope="scoped"
-    $EWW_CMD update create_form_remote_enabled=false
-    $EWW_CMD update create_form_remote_host=""
-    $EWW_CMD update create_form_remote_user=""
-    $EWW_CMD update create_form_remote_dir=""
-    $EWW_CMD update create_form_remote_port="22"
-    $EWW_CMD update create_form_error=""
-
-    # Show the create form
-    $EWW_CMD update project_creating=true
-  '';
-
-  # Feature 094 US3: Project create form save handler (T069)
-  projectCreateSaveScript = pkgs.writeShellScriptBin "project-create-save" ''
-    #!${pkgs.bash}/bin/bash
-    # Save project create form by reading Eww variables and calling CRUD handler
-    # Usage: project-create-save
-
-    EWW="${pkgs.eww}/bin/eww --config $HOME/.config/eww-monitoring-panel"
-
-    # Feature 096 T022: Set loading state to prevent double-submit
-    $EWW update save_in_progress=true
-
-    # Read form values from Eww variables
-    NAME=$($EWW get create_form_name)
-    DISPLAY_NAME=$($EWW get create_form_display_name)
-    ICON=$($EWW get create_form_icon)
-    WORKING_DIR=$($EWW get create_form_working_dir)
-    SCOPE=$($EWW get create_form_scope)
-    REMOTE_ENABLED=$($EWW get create_form_remote_enabled)
-    REMOTE_HOST=$($EWW get create_form_remote_host)
-    REMOTE_USER=$($EWW get create_form_remote_user)
-    REMOTE_DIR=$($EWW get create_form_remote_dir)
-    REMOTE_PORT=$($EWW get create_form_remote_port)
-
-    # Client-side validation
-    if [[ -z "$NAME" ]]; then
-      $EWW update create_form_error="Project name is required"
-      # Feature 096 T024: Show error notification
-      $EWW update error_notification="Project name is required"
-      $EWW update error_notification_visible=true
-      $EWW update save_in_progress=false
-      exit 1
-    fi
-
-    if [[ -z "$WORKING_DIR" ]]; then
-      $EWW update create_form_error="Working directory is required"
-      # Feature 096 T024: Show error notification
-      $EWW update error_notification="Working directory is required"
-      $EWW update error_notification_visible=true
-      $EWW update save_in_progress=false
-      exit 1
-    fi
-
-    # If display name is empty, use name
-    if [[ -z "$DISPLAY_NAME" ]]; then
-      DISPLAY_NAME="$NAME"
-    fi
-
-    # If icon is empty, use default
-    if [[ -z "$ICON" ]]; then
-      ICON="📦"
-    fi
-
-    # Build JSON config object
-    if [[ "$REMOTE_ENABLED" == "true" ]]; then
-      CONFIG=$(${pkgs.jq}/bin/jq -n \
-        --arg name "$NAME" \
-        --arg display_name "$DISPLAY_NAME" \
-        --arg icon "$ICON" \
-        --arg working_dir "$WORKING_DIR" \
-        --arg scope "$SCOPE" \
-        --argjson remote_enabled true \
-        --arg remote_host "$REMOTE_HOST" \
-        --arg remote_user "$REMOTE_USER" \
-        --arg remote_dir "$REMOTE_DIR" \
-        --argjson remote_port "$REMOTE_PORT" \
-        '{
-          name: $name,
-          display_name: $display_name,
-          icon: $icon,
-          working_dir: $working_dir,
-          scope: $scope,
-          remote: {
-            enabled: $remote_enabled,
-            host: $remote_host,
-            user: $remote_user,
-            remote_dir: $remote_dir,
-            port: $remote_port
-          }
-        }')
-    else
-      CONFIG=$(${pkgs.jq}/bin/jq -n \
-        --arg name "$NAME" \
-        --arg display_name "$DISPLAY_NAME" \
-        --arg icon "$ICON" \
-        --arg working_dir "$WORKING_DIR" \
-        --arg scope "$SCOPE" \
-        '{
-          name: $name,
-          display_name: $display_name,
-          icon: $icon,
-          working_dir: $working_dir,
-          scope: $scope
-        }')
-    fi
-
-    # Call Python CRUD handler
-    export PYTHONPATH="${../tools}:${../tools/monitoring-panel}"
-    RESULT=$(${pythonForBackend}/bin/python3 <<EOF
-import asyncio
-import json
-import sys
-sys.path.insert(0, "${../tools}")
-sys.path.insert(0, "${../tools/monitoring-panel}")
-from project_crud_handler import ProjectCRUDHandler
-
-handler = ProjectCRUDHandler()
-request = {"action": "create_project", "config": $CONFIG}
-result = asyncio.run(handler.handle_request(request))
-print(json.dumps(result))
-EOF
-)
-
-    # Check result
-    SUCCESS=$(echo "$RESULT" | ${pkgs.jq}/bin/jq -r '.success')
-    if [[ "$SUCCESS" == "true" ]]; then
-      # Success: clear form state and refresh
-      $EWW update project_creating=false
-      $EWW update create_form_name=""
-      $EWW update create_form_display_name=""
-      $EWW update create_form_icon="📦"
-      $EWW update create_form_working_dir=""
-      $EWW update create_form_scope="scoped"
-      $EWW update create_form_remote_enabled=false
-      $EWW update create_form_remote_host=""
-      $EWW update create_form_remote_user=""
-      $EWW update create_form_remote_dir=""
-      $EWW update create_form_remote_port="22"
-      $EWW update create_form_error=""
-
-      # Note: Project list will be refreshed by the deflisten stream automatically
-      # Skipping manual refresh to avoid issues with large JSON payloads in eww update
-
-      # Feature 096 T023: Show success notification
-      $EWW update success_notification="Project '$NAME' created successfully"
-      $EWW update success_notification_visible=true
-      # Auto-dismiss after 3 seconds (T020)
-      (sleep 3 && $EWW update success_notification_visible=false success_notification="") &
-
-      # Feature 096 T022: Clear loading state
-      $EWW update save_in_progress=false
-
-      # Feature 096 T023: Show success notification
-      $EWW update success_notification="Project '$NAME' created successfully"
-      $EWW update success_notification_visible=true
-      # Auto-dismiss after 3 seconds (T020)
-      (sleep 3 && $EWW update success_notification_visible=false success_notification="") &
-
-      # Feature 096 T022: Clear loading state
-      $EWW update save_in_progress=false
-
-      echo "Project created successfully: $NAME"
-    else
-      # Show error message
-      ERROR_MSG=$(echo "$RESULT" | ${pkgs.jq}/bin/jq -r '.error_message')
-      VALIDATION_ERRORS=$(echo "$RESULT" | ${pkgs.jq}/bin/jq -r '.validation_errors | length')
-
-      if [[ "$VALIDATION_ERRORS" -gt 0 ]]; then
-        FIRST_ERROR=$(echo "$RESULT" | ${pkgs.jq}/bin/jq -r '.validation_errors[0]')
-        $EWW update create_form_error="$FIRST_ERROR"
-        # Feature 096 T024: Show error notification
-        $EWW update error_notification="Validation error: $FIRST_ERROR"
-        $EWW update error_notification_visible=true
-      elif [[ -n "$ERROR_MSG" ]] && [[ "$ERROR_MSG" != "null" ]]; then
-        $EWW update create_form_error="$ERROR_MSG"
-        # Feature 096 T024: Show error notification
-        $EWW update error_notification="$ERROR_MSG"
-        $EWW update error_notification_visible=true
-      else
-        $EWW update create_form_error="Failed to create project"
-        # Feature 096 T024: Show error notification
-        $EWW update error_notification="Failed to create project"
-        $EWW update error_notification_visible=true
-      fi
-
-      # Feature 096 T022: Clear loading state on error
-      $EWW update save_in_progress=false
-
-      exit 1
-    fi
-  '';
-
-  # Feature 094 US3: Project create form cancel handler (T066)
-  projectCreateCancelScript = pkgs.writeShellScriptBin "project-create-cancel" ''
-    #!${pkgs.bash}/bin/bash
-    # Cancel project create form
-    # Usage: project-create-cancel
-
-    EWW="${pkgs.eww}/bin/eww --config $HOME/.config/eww-monitoring-panel"
-
-    # Hide form and clear all fields
-    $EWW update project_creating=false
-    $EWW update create_form_name=""
-    $EWW update create_form_display_name=""
-    $EWW update create_form_icon="📦"
-    $EWW update create_form_working_dir=""
-    $EWW update create_form_scope="scoped"
-    $EWW update create_form_remote_enabled=false
-    $EWW update create_form_remote_host=""
-    $EWW update create_form_remote_user=""
-    $EWW update create_form_remote_dir=""
-    $EWW update create_form_remote_port="22"
-    $EWW update create_form_error=""
-  '';
-
-  # Feature 094 US8: Application create form open handler (T076)
-  appCreateOpenScript = pkgs.writeShellScriptBin "app-create-open" ''
-    #!${pkgs.bash}/bin/bash
-    # Open application create form
-    # Usage: app-create-open
-
-    EWW_CMD="${pkgs.eww}/bin/eww --config $HOME/.config/eww-monitoring-panel"
-
-    # Clear any previous form state
-    $EWW_CMD update create_app_type="regular"
-    $EWW_CMD update create_app_name=""
-    $EWW_CMD update create_app_display_name=""
-    $EWW_CMD update create_app_command=""
-    $EWW_CMD update create_app_parameters=""
-    $EWW_CMD update create_app_expected_class=""
-    $EWW_CMD update create_app_scope="scoped"
-    $EWW_CMD update create_app_workspace="1"
-    $EWW_CMD update create_app_monitor_role=""
-    $EWW_CMD update create_app_icon=""
-    $EWW_CMD update create_app_floating=false
-    $EWW_CMD update create_app_floating_size=""
-    $EWW_CMD update create_app_start_url=""
-    $EWW_CMD update create_app_scope_url=""
-    $EWW_CMD update create_app_error=""
-    $EWW_CMD update create_app_ulid_result=""
-
-    # Show the create form
-    $EWW_CMD update app_creating=true
-  '';
-
-  # Feature 094 US8: Application create form save handler (T082)
-  appCreateSaveScript = pkgs.writeShellScriptBin "app-create-save" ''
-    #!${pkgs.bash}/bin/bash
-    # Save application create form by reading Eww variables and calling CRUD handler
-    # Usage: app-create-save
-
-    EWW="${pkgs.eww}/bin/eww --config $HOME/.config/eww-monitoring-panel"
-
-    # Read form values from Eww variables
-    APP_TYPE=$($EWW get create_app_type)
-    NAME=$($EWW get create_app_name)
-    DISPLAY_NAME=$($EWW get create_app_display_name)
-    COMMAND=$($EWW get create_app_command)
-    PARAMETERS=$($EWW get create_app_parameters)
-    EXPECTED_CLASS=$($EWW get create_app_expected_class)
-    SCOPE=$($EWW get create_app_scope)
-    WORKSPACE=$($EWW get create_app_workspace)
-    MONITOR_ROLE=$($EWW get create_app_monitor_role)
-    ICON=$($EWW get create_app_icon)
-    FLOATING=$($EWW get create_app_floating)
-    FLOATING_SIZE=$($EWW get create_app_floating_size)
-    START_URL=$($EWW get create_app_start_url)
-    SCOPE_URL=$($EWW get create_app_scope_url)
-
-    # Build JSON based on app type
-    if [[ "$APP_TYPE" == "pwa" ]]; then
-      # PWA: auto-add -pwa suffix if missing
-      if [[ "$NAME" != *-pwa ]]; then
-        NAME="''${NAME}-pwa"
-      fi
-      # Generate ULID for PWA
-      ULID=$(${pkgs.bash}/bin/bash /etc/nixos/scripts/generate-ulid.sh)
-      EXPECTED_CLASS="FFPWA-$ULID"
-
-      CONFIG_JSON=$(${pkgs.jq}/bin/jq -n \
-        --arg name "$NAME" \
-        --arg display_name "$DISPLAY_NAME" \
-        --arg command "firefoxpwa" \
-        --argjson parameters '["site", "launch", "'"$ULID"'"]' \
-        --arg expected_class "$EXPECTED_CLASS" \
-        --arg scope "global" \
-        --argjson preferred_workspace "$WORKSPACE" \
-        --arg icon "$ICON" \
-        --arg ulid "$ULID" \
-        --arg start_url "$START_URL" \
-        --arg scope_url "$SCOPE_URL" \
-        '{
-          name: $name,
-          display_name: $display_name,
-          command: $command,
-          parameters: $parameters,
-          expected_class: $expected_class,
-          scope: $scope,
-          preferred_workspace: $preferred_workspace,
-          icon: $icon,
-          ulid: $ulid,
-          start_url: $start_url,
-          scope_url: $scope_url
-        }')
-    elif [[ "$APP_TYPE" == "terminal" ]]; then
-      # Terminal app
-      # Parse parameters string to array
-      PARAMS_ARRAY=$(echo "$PARAMETERS" | ${pkgs.jq}/bin/jq -R 'split(" ") | map(select(. != ""))')
-
-      CONFIG_JSON=$(${pkgs.jq}/bin/jq -n \
-        --arg name "$NAME" \
-        --arg display_name "$DISPLAY_NAME" \
-        --arg command "$COMMAND" \
-        --argjson parameters "$PARAMS_ARRAY" \
-        --arg expected_class "$EXPECTED_CLASS" \
-        --arg scope "$SCOPE" \
-        --argjson preferred_workspace "$WORKSPACE" \
-        --arg monitor_role "$MONITOR_ROLE" \
-        --arg icon "$ICON" \
-        --argjson floating "$FLOATING" \
-        --arg floating_size "$FLOATING_SIZE" \
-        --argjson terminal true \
-        '{
-          name: $name,
-          display_name: $display_name,
-          command: $command,
-          parameters: $parameters,
-          expected_class: $expected_class,
-          scope: $scope,
-          preferred_workspace: $preferred_workspace,
-          icon: $icon,
-          floating: $floating,
-          terminal: $terminal
-        } | if $monitor_role != "" then . + {preferred_monitor_role: $monitor_role} else . end
-          | if $floating and $floating_size != "" then . + {floating_size: $floating_size} else . end')
-    else
-      # Regular app
-      PARAMS_ARRAY=$(echo "$PARAMETERS" | ${pkgs.jq}/bin/jq -R 'split(" ") | map(select(. != ""))')
-
-      CONFIG_JSON=$(${pkgs.jq}/bin/jq -n \
-        --arg name "$NAME" \
-        --arg display_name "$DISPLAY_NAME" \
-        --arg command "$COMMAND" \
-        --argjson parameters "$PARAMS_ARRAY" \
-        --arg expected_class "$EXPECTED_CLASS" \
-        --arg scope "$SCOPE" \
-        --argjson preferred_workspace "$WORKSPACE" \
-        --arg monitor_role "$MONITOR_ROLE" \
-        --arg icon "$ICON" \
-        --argjson floating "$FLOATING" \
-        --arg floating_size "$FLOATING_SIZE" \
-        '{
-          name: $name,
-          display_name: $display_name,
-          command: $command,
-          parameters: $parameters,
-          expected_class: $expected_class,
-          scope: $scope,
-          preferred_workspace: $preferred_workspace,
-          icon: $icon,
-          floating: $floating
-        } | if $monitor_role != "" then . + {preferred_monitor_role: $monitor_role} else . end
-          | if $floating and $floating_size != "" then . + {floating_size: $floating_size} else . end')
-    fi
-
-    # Call the CRUD handler
-    export PYTHONPATH="${../tools}"
-    REQUEST_JSON=$(${pkgs.jq}/bin/jq -n \
-      --arg action "create_app" \
-      --argjson config "$CONFIG_JSON" \
-      '{action: $action, config: $config}')
-
-    RESULT=$(echo "$REQUEST_JSON" | ${pythonForBackend}/bin/python3 -c "
-import sys
-import json
-import asyncio
-sys.path.insert(0, '${../tools}')
-sys.path.insert(0, '${../tools/monitoring-panel}')
-from app_crud_handler import AppCRUDHandler
-
-handler = AppCRUDHandler()
-request = json.loads(sys.stdin.read())
-result = asyncio.run(handler.handle_request(request))
-print(json.dumps(result))
-")
-
-    # Check result
-    SUCCESS=$(echo "$RESULT" | ${pkgs.jq}/bin/jq -r '.success')
-    if [[ "$SUCCESS" == "true" ]]; then
-      # Success: clear form state and refresh
-      $EWW update app_creating=false
-      $EWW update create_app_type="regular"
-      $EWW update create_app_name=""
-      $EWW update create_app_display_name=""
-      $EWW update create_app_command=""
-      $EWW update create_app_parameters=""
-      $EWW update create_app_expected_class=""
-      $EWW update create_app_scope="scoped"
-      $EWW update create_app_workspace="1"
-      $EWW update create_app_monitor_role=""
-      $EWW update create_app_icon=""
-      $EWW update create_app_floating=false
-      $EWW update create_app_floating_size=""
-      $EWW update create_app_start_url=""
-      $EWW update create_app_scope_url=""
-      $EWW update create_app_error=""
-
-      # If PWA, show generated ULID
-      if [[ "$APP_TYPE" == "pwa" ]]; then
-        ULID=$(echo "$RESULT" | ${pkgs.jq}/bin/jq -r '.ulid // empty')
-        if [[ -n "$ULID" ]]; then
-          $EWW update create_app_ulid_result="$ULID"
-        fi
-      fi
-
-      # Refresh apps data
-      APPS_DATA=$(${pythonForBackend}/bin/python3 ${../tools/i3_project_manager/cli/monitoring_data.py} --mode apps)
-      $EWW update apps_data="$APPS_DATA"
-
-      echo "Application created successfully: $NAME"
-    else
-      # Show error message
-      ERROR_MSG=$(echo "$RESULT" | ${pkgs.jq}/bin/jq -r '.error_message')
-      VALIDATION_ERRORS=$(echo "$RESULT" | ${pkgs.jq}/bin/jq -r '.validation_errors | join(", ")')
-      if [[ -n "$VALIDATION_ERRORS" && "$VALIDATION_ERRORS" != "null" ]]; then
-        $EWW update create_app_error="$VALIDATION_ERRORS"
-      else
-        $EWW update create_app_error="$ERROR_MSG"
-      fi
-      echo "Error creating application: $ERROR_MSG" >&2
-      exit 1
-    fi
-  '';
-
-  # Feature 094 US8: Application create form cancel handler (T076)
-  appCreateCancelScript = pkgs.writeShellScriptBin "app-create-cancel" ''
-    #!${pkgs.bash}/bin/bash
-    # Cancel application create form
-    # Usage: app-create-cancel
-
-    EWW="${pkgs.eww}/bin/eww --config $HOME/.config/eww-monitoring-panel"
-
-    # Hide form and clear all fields
-    $EWW update app_creating=false
-    $EWW update create_app_type="regular"
-    $EWW update create_app_name=""
-    $EWW update create_app_display_name=""
-    $EWW update create_app_command=""
-    $EWW update create_app_parameters=""
-    $EWW update create_app_expected_class=""
-    $EWW update create_app_scope="scoped"
-    $EWW update create_app_workspace="1"
-    $EWW update create_app_monitor_role=""
-    $EWW update create_app_icon=""
-    $EWW update create_app_floating=false
-    $EWW update create_app_floating_size=""
-    $EWW update create_app_start_url=""
-    $EWW update create_app_scope_url=""
-    $EWW update create_app_error=""
-    $EWW update create_app_ulid_result=""
-  '';
-
-  # Feature 094 US4: Project delete confirmation open handler (T087)
-  projectDeleteOpenScript = pkgs.writeShellScriptBin "project-delete-open" ''
-    #!${pkgs.bash}/bin/bash
-    # Open project delete confirmation dialog
-    # Usage: project-delete-open <project_name> <display_name>
-
-    set -euo pipefail
-
-    PROJECT_NAME="''${1:-}"
-    DISPLAY_NAME="''${2:-}"
-
-    EWW="${pkgs.eww}/bin/eww --config $HOME/.config/eww-monitoring-panel"
-
-    if [[ -z "$PROJECT_NAME" ]]; then
-      echo "Error: Project name required" >&2
-      exit 1
-    fi
-
-    # Check if project has worktrees by looking for worktrees with this parent
-    PROJECTS_DIR="$HOME/.config/i3/projects"
-    HAS_WORKTREES="false"
-    for f in "$PROJECTS_DIR"/*.json; do
-      if [[ -f "$f" ]]; then
-        PARENT=$(${pkgs.jq}/bin/jq -r '.parent_project // empty' "$f" 2>/dev/null || echo "")
-        if [[ "$PARENT" == "$PROJECT_NAME" ]]; then
-          HAS_WORKTREES="true"
-          break
-        fi
-      fi
-    done
-
-    # Clear previous state
-    $EWW update delete_error=""
-    $EWW update delete_success_message=""
-    $EWW update delete_force=false
-
-    # Set dialog state
-    $EWW update delete_project_name="$PROJECT_NAME"
-    $EWW update delete_project_display_name="''${DISPLAY_NAME:-$PROJECT_NAME}"
-    $EWW update delete_project_has_worktrees="$HAS_WORKTREES"
-    $EWW update project_deleting=true
-  '';
-
-  # Feature 094 US4: Project delete confirm handler (T088)
-  projectDeleteConfirmScript = pkgs.writeShellScriptBin "project-delete-confirm" ''
-    #!${pkgs.bash}/bin/bash
-    # Execute project deletion via CRUD handler
-    # Usage: project-delete-confirm
-
-    set -euo pipefail
-
-    EWW="${pkgs.eww}/bin/eww --config $HOME/.config/eww-monitoring-panel"
-
-    # Read deletion parameters
-    PROJECT_NAME=$($EWW get delete_project_name)
-    FORCE=$($EWW get delete_force)
-
-    if [[ -z "$PROJECT_NAME" ]]; then
-      $EWW update delete_error="No project selected for deletion"
-      exit 1
-    fi
-
-    # Build request JSON
-    if [[ "$FORCE" == "true" ]]; then
-      REQUEST=$(${pkgs.jq}/bin/jq -n \
-        --arg name "$PROJECT_NAME" \
-        '{"action": "delete_project", "project_name": $name, "force": true}')
-    else
-      REQUEST=$(${pkgs.jq}/bin/jq -n \
-        --arg name "$PROJECT_NAME" \
-        '{"action": "delete_project", "project_name": $name}')
-    fi
-
-    echo "Deleting project: $PROJECT_NAME (force=$FORCE)" >&2
-
-    # Call the CRUD handler
-    export PYTHONPATH="${../tools}:${../tools/monitoring-panel}"
-    RESULT=$(echo "$REQUEST" | ${pythonForBackend}/bin/python3 -c "
-import sys
-sys.path.insert(0, '${../tools}')
-sys.path.insert(0, '${../tools/monitoring-panel}')
-from project_crud_handler import ProjectCRUDHandler
-import asyncio
-import json
-
-handler = ProjectCRUDHandler()
-request = json.loads(sys.stdin.read())
-result = asyncio.run(handler.handle_request(request))
-print(json.dumps(result))
-")
-
-    # Check result
-    SUCCESS=$(echo "$RESULT" | ${pkgs.jq}/bin/jq -r '.success')
-
-    if [[ "$SUCCESS" == "true" ]]; then
-      # Success - close dialog
-      $EWW update project_deleting=false
-      $EWW update delete_project_name=""
-      $EWW update delete_project_display_name=""
-      $EWW update delete_project_has_worktrees=false
-      $EWW update delete_force=false
-      $EWW update delete_error=""
-
-      # Note: Project list will be refreshed by the deflisten stream automatically
-
-      # Feature 096 T023: Show success notification via eww (consistent with create/edit)
-      $EWW update success_notification="Project '$PROJECT_NAME' deleted successfully"
-      $EWW update success_notification_visible=true
-      # Auto-dismiss after 3 seconds (T020)
-      (sleep 3 && $EWW update success_notification_visible=false success_notification="") &
-
-      echo "Project deleted successfully: $PROJECT_NAME"
-    else
-      # Show error in dialog
-      ERROR_MSG=$(echo "$RESULT" | ${pkgs.jq}/bin/jq -r '.error_message')
-      $EWW update delete_error="$ERROR_MSG"
-
-      # Feature 096 T024: Show error notification via eww
-      $EWW update error_notification="Delete failed: $ERROR_MSG"
-      $EWW update error_notification_visible=true
-
-      echo "Error deleting project: $ERROR_MSG" >&2
-      exit 1
-    fi
-  '';
-
-  # Feature 094 US4: Project delete cancel handler (T089)
-  projectDeleteCancelScript = pkgs.writeShellScriptBin "project-delete-cancel" ''
-    #!${pkgs.bash}/bin/bash
-    # Cancel project delete confirmation dialog
-    # Usage: project-delete-cancel
-
-    EWW="${pkgs.eww}/bin/eww --config $HOME/.config/eww-monitoring-panel"
-
-    # Hide dialog and clear state
-    $EWW update project_deleting=false
-    $EWW update delete_project_name=""
-    $EWW update delete_project_display_name=""
-    $EWW update delete_project_has_worktrees=false
-    $EWW update delete_force=false
-    $EWW update delete_error=""
-  '';
-
-  # Feature 097 T056-T062: Project git metadata refresh script
-  projectRefreshScript = pkgs.writeShellScriptBin "project-refresh" ''
-    #!${pkgs.bash}/bin/bash
-    # Refresh git metadata for one or all projects
-    # Usage: project-refresh [project-name | --all]
-    # Feature 097: Updates git_metadata in project JSON files
-
-    PROJECT_NAME="$1"
-    PROJECTS_DIR="$HOME/.config/i3/projects"
-    EWW="${pkgs.eww}/bin/eww --config $HOME/.config/eww-monitoring-panel"
-
-    # Function to refresh a single project's git metadata
-    refresh_project() {
-      local PROJECT_FILE="$1"
-      local NAME=$(basename "$PROJECT_FILE" .json)
-
-      # Read current project
-      if [[ ! -f "$PROJECT_FILE" ]]; then
-        echo "Project file not found: $PROJECT_FILE" >&2
-        return 1
-      fi
-
-      local DIRECTORY=$(${pkgs.jq}/bin/jq -r '.directory // empty' "$PROJECT_FILE")
-      local SOURCE_TYPE=$(${pkgs.jq}/bin/jq -r '.source_type // "standalone"' "$PROJECT_FILE")
-
-      # Skip if directory doesn't exist
-      if [[ ! -d "$DIRECTORY" ]]; then
-        echo "Directory missing for $NAME: $DIRECTORY" >&2
-        # Mark as missing status
-        ${pkgs.jq}/bin/jq '.status = "missing"' "$PROJECT_FILE" > "''${PROJECT_FILE}.tmp" && mv "''${PROJECT_FILE}.tmp" "$PROJECT_FILE"
-        return 0
-      fi
-
-      # Skip standalone projects without git
-      if [[ "$SOURCE_TYPE" == "standalone" ]]; then
-        if ! git -C "$DIRECTORY" rev-parse --git-dir >/dev/null 2>&1; then
-          echo "Skipping non-git project: $NAME" >&2
-          return 0
-        fi
-      fi
-
-      # Extract git metadata
-      cd "$DIRECTORY" || return 1
-      local GIT_BRANCH=$(git rev-parse --abbrev-ref HEAD 2>/dev/null || echo "HEAD")
-      local GIT_COMMIT=$(git rev-parse --short=7 HEAD 2>/dev/null || echo "0000000")
-      local GIT_STATUS=$(git status --porcelain 2>/dev/null)
-      local GIT_IS_CLEAN="true"
-      local GIT_HAS_UNTRACKED="false"
-
-      if [[ -n "$GIT_STATUS" ]]; then
-        GIT_IS_CLEAN="false"
-        if echo "$GIT_STATUS" | grep -q "^??"; then
-          GIT_HAS_UNTRACKED="true"
-        fi
-      fi
-
-      # Get ahead/behind counts
-      local TRACKING=$(git rev-parse --abbrev-ref @{upstream} 2>/dev/null || echo "")
-      local AHEAD_COUNT=0
-      local BEHIND_COUNT=0
-      if [[ -n "$TRACKING" ]]; then
-        AHEAD_COUNT=$(git rev-list --count @{upstream}..HEAD 2>/dev/null || echo "0")
-        BEHIND_COUNT=$(git rev-list --count HEAD..@{upstream} 2>/dev/null || echo "0")
-      fi
-
-      local REMOTE_URL=$(git remote get-url origin 2>/dev/null || echo "")
-      local NOW=$(date -Is)
-
-      # Update the project JSON with new git metadata
-      ${pkgs.jq}/bin/jq \
-        --arg branch "$GIT_BRANCH" \
-        --arg commit "$GIT_COMMIT" \
-        --argjson is_clean $GIT_IS_CLEAN \
-        --argjson has_untracked $GIT_HAS_UNTRACKED \
-        --argjson ahead "$AHEAD_COUNT" \
-        --argjson behind "$BEHIND_COUNT" \
-        --arg remote_url "$REMOTE_URL" \
-        --arg now "$NOW" \
-        '.status = "active" | .git_metadata = {
-          current_branch: $branch,
-          commit_hash: $commit,
-          is_clean: $is_clean,
-          has_untracked: $has_untracked,
-          ahead_count: $ahead,
-          behind_count: $behind,
-          remote_url: (if $remote_url == "" then null else $remote_url end),
-          last_modified: .git_metadata.last_modified,
-          last_refreshed: $now
-        } | .updated_at = $now' "$PROJECT_FILE" > "''${PROJECT_FILE}.tmp" && mv "''${PROJECT_FILE}.tmp" "$PROJECT_FILE"
-
-      echo "Refreshed: $NAME ($GIT_BRANCH @ $GIT_COMMIT)"
-    }
-
-    # Main logic
-    if [[ "$PROJECT_NAME" == "--all" ]] || [[ -z "$PROJECT_NAME" ]]; then
-      # Refresh all projects
-      echo "Refreshing all projects..."
-      for f in "$PROJECTS_DIR"/*.json; do
-        if [[ -f "$f" ]]; then
-          refresh_project "$f"
-        fi
-      done
-      $EWW update success_notification="All projects refreshed"
-      $EWW update success_notification_visible=true
-      (sleep 3 && $EWW update success_notification_visible=false success_notification="") &
-    else
-      # Refresh single project
-      PROJECT_FILE="$PROJECTS_DIR/$PROJECT_NAME.json"
-      if [[ ! -f "$PROJECT_FILE" ]]; then
-        echo "Project not found: $PROJECT_NAME" >&2
-        $EWW update error_notification="Project not found: $PROJECT_NAME"
-        $EWW update error_notification_visible=true
-        exit 1
-      fi
-      refresh_project "$PROJECT_FILE"
-      $EWW update success_notification="Refreshed: $PROJECT_NAME"
-      $EWW update success_notification_visible=true
-      (sleep 2 && $EWW update success_notification_visible=false success_notification="") &
-    fi
-
-    echo "Refresh complete"
-  '';
-
-<<<<<<< HEAD
-  # Feature 097 T066-T068: Orphan recovery script
-  # Creates a Repository Project for an orphaned worktree's bare_repo_path
-  orphanRecoverScript = pkgs.writeShellScriptBin "orphan-recover" ''
-    #!${pkgs.bash}/bin/bash
-    # Recover orphaned worktree by creating missing Repository Project
-    # Usage: orphan-recover <orphan-project-name>
-    # Feature 097 T066-T068: Creates Repository Project from worktree's bare_repo_path
-
-    ORPHAN_NAME="$1"
-    PROJECTS_DIR="$HOME/.config/i3/projects"
-    EWW="${pkgs.eww}/bin/eww --config $HOME/.config/eww-monitoring-panel"
-
-    if [[ -z "$ORPHAN_NAME" ]]; then
-      echo "Usage: orphan-recover <orphan-project-name>" >&2
-      exit 1
-    fi
-
-    ORPHAN_FILE="$PROJECTS_DIR/$ORPHAN_NAME.json"
-    if [[ ! -f "$ORPHAN_FILE" ]]; then
-      $EWW update error_notification="Orphan project not found: $ORPHAN_NAME"
-      $EWW update error_notification_visible=true
-      exit 1
-    fi
-
-    # Read orphan's bare_repo_path
-    BARE_REPO_PATH=$(${pkgs.jq}/bin/jq -r '.bare_repo_path // empty' "$ORPHAN_FILE")
-    DIRECTORY=$(${pkgs.jq}/bin/jq -r '.directory // empty' "$ORPHAN_FILE")
-
-    if [[ -z "$BARE_REPO_PATH" ]]; then
-      $EWW update error_notification="Orphan has no bare_repo_path: $ORPHAN_NAME"
-      $EWW update error_notification_visible=true
-      exit 1
-    fi
-
-    # Determine the main repo directory from bare_repo_path
-    # For regular repos: bare_repo_path ends in .git
-    # For bare repos: bare_repo_path is the repo itself
-    if [[ "$BARE_REPO_PATH" == *".git" ]]; then
-      MAIN_REPO_DIR=$(dirname "$BARE_REPO_PATH")
-    else
-      MAIN_REPO_DIR="$BARE_REPO_PATH"
-    fi
-
-    if [[ ! -d "$MAIN_REPO_DIR" ]]; then
-      $EWW update error_notification="Repository directory not found: $MAIN_REPO_DIR"
-      $EWW update error_notification_visible=true
-      exit 1
-    fi
-
-    # Generate a unique name for the new Repository Project
-    REPO_BASE_NAME=$(basename "$MAIN_REPO_DIR" | tr '[:upper:]' '[:lower:]' | sed 's/[^a-z0-9-]/-/g')
-    REPO_NAME="$REPO_BASE_NAME"
-    COUNTER=1
-    while [[ -f "$PROJECTS_DIR/$REPO_NAME.json" ]]; do
-      COUNTER=$((COUNTER + 1))
-      REPO_NAME="''${REPO_BASE_NAME}-$COUNTER"
-    done
-
-    # Extract git metadata for the main repo
-    cd "$MAIN_REPO_DIR" || exit 1
-    GIT_BRANCH=$(git rev-parse --abbrev-ref HEAD 2>/dev/null || echo "HEAD")
-    GIT_COMMIT=$(git rev-parse --short=7 HEAD 2>/dev/null || echo "0000000")
-    GIT_STATUS=$(git status --porcelain 2>/dev/null)
-    GIT_IS_CLEAN="true"
-    GIT_HAS_UNTRACKED="false"
-    if [[ -n "$GIT_STATUS" ]]; then
-      GIT_IS_CLEAN="false"
-      if echo "$GIT_STATUS" | grep -q "^??"; then
-        GIT_HAS_UNTRACKED="true"
-      fi
-    fi
-    REMOTE_URL=$(git remote get-url origin 2>/dev/null || echo "")
-    NOW=$(date -Is)
-
-    # Create the Repository Project JSON
-    ${pkgs.jq}/bin/jq -n \
-      --arg name "$REPO_NAME" \
-      --arg display_name "$(basename "$MAIN_REPO_DIR")" \
-      --arg directory "$MAIN_REPO_DIR" \
-      --arg bare_repo_path "$BARE_REPO_PATH" \
-      --arg branch "$GIT_BRANCH" \
-      --arg commit "$GIT_COMMIT" \
-      --argjson is_clean $GIT_IS_CLEAN \
-      --argjson has_untracked $GIT_HAS_UNTRACKED \
-      --arg remote_url "$REMOTE_URL" \
-      --arg now "$NOW" \
-      '{
-        name: $name,
-        display_name: $display_name,
-        icon: "🔧",
-        directory: $directory,
-        scope: "scoped",
-        remote: null,
-        source_type: "repository",
-        status: "active",
-        bare_repo_path: $bare_repo_path,
-        parent_project: null,
-        git_metadata: {
-          current_branch: $branch,
-          commit_hash: $commit,
-          is_clean: $is_clean,
-          has_untracked: $has_untracked,
-          ahead_count: 0,
-          behind_count: 0,
-          remote_url: (if $remote_url == "" then null else $remote_url end),
-          last_modified: null,
-          last_refreshed: $now
-        },
-        scoped_classes: ["Ghostty", "code", "yazi", "lazygit"],
-        created_at: $now,
-        updated_at: $now
-      }' > "$PROJECTS_DIR/$REPO_NAME.json"
-
-    # Update the orphan to point to the new parent
-    ${pkgs.jq}/bin/jq --arg parent "$REPO_NAME" '.parent_project = $parent' "$ORPHAN_FILE" > "''${ORPHAN_FILE}.tmp" && mv "''${ORPHAN_FILE}.tmp" "$ORPHAN_FILE"
-
-    $EWW update success_notification="Created Repository Project '$REPO_NAME' for orphan '$ORPHAN_NAME'"
-    $EWW update success_notification_visible=true
-    (sleep 4 && $EWW update success_notification_visible=false success_notification="") &
-
-    echo "Recovery complete: Created $REPO_NAME as parent for $ORPHAN_NAME"
-=======
   # Feature 094: Copy window JSON helper script (used by Windows tab)
   copyWindowJsonScript = pkgs.writeShellScript "copy-window-json" ''
     #!/usr/bin/env bash
@@ -3195,35 +1801,33 @@
       5|Alt+5) $EWW_CMD update current_view=events ;;
       Escape|q) $EWW_CMD close monitoring-panel ;;
     esac
->>>>>>> 2bf628d2
   '';
 
-  # Feature 097 T069: Orphan delete registration script
-  # Deletes the project JSON without affecting git worktree (for orphans with missing directories)
-  orphanDeleteScript = pkgs.writeShellScriptBin "orphan-delete" ''
-    #!${pkgs.bash}/bin/bash
-    # Delete orphaned worktree registration (JSON only, not git worktree)
-    # Usage: orphan-delete <orphan-project-name>
-    # Feature 097 T069: For orphans with missing directories
-
-    ORPHAN_NAME="$1"
-    PROJECTS_DIR="$HOME/.config/i3/projects"
-    EWW="${pkgs.eww}/bin/eww --config $HOME/.config/eww-monitoring-panel"
-
-    if [[ -z "$ORPHAN_NAME" ]]; then
-      echo "Usage: orphan-delete <orphan-project-name>" >&2
-      exit 1
-    fi
-
-<<<<<<< HEAD
-    # Check for confirmation (click-twice pattern)
-    CONFIRM=$($EWW get orphan_delete_confirm)
-    if [[ "$CONFIRM" != "$ORPHAN_NAME" ]]; then
-      $EWW update orphan_delete_confirm="$ORPHAN_NAME"
-      echo "Click again to confirm deletion of: $ORPHAN_NAME"
-      exit 0
-    fi
-=======
+in
+{
+  options.programs.eww-monitoring-panel = {
+    enable = mkEnableOption "Eww monitoring panel for window/project state visualization";
+
+    toggleKey = mkOption {
+      type = types.str;
+      default = "$mod+m";
+      description = ''
+        Keybinding to toggle monitoring panel visibility.
+        Uses Sway mod variable (typically Super/Win key).
+      '';
+    };
+
+    updateInterval = mkOption {
+      type = types.int;
+      default = 10;
+      description = ''
+        DEPRECATED: This option is no longer used since migrating to deflisten.
+        Kept for backward compatibility but has no effect.
+        Updates are now real-time via event stream (<100ms latency).
+      '';
+    };
+  };
+
   config = mkIf cfg.enable {
     # Add required packages
     home.packages = [
@@ -3258,48 +1862,40 @@
       appDeleteCancelScript     # Feature 094 US9: App delete cancel handler (T095)
       showSuccessNotificationScript # Feature 094 Phase 12 T099: Success notification helper
     ];
->>>>>>> 2bf628d2
-
-    ORPHAN_FILE="$PROJECTS_DIR/$ORPHAN_NAME.json"
-    if [[ ! -f "$ORPHAN_FILE" ]]; then
-      $EWW update error_notification="Orphan project not found: $ORPHAN_NAME"
-      $EWW update error_notification_visible=true
-      $EWW update orphan_delete_confirm=""
-      exit 1
-    fi
-
-    # Delete the project JSON
-    if rm -f "$ORPHAN_FILE"; then
-      $EWW update success_notification="Deleted orphan registration: $ORPHAN_NAME"
-      $EWW update success_notification_visible=true
-      (sleep 3 && $EWW update success_notification_visible=false success_notification="") &
-      $EWW update orphan_delete_confirm=""
-    else
-      $EWW update error_notification="Failed to delete orphan: $ORPHAN_NAME"
-      $EWW update error_notification_visible=true
-      $EWW update orphan_delete_confirm=""
-      exit 1
-    fi
-
-    echo "Orphan deleted: $ORPHAN_NAME"
-  '';
-
-  # Feature 094 US9: Application delete confirmation open handler (T093)
-  appDeleteOpenScript = pkgs.writeShellScriptBin "app-delete-open" ''
-    #!${pkgs.bash}/bin/bash
-    # Open application delete confirmation dialog
-    # Usage: app-delete-open <app_name> <display_name> [is_pwa] [ulid]
-
-    set -euo pipefail
-
-<<<<<<< HEAD
-    APP_NAME="''${1:-}"
-    DISPLAY_NAME="''${2:-}"
-    IS_PWA="''${3:-false}"
-    ULID="''${4:-}"
-
-    EWW="${pkgs.eww}/bin/eww --config $HOME/.config/eww-monitoring-panel"
-=======
+
+    # Eww Yuck widget configuration (T009-T014)
+    # Version: v9-dynamic-sizing (Build: 2025-11-21-18:15)
+    xdg.configFile."eww-monitoring-panel/eww.yuck".text = ''
+      ;; Live Window/Project Monitoring Panel - Multi-View Edition
+      ;; Feature 085: Sway Monitoring Widget
+      ;; Build: 2025-11-20 15:55 UTC
+
+      ;; Deflisten: Real-time event stream for Windows view (<100ms latency)
+      ;; Backend subscribes to Sway window/workspace/output events
+      ;; Automatic reconnection with exponential backoff
+      ;; Heartbeat every 5s to detect stale connections
+      (deflisten monitoring_data
+        :initial "{\"status\":\"connecting\",\"projects\":[],\"project_count\":0,\"monitor_count\":0,\"workspace_count\":0,\"window_count\":0,\"timestamp\":0,\"timestamp_friendly\":\"Initializing...\",\"error\":null}"
+        `${monitoringDataScript}/bin/monitoring-data-backend --listen`)
+
+      ;; Defpoll: Projects view data (5s refresh)
+      (defpoll projects_data
+        :interval "5s"
+        :initial "{\"status\":\"loading\",\"projects\":[],\"project_count\":0,\"active_project\":null}"
+        `${monitoringDataScript}/bin/monitoring-data-backend --mode projects`)
+
+      ;; Defpoll: Apps view data (5s refresh)
+      (defpoll apps_data
+        :interval "5s"
+        :initial "{\"status\":\"loading\",\"apps\":[],\"app_count\":0}"
+        `${monitoringDataScript}/bin/monitoring-data-backend --mode apps`)
+
+      ;; Defpoll: Health view data (5s refresh)
+      (defpoll health_data
+        :interval "5s"
+        :initial "{\"status\":\"loading\",\"health\":{}}"
+        `${monitoringDataScript}/bin/monitoring-data-backend --mode health`)
+
       ;; Feature 095 Enhancement: Animated spinner is embedded in monitoring_data.spinner_frame
       ;; The Python backend (monitoring_data.py) generates spinner frames at 120ms intervals
       ;; when there's a "working" badge, enabling smooth animation via the existing deflisten stream
@@ -3320,168 +1916,69 @@
 
       ;; Current view state (windows, projects, apps, health, events)
       (defvar current_view "windows")
->>>>>>> 2bf628d2
-
-    if [[ -z "$APP_NAME" ]]; then
-      echo "Error: App name required" >&2
-      exit 1
-    fi
-
-    # Clear previous state
-    $EWW update delete_app_error=""
-
-    # Set dialog state
-    $EWW update delete_app_name="$APP_NAME"
-    $EWW update delete_app_display_name="''${DISPLAY_NAME:-$APP_NAME}"
-    $EWW update delete_app_is_pwa="$IS_PWA"
-    $EWW update delete_app_ulid="$ULID"
-    $EWW update app_deleting=true
-  '';
-
-  # Feature 094 US9: Application delete confirm handler (T094)
-  appDeleteConfirmScript = pkgs.writeShellScriptBin "app-delete-confirm" ''
-    #!${pkgs.bash}/bin/bash
-    # Execute application deletion via CRUD handler
-    # Usage: app-delete-confirm
-
-<<<<<<< HEAD
-    set -euo pipefail
-=======
+
+      ;; Selected window ID for detail view (0 = none selected)
+      (defvar selected_window_id 0)
+
+      ;; Feature 086: Panel focus state (updated by toggle-panel-focus script)
+      ;; When true, panel has keyboard focus and shows visual indicator
+      (defvar panel_focused false)
+
+      ;; Feature 086: Selected index for keyboard navigation (-1 = none)
+      ;; Updated by j/k or up/down in monitoring mode
+      (defvar selected_index -1)
+
+      ;; Hover tooltip state - Window ID being hovered (0 = none)
+      ;; Updated by onhover/onhoverlost events on window items
+      (defvar hover_window_id 0)
+
       ;; UX Enhancement: Inline action bar state - tracks which window has action bar visible
       (defvar context_menu_window_id 0)
 
       ;; Copy state - Window ID that was just copied (0 = none)
       ;; Set when copy button clicked, auto-resets after 2 seconds
       (defvar copied_window_id 0)
->>>>>>> 2bf628d2
-
-    EWW="${pkgs.eww}/bin/eww --config $HOME/.config/eww-monitoring-panel"
-
-    # Read deletion parameters
-    APP_NAME=$($EWW get delete_app_name)
-
-    if [[ -z "$APP_NAME" ]]; then
-      $EWW update delete_app_error="No application selected for deletion"
-      exit 1
-    fi
-
-    # Build request JSON
-    REQUEST=$(${pkgs.jq}/bin/jq -n \
-      --arg name "$APP_NAME" \
-      '{"action": "delete_app", "app_name": $name}')
-
-    echo "Deleting application: $APP_NAME" >&2
-
-    # Call the CRUD handler
-    export PYTHONPATH="${../tools}:${../tools/monitoring-panel}"
-    RESULT=$(echo "$REQUEST" | ${pythonForBackend}/bin/python3 -c "
-import sys
-sys.path.insert(0, '${../tools}')
-sys.path.insert(0, '${../tools/monitoring-panel}')
-from app_crud_handler import AppCRUDHandler
-import asyncio
-import json
-
-handler = AppCRUDHandler()
-request = json.loads(sys.stdin.read())
-result = asyncio.run(handler.handle_request(request))
-print(json.dumps(result))
-")
-
-    # Check result
-    SUCCESS=$(echo "$RESULT" | ${pkgs.jq}/bin/jq -r '.success')
-
-    if [[ "$SUCCESS" == "true" ]]; then
-      # Check for PWA warning
-      PWA_WARNING=$(echo "$RESULT" | ${pkgs.jq}/bin/jq -r '.pwa_warning // empty')
-
-      # Success - close dialog
-      $EWW update app_deleting=false
-      $EWW update delete_app_name=""
-      $EWW update delete_app_display_name=""
-      $EWW update delete_app_is_pwa=false
-      $EWW update delete_app_ulid=""
-      $EWW update delete_app_error=""
-
-      # Refresh apps data
-      APPS_DATA=$(${pythonForBackend}/bin/python3 ${../tools/i3_project_manager/cli/monitoring_data.py} --mode apps)
-      $EWW update apps_data="$APPS_DATA"
-
-      # Show notification with PWA warning if applicable
-      if [[ -n "$PWA_WARNING" ]]; then
-        ${pkgs.libnotify}/bin/notify-send -t 8000 "Application Deleted" "$APP_NAME deleted. Note: $PWA_WARNING"
-      else
-        ${pkgs.libnotify}/bin/notify-send -t 3000 "Application Deleted" "$APP_NAME has been deleted. Rebuild required."
-      fi
-
-      echo "Application deleted successfully: $APP_NAME"
-    else
-      # Show error in dialog
-      ERROR_MSG=$(echo "$RESULT" | ${pkgs.jq}/bin/jq -r '.error_message')
-      $EWW update delete_app_error="$ERROR_MSG"
-      echo "Error deleting application: $ERROR_MSG" >&2
-      exit 1
-    fi
-  '';
-
-  # Feature 094 Phase 12 T099: Success notification helper with auto-dismiss
-  showSuccessNotificationScript = pkgs.writeShellScriptBin "monitoring-panel-notify" ''
-    #!${pkgs.bash}/bin/bash
-    # Show success notification toast with auto-dismiss
-    # Usage: monitoring-panel-notify "Message text" [timeout_seconds]
-
-    MESSAGE="''${1:-Operation completed}"
-    TIMEOUT="''${2:-3}"
-
-<<<<<<< HEAD
-    EWW="${pkgs.eww}/bin/eww --config $HOME/.config/eww-monitoring-panel"
-
-    # Show notification
-    $EWW update success_notification="$MESSAGE"
-    $EWW update success_notification_visible=true
-
-    # Auto-dismiss after timeout
-    (sleep "$TIMEOUT" && $EWW update success_notification_visible=false success_notification="") &
-  '';
-
-  # Feature 094 US9: Application delete cancel handler (T095)
-  appDeleteCancelScript = pkgs.writeShellScriptBin "app-delete-cancel" ''
-    #!${pkgs.bash}/bin/bash
-    # Cancel application delete confirmation dialog
-    # Usage: app-delete-cancel
-
-    EWW="${pkgs.eww}/bin/eww --config $HOME/.config/eww-monitoring-panel"
-
-    # Hide dialog and clear state
-    $EWW update app_deleting=false
-    $EWW update delete_app_name=""
-    $EWW update delete_app_display_name=""
-    $EWW update delete_app_is_pwa=false
-    $EWW update delete_app_ulid=""
-    $EWW update delete_app_error=""
-  '';
-
-  # Feature 093: Focus window action script (T009-T015)
-  # Focuses a window with automatic project switching if needed
-  focusWindowScript = pkgs.writeShellScriptBin "focus-window-action" ''
-    #!${pkgs.bash}/bin/bash
-    # Feature 093: Focus window with automatic project switching
-    set -euo pipefail
-
-    PROJECT_NAME="''${1:-}"
-    WINDOW_ID="''${2:-}"
-
-    # Validate inputs (T010)
-    if [[ -z "$PROJECT_NAME" ]]; then
-        ${pkgs.libnotify}/bin/notify-send -u critical "Focus Action Failed" "No project name provided"
-        exit 1
-    fi
-
-    if [[ -z "$WINDOW_ID" ]]; then
-        ${pkgs.libnotify}/bin/notify-send -u critical "Focus Action Failed" "No window ID provided"
-        exit 1
-    fi
-=======
+
+      ;; Event-driven state variable (updated by daemon publisher)
+      (defvar panel_state "{}")
+
+      ;; Feature 093: Click interaction state variables (T021-T023)
+      ;; Window ID of last clicked window (0 = no window clicked or auto-reset after 2s)
+      (defvar clicked_window_id 0)
+
+      ;; Project name of last clicked project header ("" = no project clicked or auto-reset after 2s)
+      (defvar clicked_project "")
+
+      ;; True if a click action is currently executing (lock file exists)
+      (defvar click_in_progress false)
+
+      ;; Feature 092: Event filter state (all enabled by default)
+      ;; Individual event type filters (true = show, false = hide)
+      (defvar filter_window_new true)
+      (defvar filter_window_close true)
+      (defvar filter_window_focus true)
+      (defvar filter_window_move true)
+      (defvar filter_window_floating true)
+      (defvar filter_window_fullscreen_mode true)
+      (defvar filter_window_title true)
+      (defvar filter_window_mark true)
+      (defvar filter_window_urgent true)
+      (defvar filter_workspace_focus true)
+      (defvar filter_workspace_init true)
+      (defvar filter_workspace_empty true)
+      (defvar filter_workspace_move true)
+      (defvar filter_workspace_rename true)
+      (defvar filter_workspace_urgent true)
+      (defvar filter_workspace_reload true)
+      (defvar filter_output_unspecified true)
+      (defvar filter_binding_run true)
+      (defvar filter_mode_change true)
+      (defvar filter_shutdown_exit true)
+      (defvar filter_tick_manual true)
+
+      ;; Filter panel visibility (false = collapsed, true = expanded)
+      (defvar filter_panel_expanded false)
+
       ;; Feature 094: Project hover and copy state
       (defvar hover_project_name "")
 
@@ -3968,1011 +2465,6 @@
                     :halign "start"
                     :markup "''${window.json_repr}"
                     :wrap false)))))))
->>>>>>> 2bf628d2
-
-    # Lock file mechanism for debouncing (T011)
-    LOCK_FILE="/tmp/eww-monitoring-focus-''${WINDOW_ID}.lock"
-
-<<<<<<< HEAD
-    if [[ -f "$LOCK_FILE" ]]; then
-        # Silently ignore if previous action still in progress
-        exit 1
-    fi
-=======
-      ;; Feature 094 Phase 12 T102: Empty state for projects tab
-      (defwidget projects-empty-state []
-        (box
-          :class "empty-state"
-          :orientation "v"
-          :valign "center"
-          :halign "center"
-          :vexpand true
-          (label
-            :class "empty-icon"
-            :text "󱂬")
-          (label
-            :class "empty-title"
-            :text "No Projects Configured")
-          (label
-            :class "empty-message"
-            :text "Create a project to manage workspaces")
-          (button
-            :class "empty-action-button"
-            :onclick "project-create-open"
-            "+ Create Project")))
-
-      ;; Feature 094 Phase 12 T102: Empty state for apps tab
-      (defwidget apps-empty-state []
-        (box
-          :class "empty-state"
-          :orientation "v"
-          :valign "center"
-          :halign "center"
-          :vexpand true
-          (label
-            :class "empty-icon"
-            :text "󰀻")
-          (label
-            :class "empty-title"
-            :text "No Applications Registered")
-          (label
-            :class "empty-message"
-            :text "Add applications to manage workspaces")
-          (button
-            :class "empty-action-button"
-            :onclick "app-create-open"
-            "+ Add Application")))
-
-      ;; Error state display (T042)
-      (defwidget error-state []
-        (box
-          :class "error-state"
-          :orientation "v"
-          :valign "center"
-          :halign "center"
-          :vexpand true
-          (label
-            :class "error-icon"
-            :text "󰀪")
-          (label
-            :class "error-message"
-            :text "''${monitoring_data.error ?: 'Unknown error'}")))
->>>>>>> 2bf628d2
-
-    touch "$LOCK_FILE"
-    trap "rm -f $LOCK_FILE" EXIT
-
-    # Get current project (T012)
-    CURRENT_PROJECT=$(i3pm project current --json 2>/dev/null | ${pkgs.jq}/bin/jq -r '.project_name // "global"' || echo "global")
-
-<<<<<<< HEAD
-    # Conditional project switch (T013)
-    if [[ "$PROJECT_NAME" != "$CURRENT_PROJECT" ]]; then
-        if ! i3pm project switch "$PROJECT_NAME"; then
-            EXIT_CODE=$?
-            ${pkgs.libnotify}/bin/notify-send -u critical "Project Switch Failed" \
-                "Failed to switch to project $PROJECT_NAME (exit code: $EXIT_CODE)"
-            exit 1
-        fi
-    fi
-
-    # Focus window (T014)
-    if ${pkgs.sway}/bin/swaymsg "[con_id=$WINDOW_ID] focus"; then
-        # Success path (T015) - Visual feedback only, no notification
-        ${pkgs.eww}/bin/eww --config $HOME/.config/eww-monitoring-panel update clicked_window_id=$WINDOW_ID
-        (sleep 2 && ${pkgs.eww}/bin/eww --config $HOME/.config/eww-monitoring-panel update clicked_window_id=0) &
-        exit 0
-    else
-        # Failure path - Keep critical notification for actual errors
-        ${pkgs.libnotify}/bin/notify-send -u critical "Focus Failed" "Window no longer available"
-        ${pkgs.eww}/bin/eww --config $HOME/.config/eww-monitoring-panel update clicked_window_id=0
-        exit 1
-    fi
-  '';
-
-  # Feature 093: Switch project action script (T016-T020)
-  # Switches to a different project context by name
-  switchProjectScript = pkgs.writeShellScriptBin "switch-project-action" ''
-    #!${pkgs.bash}/bin/bash
-    # Feature 093: Switch to a different project context
-    set -euo pipefail
-
-    PROJECT_NAME="''${1:-}"
-
-    # Validate input (T017)
-    if [[ -z "$PROJECT_NAME" ]]; then
-        ${pkgs.libnotify}/bin/notify-send -u critical "Project Switch Failed" "No project name provided"
-        exit 1
-    fi
-
-    # Lock file mechanism for debouncing (T018)
-    LOCK_FILE="/tmp/eww-monitoring-project-''${PROJECT_NAME}.lock"
-
-    if [[ -f "$LOCK_FILE" ]]; then
-        ${pkgs.libnotify}/bin/notify-send -u low "Project Switch" "Previous action still in progress"
-        exit 1
-    fi
-
-    touch "$LOCK_FILE"
-    trap "rm -f $LOCK_FILE" EXIT
-
-    # Get current project (T019)
-    CURRENT_PROJECT=$(i3pm project current --json 2>/dev/null | ${pkgs.jq}/bin/jq -r '.project_name // "global"' || echo "global")
-
-    # Check if already in target project
-    if [[ "$PROJECT_NAME" == "$CURRENT_PROJECT" ]]; then
-        ${pkgs.libnotify}/bin/notify-send -u low "Already in project $PROJECT_NAME"
-        ${pkgs.eww}/bin/eww --config $HOME/.config/eww-monitoring-panel update clicked_project="$PROJECT_NAME"
-        (sleep 2 && ${pkgs.eww}/bin/eww --config $HOME/.config/eww-monitoring-panel update clicked_project="") &
-        exit 0
-    fi
-
-    # Execute project switch (T020)
-    if i3pm project switch "$PROJECT_NAME"; then
-        ${pkgs.libnotify}/bin/notify-send -u normal "Switched to project $PROJECT_NAME"
-        ${pkgs.eww}/bin/eww --config $HOME/.config/eww-monitoring-panel update clicked_project="$PROJECT_NAME"
-        (sleep 2 && ${pkgs.eww}/bin/eww --config $HOME/.config/eww-monitoring-panel update clicked_project="") &
-        exit 0
-    else
-        EXIT_CODE=$?
-        ${pkgs.libnotify}/bin/notify-send -u critical "Project Switch Failed" \
-            "Failed to switch to $PROJECT_NAME (exit code: $EXIT_CODE)"
-        ${pkgs.eww}/bin/eww --config $HOME/.config/eww-monitoring-panel update clicked_project=""
-        exit 1
-    fi
-  '';
-
-  # SwayNC toggle wrapper
-  swayNCToggleScript = pkgs.writeShellScriptBin "toggle-swaync" ''
-    #!${pkgs.bash}/bin/bash
-    # Toggle SwayNC notification center
-    ${pkgs.swaynotificationcenter}/bin/swaync-client -t -sw
-  '';
-
-  # Feature 088 US3: Service restart script with sudo handling (T025)
-  # Usage: restart-service <service_name> <is_user_service>
-  # Example: restart-service eww-top-bar true
-  # Example: restart-service tailscaled.service false
-  restartServiceScript = pkgs.writeShellScriptBin "restart-service" ''
-    #!${pkgs.bash}/bin/bash
-    # Feature 088 US3: Service restart script with sudo handling and notifications
-    set -euo pipefail
-
-    SERVICE_NAME="''${1:-}"
-    IS_USER_SERVICE="''${2:-false}"
-
-    # Validate arguments
-    if [[ -z "$SERVICE_NAME" ]]; then
-        ${pkgs.libnotify}/bin/notify-send -u critical "Service Restart Failed" "No service name provided"
-        echo "Error: Service name required" >&2
-        echo "Usage: restart-service <service_name> <is_user_service>" >&2
-        exit 1
-    fi
-
-    # Build systemctl command
-    SYSTEMCTL_CMD=("${pkgs.systemd}/bin/systemctl")
-
-    if [[ "$IS_USER_SERVICE" == "true" ]]; then
-        SYSTEMCTL_CMD+=("--user")
-    else
-        # System service - use sudo
-        SYSTEMCTL_CMD=(${pkgs.sudo}/bin/sudo ${pkgs.systemd}/bin/systemctl)
-    fi
-
-    SYSTEMCTL_CMD+=("restart" "$SERVICE_NAME")
-
-    # Execute restart
-    echo "Restarting service: $SERVICE_NAME (user service: $IS_USER_SERVICE)"
-    if "''${SYSTEMCTL_CMD[@]}"; then
-        ${pkgs.libnotify}/bin/notify-send -u normal "Service Restarted" "Successfully restarted $SERVICE_NAME"
-        echo "Success: $SERVICE_NAME restarted" >&2
-        exit 0
-    else
-        EXIT_CODE=$?
-        ${pkgs.libnotify}/bin/notify-send -u critical "Service Restart Failed" "Failed to restart $SERVICE_NAME (exit code: $EXIT_CODE)"
-        echo "Error: Failed to restart $SERVICE_NAME (exit code: $EXIT_CODE)" >&2
-        exit $EXIT_CODE
-    fi
-  '';
-
-  # Feature 086: Navigation script for monitoring panel
-  monitorPanelNavScript = pkgs.writeShellScriptBin "monitor-panel-nav" ''
-    #!${pkgs.bash}/bin/bash
-    # Feature 086: Handle navigation within monitoring panel
-    ACTION="$1"
-    EWW_CMD="${pkgs.eww}/bin/eww --config $HOME/.config/eww-monitoring-panel"
-
-    # Get current state
-    current_index=$($EWW_CMD get selected_index 2>/dev/null || echo "0")
-    current_view=$($EWW_CMD get current_view 2>/dev/null || echo "windows")
-    selected_window=$($EWW_CMD get selected_window_id 2>/dev/null || echo "0")
-
-    # Get window count from monitoring data
-    window_count=$($EWW_CMD get monitoring_data 2>/dev/null | ${pkgs.jq}/bin/jq -r '.window_count // 10')
-    max_items=$((window_count > 0 ? window_count : 10))
-
-    case "$ACTION" in
-      down)
-        new_index=$((current_index + 1))
-        if [ "$new_index" -ge "$max_items" ]; then
-          new_index=$((max_items - 1))
-        fi
-        $EWW_CMD update selected_index=$new_index
-        ;;
-      up)
-        new_index=$((current_index - 1))
-        if [ "$new_index" -lt 0 ]; then
-          new_index=0
-        fi
-        $EWW_CMD update selected_index=$new_index
-        ;;
-      first)
-        $EWW_CMD update selected_index=0
-        ;;
-      last)
-        $EWW_CMD update selected_index=$((max_items - 1))
-        ;;
-      select)
-        # Get window ID at current index and show detail view
-        window_id=$($EWW_CMD get monitoring_data 2>/dev/null | ${pkgs.jq}/bin/jq -r --argjson idx "$current_index" '
-          [.projects[].workspaces[].windows[]] | .[$idx].id // 0
-        ')
-        if [ "$window_id" != "0" ] && [ "$window_id" != "null" ] && [ -n "$window_id" ]; then
-          $EWW_CMD update selected_window_id=$window_id
-        fi
-        ;;
-      back)
-        # Clear selection - go back to list view
-        $EWW_CMD update selected_window_id=0
-        ;;
-      focus)
-        # Focus the selected window in Sway
-        if [ "$selected_window" != "0" ] && [ "$selected_window" != "null" ]; then
-          ${pkgs.sway}/bin/swaymsg "[con_id=$selected_window] focus"
-          # Exit panel mode after focusing
-          exit-monitor-mode
-        fi
-        ;;
-    esac
-  '';
-
-  # Feature 094: Copy window JSON helper script (used by Windows tab)
-  copyWindowJsonScript = pkgs.writeShellScript "copy-window-json" ''
-    #!/usr/bin/env bash
-    set -euo pipefail
-
-    EWW_CMD="${pkgs.eww}/bin/eww --config $HOME/.config/eww-monitoring-panel"
-    JSON_BASE64="''${1:-}"
-    WINDOW_ID="''${2:-0}"
-
-    if [[ -z "$JSON_BASE64" ]]; then
-      echo "Usage: copy-window-json <window-json-b64> <window-id>" >&2
-      exit 1
-    fi
-
-    # Decode payload and copy to clipboard
-    ${pkgs.coreutils}/bin/printf %s "$JSON_BASE64" \
-      | ${pkgs.coreutils}/bin/base64 -d \
-      | ${pkgs.wl-clipboard}/bin/wl-copy
-
-    # Toggle copied state for visual feedback
-    $EWW_CMD update copied_window_id="$WINDOW_ID"
-    (${pkgs.coreutils}/bin/sleep 2 && $EWW_CMD update copied_window_id=0) &
-  '';
-
-  # Feature 096: Copy project JSON to clipboard (similar to window JSON)
-  copyProjectJsonScript = pkgs.writeShellScript "copy-project-json" ''
-    #!/usr/bin/env bash
-    set -euo pipefail
-
-    EWW_CMD="${pkgs.eww}/bin/eww --config $HOME/.config/eww-monitoring-panel"
-    PROJECT_NAME="''${1:-}"
-
-    if [[ -z "$PROJECT_NAME" ]]; then
-      echo "Usage: copy-project-json <project-name>" >&2
-      exit 1
-    fi
-
-    # Read project JSON from file and copy to clipboard
-    PROJECT_FILE="$HOME/.config/i3/projects/$PROJECT_NAME.json"
-    if [[ -f "$PROJECT_FILE" ]]; then
-      ${pkgs.jq}/bin/jq '.' "$PROJECT_FILE" | ${pkgs.wl-clipboard}/bin/wl-copy
-      # Toggle copied state for visual feedback
-      $EWW_CMD update copied_project_name="$PROJECT_NAME"
-      (${pkgs.coreutils}/bin/sleep 2 && $EWW_CMD update copied_project_name="") &
-    else
-      echo "Project file not found: $PROJECT_FILE" >&2
-      exit 1
-    fi
-  '';
-
-  # Keyboard handler script for view switching (Alt+1-4 or just 1-4)
-  handleKeyScript = pkgs.writeShellScript "monitoring-panel-keyhandler" ''
-    KEY="$1"
-    EWW_CMD="${pkgs.eww}/bin/eww --config $HOME/.config/eww-monitoring-panel"
-    # Debug: log the key to journal
-    echo "Monitoring panel key pressed: '$KEY'" | ${pkgs.systemd}/bin/systemd-cat -t eww-keyhandler
-    case "$KEY" in
-      1|Alt+1) $EWW_CMD update current_view=windows ;;
-      2|Alt+2) $EWW_CMD update current_view=projects ;;
-      3|Alt+3) $EWW_CMD update current_view=apps ;;
-      4|Alt+4) $EWW_CMD update current_view=health ;;
-      5|Alt+5) $EWW_CMD update current_view=events ;;
-      Escape|q) $EWW_CMD close monitoring-panel ;;
-    esac
-  '';
-
-in
-{
-  options.programs.eww-monitoring-panel = {
-    enable = mkEnableOption "Eww monitoring panel for window/project state visualization";
-
-    toggleKey = mkOption {
-      type = types.str;
-      default = "$mod+m";
-      description = ''
-        Keybinding to toggle monitoring panel visibility.
-        Uses Sway mod variable (typically Super/Win key).
-      '';
-    };
-
-    updateInterval = mkOption {
-      type = types.int;
-      default = 10;
-      description = ''
-        DEPRECATED: This option is no longer used since migrating to deflisten.
-        Kept for backward compatibility but has no effect.
-        Updates are now real-time via event stream (<100ms latency).
-      '';
-    };
-  };
-
-  config = mkIf cfg.enable {
-    # Add required packages
-    home.packages = [
-      pkgs.eww              # Widget framework
-      monitoringDataScript  # Python backend script wrapper
-      toggleScript          # Toggle visibility script
-      toggleFocusScript     # Feature 086: Toggle focus script
-      exitMonitorModeScript # Feature 086: Exit monitoring mode
-      monitorPanelNavScript # Feature 086: Navigation within panel
-      swayNCToggleScript    # SwayNC toggle with mutual exclusivity
-      restartServiceScript  # Feature 088 US3: Service restart script
-      focusWindowScript     # Feature 093: Focus window action
-      switchProjectScript   # Feature 093: Switch project action
-      projectCrudScript     # Feature 094: Project CRUD handler (T037)
-      projectEditOpenScript # Feature 094: Project edit form opener (T038)
-      projectEditSaveScript # Feature 094: Project edit save handler (T038)
-      worktreeEditOpenScript  # Feature 094 US5: Worktree edit form opener (T059)
-      worktreeCreateOpenScript # Feature 097 T030-T031: Worktree create dialog opener
-      worktreeCreateScript    # Feature 094 US5: Worktree create handler (T057-T058)
-      worktreeDeleteScript    # Feature 094 US5: Worktree delete handler (T060)
-      worktreeEditSaveScript  # Feature 094 US5: Worktree edit save handler (T059)
-      projectCreateOpenScript   # Feature 094 US3: Project create form opener (T066)
-      projectCreateSaveScript   # Feature 094 US3: Project create save handler (T069)
-      projectCreateCancelScript # Feature 094 US3: Project create cancel handler (T066)
-      appCreateOpenScript       # Feature 094 US8: App create form opener (T076)
-      appCreateSaveScript       # Feature 094 US8: App create save handler (T082)
-      appCreateCancelScript     # Feature 094 US8: App create cancel handler (T076)
-      projectDeleteOpenScript   # Feature 094 US4: Project delete dialog opener (T087)
-      projectDeleteConfirmScript # Feature 094 US4: Project delete confirm handler (T088)
-      projectDeleteCancelScript # Feature 094 US4: Project delete cancel handler (T089)
-      projectRefreshScript      # Feature 097 T056-T062: Project git metadata refresh
-      orphanRecoverScript       # Feature 097 T066-T068: Orphan recovery handler
-      orphanDeleteScript        # Feature 097 T069: Orphan delete registration handler
-      appDeleteOpenScript       # Feature 094 US9: App delete dialog opener (T093)
-      appDeleteConfirmScript    # Feature 094 US9: App delete confirm handler (T094)
-      appDeleteCancelScript     # Feature 094 US9: App delete cancel handler (T095)
-      showSuccessNotificationScript # Feature 094 Phase 12 T099: Success notification helper
-    ];
-
-    # Eww Yuck widget configuration (T009-T014)
-    # Version: v9-dynamic-sizing (Build: 2025-11-21-18:15)
-    xdg.configFile."eww-monitoring-panel/eww.yuck".text = ''
-      ;; Live Window/Project Monitoring Panel - Multi-View Edition
-      ;; Feature 085: Sway Monitoring Widget
-      ;; Build: 2025-11-20 15:55 UTC
-
-      ;; Deflisten: Real-time event stream for Windows view (<100ms latency)
-      ;; Backend subscribes to Sway window/workspace/output events
-      ;; Automatic reconnection with exponential backoff
-      ;; Heartbeat every 5s to detect stale connections
-      (deflisten monitoring_data
-        :initial "{\"status\":\"connecting\",\"projects\":[],\"project_count\":0,\"monitor_count\":0,\"workspace_count\":0,\"window_count\":0,\"timestamp\":0,\"timestamp_friendly\":\"Initializing...\",\"error\":null}"
-        `${monitoringDataScript}/bin/monitoring-data-backend --listen`)
-
-      ;; Defpoll: Projects view data (5s refresh)
-      (defpoll projects_data
-        :interval "5s"
-        :initial "{\"status\":\"loading\",\"projects\":[],\"project_count\":0,\"active_project\":null}"
-        `${monitoringDataScript}/bin/monitoring-data-backend --mode projects`)
-
-      ;; Defpoll: Apps view data (5s refresh)
-      (defpoll apps_data
-        :interval "5s"
-        :initial "{\"status\":\"loading\",\"apps\":[],\"app_count\":0}"
-        `${monitoringDataScript}/bin/monitoring-data-backend --mode apps`)
-
-      ;; Defpoll: Health view data (5s refresh)
-      (defpoll health_data
-        :interval "5s"
-        :initial "{\"status\":\"loading\",\"health\":{}}"
-        `${monitoringDataScript}/bin/monitoring-data-backend --mode health`)
-
-      ;; Feature 095 Enhancement: Animated spinner is embedded in monitoring_data.spinner_frame
-      ;; The Python backend (monitoring_data.py) generates spinner frames at 120ms intervals
-      ;; when there's a "working" badge, enabling smooth animation via the existing deflisten stream
-
-      ;; Feature 092: Deflisten: Real-time Sway event log stream
-      ;; Subscribes to window/workspace/output IPC events with <100ms latency
-      ;; Maintains circular buffer of 500 most recent events (FIFO eviction)
-      (deflisten events_data
-        :initial "{\"status\":\"connecting\",\"events\":[],\"event_count\":0,\"daemon_available\":true,\"ipc_connected\":false,\"timestamp\":0,\"timestamp_friendly\":\"Initializing...\"}"
-        `${monitoringDataScript}/bin/monitoring-data-backend --mode events --listen`)
-
-      ;; Feature 094 T039: Deflisten: Real-time form validation stream
-      ;; Monitors form variable changes and streams validation results with 300ms debouncing
-      ;; Provides live validation feedback for project edit forms
-      (deflisten validation_state
-        :initial "{\"valid\":true,\"editing\":false,\"errors\":{},\"warnings\":{},\"timestamp\":\"\"}"
-        `${formValidationStreamScript}/bin/form-validation-stream`)
-
-      ;; Current view state (windows, projects, apps, health, events)
-      (defvar current_view "windows")
-
-      ;; Selected window ID for detail view (0 = none selected)
-      (defvar selected_window_id 0)
-
-      ;; Feature 086: Panel focus state (updated by toggle-panel-focus script)
-      ;; When true, panel has keyboard focus and shows visual indicator
-      (defvar panel_focused false)
-
-      ;; Feature 086: Selected index for keyboard navigation (-1 = none)
-      ;; Updated by j/k or up/down in monitoring mode
-      (defvar selected_index -1)
-
-      ;; Hover tooltip state - Window ID being hovered (0 = none)
-      ;; Updated by onhover/onhoverlost events on window items
-      (defvar hover_window_id 0)
-
-      ;; UX Enhancement: Inline action bar state - tracks which window has action bar visible
-      (defvar context_menu_window_id 0)
-
-      ;; Copy state - Window ID that was just copied (0 = none)
-      ;; Set when copy button clicked, auto-resets after 2 seconds
-      (defvar copied_window_id 0)
-
-      ;; Event-driven state variable (updated by daemon publisher)
-      (defvar panel_state "{}")
-
-      ;; Feature 093: Click interaction state variables (T021-T023)
-      ;; Window ID of last clicked window (0 = no window clicked or auto-reset after 2s)
-      (defvar clicked_window_id 0)
-
-      ;; Project name of last clicked project header ("" = no project clicked or auto-reset after 2s)
-      (defvar clicked_project "")
-
-      ;; True if a click action is currently executing (lock file exists)
-      (defvar click_in_progress false)
-
-      ;; Feature 092: Event filter state (all enabled by default)
-      ;; Individual event type filters (true = show, false = hide)
-      (defvar filter_window_new true)
-      (defvar filter_window_close true)
-      (defvar filter_window_focus true)
-      (defvar filter_window_move true)
-      (defvar filter_window_floating true)
-      (defvar filter_window_fullscreen_mode true)
-      (defvar filter_window_title true)
-      (defvar filter_window_mark true)
-      (defvar filter_window_urgent true)
-      (defvar filter_workspace_focus true)
-      (defvar filter_workspace_init true)
-      (defvar filter_workspace_empty true)
-      (defvar filter_workspace_move true)
-      (defvar filter_workspace_rename true)
-      (defvar filter_workspace_urgent true)
-      (defvar filter_workspace_reload true)
-      (defvar filter_output_unspecified true)
-      (defvar filter_binding_run true)
-      (defvar filter_mode_change true)
-      (defvar filter_shutdown_exit true)
-      (defvar filter_tick_manual true)
-
-      ;; Filter panel visibility (false = collapsed, true = expanded)
-      (defvar filter_panel_expanded false)
-
-      ;; Feature 094: Project hover and copy state
-      (defvar hover_project_name "")
-
-      ;; Feature 097 T042: Repository expand/collapse state
-      ;; Stores JSON object mapping repository name to expanded state: {"nixos": true, "other-repo": false}
-      (defvar repo_expanded_states "{}")
-
-      ;; Feature 094: Hover state for Applications tab detail tooltips
-      (defvar hover_app_name "")
-      (defvar copied_project_name "")
-      ;; Feature 096: JSON hover state for Projects tab (separate from general hover)
-      (defvar json_hover_project "")
-
-      ;; Feature 094: Edit mode state for Projects tab (T038)
-      (defvar editing_project_name "")
-      (defvar edit_form_display_name "")
-      (defvar edit_form_icon "")
-      (defvar edit_form_directory "")
-      (defvar edit_form_scope "scoped")
-      (defvar edit_form_remote_enabled false)
-      (defvar edit_form_remote_host "")
-      (defvar edit_form_remote_user "")
-      (defvar edit_form_remote_dir "")
-      (defvar edit_form_remote_port "22")
-      (defvar edit_form_error "")  ;; T041: Error message for save failures
-
-      ;; Feature 094 US3: Project create form state (T066-T069)
-      (defvar project_creating false)               ;; True when create project form is visible
-      (defvar create_form_name "")                  ;; Project name (unique identifier)
-      (defvar create_form_display_name "")          ;; Display name
-      (defvar create_form_icon "📦")                ;; Icon emoji
-      (defvar create_form_working_dir "")           ;; Working directory path
-      (defvar create_form_scope "scoped")           ;; Scope: scoped or global
-      (defvar create_form_remote_enabled false)     ;; Remote project toggle
-      (defvar create_form_remote_host "")           ;; Remote SSH host
-      (defvar create_form_remote_user "")           ;; Remote SSH user
-      (defvar create_form_remote_dir "")            ;; Remote working directory
-      (defvar create_form_remote_port "22")         ;; Remote SSH port
-      (defvar create_form_error "")                 ;; Error message for create failures
-
-      ;; Feature 094 US8: Application create form state (T076-T082)
-      (defvar app_creating false)                    ;; True when create app form is visible
-      (defvar create_app_type "regular")             ;; App type: regular, terminal, pwa
-      (defvar create_app_name "")                    ;; Application name (unique identifier)
-      (defvar create_app_display_name "")            ;; Display name
-      (defvar create_app_command "")                 ;; Executable command
-      (defvar create_app_parameters "")              ;; Command-line parameters (space-separated)
-      (defvar create_app_expected_class "")          ;; Window class for matching
-      (defvar create_app_scope "scoped")             ;; Scope: scoped or global
-      (defvar create_app_workspace "1")              ;; Preferred workspace (1-50 for regular, 50+ for PWA)
-      (defvar create_app_monitor_role "")            ;; Monitor role: primary, secondary, tertiary, or empty
-      (defvar create_app_icon "")                    ;; Icon name, emoji, or file path
-      (defvar create_app_floating false)             ;; Launch as floating window
-      (defvar create_app_floating_size "")           ;; Floating size: scratchpad, small, medium, large
-      (defvar create_app_start_url "")               ;; PWA start URL
-      (defvar create_app_scope_url "")               ;; PWA scope URL
-      (defvar create_app_error "")                   ;; Error message for create failures
-      (defvar create_app_ulid_result "")             ;; Generated ULID after successful PWA creation
-
-      ;; Feature 094 US5: Worktree form state (T057-T061)
-      (defvar worktree_creating false)            ;; True when create worktree form is visible
-      (defvar worktree_form_branch_name "")       ;; Branch name (editable in create, read-only in edit)
-      (defvar worktree_form_path "")              ;; Worktree path (editable in create, read-only in edit)
-      (defvar worktree_form_parent_project "")    ;; Parent project name (required for worktrees)
-      (defvar worktree_delete_confirm "")         ;; Project name to confirm deletion (click-to-confirm)
-      (defvar orphan_delete_confirm "")           ;; Feature 097 T069: Orphan name to confirm deletion
-
-      ;; Feature 094 US4: Project delete confirmation state (T086-T089)
-      (defvar project_deleting false)              ;; True when delete confirmation dialog is visible
-      (defvar delete_project_name "")              ;; Name of project to delete
-      (defvar delete_project_display_name "")      ;; Display name for confirmation message
-      (defvar delete_project_has_worktrees false)  ;; True if project has worktrees
-      (defvar delete_force false)                  ;; Force delete (even with worktrees)
-      (defvar delete_error "")                     ;; Error message from delete operation
-      (defvar delete_success_message "")           ;; Success message after deletion
-
-      ;; Feature 094 US9: Application delete confirmation state (T093-T096)
-      (defvar app_deleting false)                   ;; True when delete confirmation dialog is visible
-      (defvar delete_app_name "")                   ;; Name of app to delete
-      (defvar delete_app_display_name "")           ;; Display name for confirmation message
-      (defvar delete_app_is_pwa false)              ;; True if app is a PWA
-      (defvar delete_app_ulid "")                   ;; ULID for PWA (for uninstall command)
-      (defvar delete_app_error "")                  ;; Error message from delete operation
-
-      ;; Feature 094 Phase 12: Loading and notification states (T098-T099)
-      ;; Feature 096 T017-T018: Enhanced notification state for all CRUD operations
-      (defvar save_in_progress false)               ;; True during save operations (disables form inputs)
-      (defvar success_notification "")              ;; Success message to display (auto-dismiss after 3s)
-      (defvar success_notification_visible false)   ;; Controls success notification visibility
-      (defvar error_notification "")                ;; Error message to display (persist until dismissed)
-      (defvar error_notification_visible false)     ;; Controls error notification visibility
-      (defvar warning_notification "")              ;; Warning message (e.g., conflict detected but saved)
-      (defvar warning_notification_visible false)   ;; Controls warning notification visibility
-
-      ;; Feature 094 T040: Conflict resolution dialog state
-      (defvar conflict_dialog_visible false)
-      (defvar conflict_file_content "")  ;; JSON from disk
-      (defvar conflict_ui_content "")    ;; JSON from UI form
-      (defvar conflict_project_name "")
-
-      ;; Feature 094 US7: Edit mode state for Applications tab (T048)
-      (defvar editing_app_name "")
-      (defvar edit_display_name "")
-      (defvar edit_workspace "")
-      (defvar edit_icon "")
-      (defvar edit_start_url "")
-
-      ;; Main monitoring panel window - Sidebar layout
-      ;; Non-focusable overlay: stays visible but allows interaction with apps underneath
-      ;; Tab switching via global Sway keybindings (Alt+1-4) since widget doesn't capture input
-      ;; Use output name directly since monitor indices vary by platform
-      ;; Dynamic sizing: 90% height adapts to different screen sizes (M1: 720px, Hetzner: ~972px)
-      (defwindow monitoring-panel
-        :monitor "${primaryOutput}"
-        :geometry (geometry
-          :anchor "right center"
-          :x "0px"
-          :y "0px"
-          :width "600px"
-          :height "90%")
-        :namespace "eww-monitoring-panel"
-        :stacking "fg"
-        :focusable "ondemand"
-        :exclusive false
-        :windowtype "dock"
-        (monitoring-panel-content))
-
-      ;; Main panel content widget with keyboard navigation
-      ;; Feature 086: Dynamic class changes when panel has focus
-      (defwidget monitoring-panel-content []
-        (eventbox
-          :onkeypress "${handleKeyScript} {}"
-          :cursor "default"
-          (box
-            :class {panel_focused ? "panel-container focused" : "panel-container"}
-            :orientation "v"
-            :space-evenly false
-            (panel-header)
-            (panel-body)
-            (panel-footer)
-            ;; Feature 094 T040: Conflict resolution dialog overlay
-            (conflict-resolution-dialog)
-            ;; Feature 094 Phase 12 T099: Success notification overlay (auto-dismiss)
-            (success-notification-toast)
-            ;; Feature 096 T019: Error and warning notification overlays
-            (error-notification-toast)
-            (warning-notification-toast))))
-
-      ;; Panel header with tab navigation
-      (defwidget panel-header []
-        (box
-          :class "panel-header"
-          :orientation "v"
-          :space-evenly false
-          ;; Tab navigation bar
-          (box
-            :class "tabs"
-            :orientation "h"
-            :space-evenly true
-            (eventbox
-              :cursor "pointer"
-              :onclick "eww --config $HOME/.config/eww-monitoring-panel update current_view=windows"
-              (button
-                :class "tab ''${current_view == 'windows' ? 'active' : ""}"
-                :tooltip "Windows (Alt+1)"
-                "󰖯"))
-            (eventbox
-              :cursor "pointer"
-              :onclick "eww --config $HOME/.config/eww-monitoring-panel update current_view=projects"
-              (button
-                :class "tab ''${current_view == 'projects' ? 'active' : ""}"
-                :tooltip "Projects (Alt+2)"
-                "󱂬"))
-            (eventbox
-              :cursor "pointer"
-              :onclick "eww --config $HOME/.config/eww-monitoring-panel update current_view=apps"
-              (button
-                :class "tab ''${current_view == 'apps' ? 'active' : ""}"
-                :tooltip "Apps (Alt+3)"
-                "󰀻"))
-            (eventbox
-              :cursor "pointer"
-              :onclick "eww --config $HOME/.config/eww-monitoring-panel update current_view=health"
-              (button
-                :class "tab ''${current_view == 'health' ? 'active' : ""}"
-                :tooltip "Health (Alt+4)"
-                "󰓙"))
-            ;; Feature 092: Logs tab (5th tab)
-            (eventbox
-              :cursor "pointer"
-              :onclick "eww --config $HOME/.config/eww-monitoring-panel update current_view=events"
-              (button
-                :class "tab ''${current_view == 'events' ? 'active' : ""}"
-                :tooltip "Logs (Alt+5)"
-                "󰌱"))
-            ;; Feature 086: Focus mode indicator badge
-            (label
-              :class "focus-indicator"
-              :visible {panel_focused}
-              :text "⌨ FOCUS"))
-          ;; Summary counts (dynamic based on view)
-          (box
-            :class "summary-counts"
-            :orientation "h"
-            :space-evenly true
-            (label
-              :class "count-badge"
-              :text "''${current_view == 'windows' ? monitoring_data.project_count ?: 0 : current_view == 'projects' ? projects_data.project_count ?: 0 : current_view == 'apps' ? apps_data.app_count ?: 0 : 0} ''${current_view == 'windows' || current_view == 'projects' ? 'PRJ' : current_view == 'apps' ? 'APPS' : 'ITEMS'}")
-            (label
-              :class "count-badge"
-              :text "''${current_view == 'windows' ? monitoring_data.workspace_count ?: 0 : 0} WS"
-              :visible {current_view == "windows"})
-            (label
-              :class "count-badge"
-              :text "''${current_view == 'windows' ? monitoring_data.window_count ?: 0 : 0} WIN"
-              :visible {current_view == "windows"}))
-          ;; UX Enhancement: Workspace Pills - full implementation
-          (scroll
-            :hscroll true
-            :vscroll false
-            :visible {current_view == "windows"}
-            :class "workspace-pills-scroll"
-            (box
-              :class "workspace-pills"
-              :orientation "h"
-              :space-evenly false
-              (for ws in {monitoring_data.workspaces ?: []}
-                (eventbox
-                  :cursor "pointer"
-                  :onclick "swaymsg workspace ''${ws.name} &"
-                  :tooltip "Switch to workspace ''${ws.name}"
-                  (label
-                    :class {"workspace-pill" + (ws.focused ? " focused" : "") + (ws.urgent ? " urgent" : "")}
-                    :text "''${ws.name}")))))))
-
-      ;; Panel body with multi-view container
-      ;; Uses overlay - all views stacked, only visible one shows
-      ;; Each child box has view-container class for solid background to prevent bleed-through
-      (defwidget panel-body []
-        (box
-          :class "panel-body"
-          :orientation "v"
-          :vexpand true
-          (overlay
-            :vexpand true
-            (box :class "view-container" :visible {current_view == "windows"} :vexpand true (windows-view))
-            (box :class "view-container" :visible {current_view == "projects"} :vexpand true (projects-view))
-            (box :class "view-container" :visible {current_view == "apps"} :vexpand true (apps-view))
-            (box :class "view-container" :visible {current_view == "health"} :vexpand true (health-view))
-            (box :class "view-container" :visible {current_view == "events"} :vexpand true (events-view)))))
-
-      ;; Windows View - Project-based hierarchy with real-time updates
-      ;; Shows detail view when a window is selected, otherwise shows list
-      (defwidget windows-view []
-        (scroll
-          :vscroll true
-          :hscroll false
-          :vexpand true
-          (box
-            :class "content-container"
-            :orientation "v"
-            :space-evenly false
-            :vexpand true
-            ;; Show detail view when window is selected
-            (box
-              :visible {selected_window_id != 0}
-              :vexpand true
-              (window-detail-view))
-            ;; Show list view when no window is selected
-            (box
-              :visible {selected_window_id == 0}
-              :orientation "v"
-              :space-evenly false
-              :vexpand true
-              ; Show error state when status is "error"
-              (box
-                :visible {monitoring_data.status == "error"}
-                (error-state))
-              ; Show empty state when no windows and no error
-              (box
-                :visible {monitoring_data.status != "error" && (monitoring_data.window_count ?: 0) == 0}
-                (empty-state))
-              ; Show projects when no error and has windows
-              (box
-                :visible {monitoring_data.status != "error" && (monitoring_data.window_count ?: 0) > 0}
-                :orientation "v"
-                :space-evenly false
-                (for project in {monitoring_data.projects ?: []}
-                  (project-widget :project project)))))))
-
-      ;; Project display widget
-      ;; UX Enhancement: Active project gets highlighted
-      (defwidget project-widget [project]
-        (box
-          :class {"project " + (project.scope == "scoped" ? "scoped-project" : "global-project") + (project.is_active ? " project-active" : "")}
-          :orientation "v"
-          :space-evenly false
-          ; Project header
-          (box
-            :class "project-header"
-            :orientation "h"
-            :space-evenly false
-            (label
-              :class "project-name"
-              :text "''${project.scope == 'scoped' ? '󱂬' : '󰞇'} ''${project.name}")
-            ;; UX Enhancement: Active indicator (filled circle)
-            (label
-              :class "active-indicator"
-              :visible {project.is_active}
-              :tooltip "Active project"
-              :text "●")
-            (label
-              :class "window-count-badge"
-              :text "''${project.window_count}"))
-          ; Windows list
-          (box
-            :class "windows-container"
-            :orientation "v"
-            :space-evenly false
-            (for window in {project.windows ?: []}
-              (window-widget :window window)))))
-
-      ;; Compact window widget for sidebar - Single line with badges + JSON expand
-      ;; Click main area to focus window
-      ;; Hover expand icon (󰅂) to reveal JSON panel - intentional action required
-      ;; Right-click shows inline action bar below the window item
-      (defwidget window-widget [window]
-        (box
-          :class "window-container"
-          :orientation "v"
-          :space-evenly false
-          ;; Main window row with icon trigger for JSON expand
-          (box
-            :class "window-row"
-            :orientation "h"
-            :space-evenly false
-            ;; Main clickable area (focuses window)
-            ;; Feature 093: Added click handler for window focus with project switching
-            ;; Right-click toggles inline action bar for this specific window
-            (eventbox
-              :onclick "focus-window-action ''${window.project} ''${window.id} &"
-              :onrightclick "eww --config $HOME/.config/eww-monitoring-panel update context_menu_window_id=''${context_menu_window_id == window.id ? 0 : window.id}"
-              :cursor "pointer"
-              :hexpand true
-              (box
-                :class "window ''${window.scope == 'scoped' ? 'scoped-window' : 'global-window'} ''${window.state_classes} ''${clicked_window_id == window.id ? ' clicked' : ""} ''${strlength(window.icon_path) > 0 ? 'has-icon' : 'no-icon'}"
-                :orientation "h"
-                :space-evenly false
-                :hexpand true
-                ; App icon (image if available, fallback emoji otherwise)
-                (box
-                  :class "window-icon-container"
-                  :valign "center"
-                  (image :class "window-icon-image"
-                         :path {strlength(window.icon_path) > 0 ? window.icon_path : "/etc/nixos/assets/icons/tmux-original.svg"}
-                         :image-width 20
-                         :image-height 20
-                         :visible {strlength(window.icon_path) > 0})
-                  (label
-                    :class "window-icon-fallback"
-                    :text "''${window.floating ? '⚓' : '󱂬'}"
-                    :visible {strlength(window.icon_path) == 0}))
-                ; App name and truncated title
-                (box
-                  :class "window-info"
-                  :orientation "v"
-                  :space-evenly false
-                  :hexpand true
-                  (label
-                    :class "window-app-name"
-                    :halign "start"
-                    :text "''${window.display_name}"
-                    :limit-width 18
-                    :truncate true)
-                  (label
-                    :class "window-title"
-                    :halign "start"
-                    :text "''${window.title ?: '#' + window.id}"
-                    :limit-width 25
-                    :truncate true))
-                ; Compact badges for states
-                (box
-                  :class "window-badges"
-                  :orientation "h"
-                  :space-evenly false
-                  :halign "end"
-                  (label
-                    :class "badge badge-workspace"
-                    :text "WS''${window.workspace_number}")
-                  (label
-                    :class "badge badge-pwa"
-                    :text "PWA"
-                    :visible {window.is_pwa ?: false})
-                  ;; Feature 095: Notification badge with state-based icons
-                  ;; "working" state = animated braille spinner (teal, pulsing glow)
-                  ;; "stopped" state = bell icon with count (peach, attention-grabbing)
-                  ;; Badge data comes from daemon badge_service.py, triggered by Claude Code hooks
-                  ;; spinner_frame comes from monitoring_data (Python backend updates at 120ms when working)
-                  (label
-                    :class {"badge badge-notification" + ((window.badge?.state ?: "stopped") == "working" ? " badge-working" : " badge-stopped")}
-                    :text {((window.badge?.state ?: "stopped") == "working" ? (monitoring_data.spinner_frame ?: "⠋") : "󰂚 " + (window.badge?.count ?: ""))}
-                    :tooltip {(window.badge?.state ?: "stopped") == "working"
-                      ? "Claude Code is working... [" + (window.badge?.source ?: "claude-code") + "]"
-                      : (window.badge?.count ?: "0") + " notification(s) - awaiting input [" + (window.badge?.source ?: "unknown") + "]"}
-                    :visible {(window.badge?.count ?: "") != "" || (window.badge?.state ?: "") == "working"}))))
-            ;; JSON expand trigger icon - hover to expand, intentional action
-            (eventbox
-              :onhover "eww --config $HOME/.config/eww-monitoring-panel update hover_window_id=''${window.id}"
-              :onhoverlost "eww --config $HOME/.config/eww-monitoring-panel update hover_window_id=0"
-              :tooltip "Hover to view JSON"
-              (box
-                :class {"json-expand-trigger" + (hover_window_id == window.id ? " expanded" : "")}
-                :valign "center"
-                (label
-                  :class "json-expand-icon"
-                  :text {hover_window_id == window.id ? "󰅀" : "󰅂"}))))
-          ;; Inline action bar (slides down on right-click)
-          (revealer
-            :reveal {context_menu_window_id == window.id}
-            :transition "slidedown"
-            :duration "100ms"
-            (box
-              :class "window-action-bar"
-              :orientation "h"
-              :space-evenly false
-              :halign "end"
-              (eventbox
-                :cursor "pointer"
-                :onclick "swaymsg [con_id=''${window.id}] focus && eww --config $HOME/.config/eww-monitoring-panel update context_menu_window_id=0"
-                :tooltip "Focus window"
-                (label :class "action-btn action-focus" :text "󰈈"))
-              (eventbox
-                :cursor "pointer"
-                :onclick "swaymsg [con_id=''${window.id}] floating toggle && eww --config $HOME/.config/eww-monitoring-panel update context_menu_window_id=0"
-                :tooltip "Toggle floating"
-                (label :class "action-btn action-float" :text "󰖲"))
-              (eventbox
-                :cursor "pointer"
-                :onclick "swaymsg [con_id=''${window.id}] fullscreen toggle && eww --config $HOME/.config/eww-monitoring-panel update context_menu_window_id=0"
-                :tooltip "Toggle fullscreen"
-                (label :class "action-btn action-fullscreen" :text "󰊓"))
-              (eventbox
-                :cursor "pointer"
-                :onclick "swaymsg [con_id=''${window.id}] move scratchpad && eww --config $HOME/.config/eww-monitoring-panel update context_menu_window_id=0"
-                :tooltip "Move to scratchpad"
-                (label :class "action-btn action-scratchpad" :text "󰘓"))
-              (eventbox
-                :cursor "pointer"
-                :onclick "swaymsg [con_id=''${window.id}] kill && eww --config $HOME/.config/eww-monitoring-panel update context_menu_window_id=0"
-                :tooltip "Close window"
-                (label :class "action-btn action-close" :text "󰅖"))))
-          ;; JSON panel (slides down when expand icon is hovered)
-          (revealer
-            :reveal {hover_window_id == window.id}
-            :transition "slidedown"
-            :duration "150ms"
-            (eventbox
-              :onhover "eww --config $HOME/.config/eww-monitoring-panel update hover_window_id=''${window.id}"
-              :onhoverlost "eww --config $HOME/.config/eww-monitoring-panel update hover_window_id=0"
-              (box
-                :class "window-json-tooltip"
-                :orientation "v"
-                :space-evenly false
-                ;; Header with title and copy button
-                (box
-                  :class "json-tooltip-header"
-                  :orientation "h"
-                  :space-evenly false
-                  (label
-                    :class "json-tooltip-title"
-                    :halign "start"
-                    :hexpand true
-                    :text "Window JSON (ID: ''${window.id})")
-                  (eventbox
-                    :cursor "pointer"
-                    :onclick "${copyWindowJsonScript} ''${window.json_base64} ''${window.id} &"
-                    :tooltip "Copy JSON to clipboard"
-                    (label
-                      :class "json-copy-btn''${copied_window_id == window.id ? ' copied' : ""}"
-                      :text "''${copied_window_id == window.id ? '󰄬' : '󰆏'}")))
-                ;; Scrollable JSON content with syntax highlighting
-                (scroll
-                  :vscroll true
-                  :hscroll false
-                  :vexpand false
-                  :height 200
-                  (label
-                    :class "json-content"
-                    :halign "start"
-                    :markup "''${window.json_repr}"
-                    :wrap false)))))))
 
       ;; Empty state display (T041)
       (defwidget empty-state []
@@ -5167,490 +2659,6 @@
             :hexpand true
             :text value)))
 
-      ;; Projects View - Project list with metadata
-      ;; Projects View - matches windows-view structure with scroll at top level
-      (defwidget projects-view []
-        (scroll
-          :vscroll true
-          :hscroll false
-          :vexpand true
-          (box
-            :class "content-container"
-            :orientation "v"
-            :space-evenly false
-            :vexpand true
-            ;; Feature 094 US3: Projects tab header with New Project button (T066)
-            (box
-              :class "projects-header"
-              :orientation "h"
-              :space-evenly false
-              :visible {!project_creating}
-              (label
-                :class "projects-header-title"
-                :halign "start"
-                :hexpand true
-                :text "Projects")
-              ;; Feature 097 T061: [⟳ Refresh All] button
-              (button
-                :class "refresh-all-button"
-                :onclick "project-refresh --all"
-                :tooltip "Refresh git metadata for all projects"
-                "⟳ All")
-              (button
-                :class "new-project-button"
-                :onclick "project-create-open"
-                :tooltip "Create a new project"
-                "+ New"))
-            ;; Feature 094 US3: Project create form (T067)
-            (revealer
-              :transition "slidedown"
-              :reveal project_creating
-              :duration "200ms"
-              (project-create-form))
-            ;; Feature 094 US4: Delete confirmation dialog (T088)
-            (project-delete-confirmation)
-            ;; Error state
-            (box
-              :class "error-message"
-              :visible {projects_data.status == "error"}
-              (label :text "Error: ''${projects_data.error ?: 'Unknown error'}"))
-            ;; Projects list
-            (box
-              :class "projects-list"
-              :orientation "v"
-              :space-evenly false
-              ;; Feature 097 T038-T043: Repository Projects (with expand/collapse hierarchy)
-              (for repo in {projects_data.repository_projects ?: []}
-                (repository-container :repo repo))
-              ;; Feature 097: Standalone Projects (legacy or non-git)
-              ;; Show standalone projects if we have repository_projects; otherwise fall back to main_projects
-              (for project in {arraylength(projects_data.repository_projects ?: []) > 0 ? (projects_data.standalone_projects ?: []) : (projects_data.main_projects ?: [])}
-                (box
-                  :orientation "v"
-                  :space-evenly false
-                  ;; Main project card
-                  (project-card :project project)
-                  ;; Worktrees for this main project (legacy backward compatibility)
-                  (for worktree in {projects_data.worktrees ?: []}
-                    (box
-                      :visible {worktree.parent_project == project.directory}
-                      (worktree-card :project worktree)))))
-              ;; Feature 097 T064-T069: Orphaned worktrees section
-              (box
-                :class "orphaned-worktrees-section"
-                :orientation "v"
-                :space-evenly false
-                :visible {arraylength(projects_data.orphaned_worktrees ?: []) > 0}
-                (label
-                  :class "orphaned-worktrees-header"
-                  :halign "start"
-                  :text "⚠ Orphaned Worktrees")
-                (label
-                  :class "orphaned-worktrees-hint"
-                  :halign "start"
-                  :text "Parent repository project missing")
-                (for worktree in {projects_data.orphaned_worktrees ?: []}
-                  (orphan-card :project worktree)))))))
-
-      ;; Feature 097 T038: Expandable repository container widget
-      ;; Groups a repository project with its child worktrees
-      (defwidget repository-container [repo]
-        (box
-          :class "repository-container"
-          :orientation "v"
-          :space-evenly false
-          ;; Repository header with expand/collapse toggle
-          (box
-            :class {"repository-header" + (repo.has_dirty ? " has-dirty" : "")}
-            :orientation "h"
-            :space-evenly false
-            ;; T042: Expand/collapse toggle
-            (eventbox
-              :cursor "pointer"
-              :onclick "eww --config $HOME/.config/eww-monitoring-panel update repo_expanded_states=\"$(echo '{}' | jq --arg name ''${repo.project.name} --argjson current \"$(eww --config $HOME/.config/eww-monitoring-panel get repo_expanded_states)\" 'if ($current[$$name] // true) then ($current + {($$name): false}) else ($current + {($$name): true}) end')\""
-              (label
-                :class "expand-toggle"
-                :text {(jq(repo_expanded_states, ".[\"" + repo.project.name + "\"] // true") == "true") ? "▼" : "►"}
-                :tooltip {(jq(repo_expanded_states, ".[\"" + repo.project.name + "\"] // true") == "true") ? "Collapse worktrees" : "Expand worktrees"}))
-            ;; Repository project card (inline)
-            (box
-              :hexpand true
-              (project-card :project {repo.project}))
-            ;; T040: Worktree count badge
-            (label
-              :class "worktree-count-badge"
-              :visible {repo.worktree_count > 0}
-              :text {"(" + repo.worktree_count + " worktrees)"}
-              :tooltip {"''${repo.worktree_count} worktrees under this repository"})
-            ;; Feature 097 T030: [+ Create Worktree] button
-            (eventbox
-              :cursor "pointer"
-              :onclick "worktree-create-open \"''${repo.project.name}\" \"''${repo.project.directory}\""
-              :tooltip "Create new worktree from this repository"
-              (label
-                :class "action-btn action-create-worktree"
-                :text "+ Worktree"))
-            ;; Feature 097 T060: [⟳ Refresh] button for repository
-            (eventbox
-              :cursor "pointer"
-              :onclick "project-refresh \"''${repo.project.name}\""
-              :tooltip "Refresh git metadata for this repository and all its worktrees"
-              (label
-                :class "action-btn action-refresh"
-                :text "⟳")))
-          ;; T039: Nested worktree rows (collapsible)
-          (revealer
-            :reveal {(jq(repo_expanded_states, ".[\"" + repo.project.name + "\"] // true") == "true")}
-            :transition "slidedown"
-            :duration "200ms"
-            (box
-              :class "worktrees-container"
-              :orientation "v"
-              :space-evenly false
-              (for worktree in {repo.worktrees ?: []}
-                (worktree-card :project worktree))))))
-
-      (defwidget project-card [project]
-        (eventbox
-          :onhover "eww --config $HOME/.config/eww-monitoring-panel update hover_project_name=''${project.name}"
-          :onhoverlost "eww --config $HOME/.config/eww-monitoring-panel update hover_project_name='''"
-          (box
-            :class {"project-card" + (project.is_active ? " active-project" : "")}
-            :orientation "v"
-            :space-evenly false
-            ;; Row 1: Icon + Name/Path + Actions + JSON trigger (like window-widget pattern)
-            (box
-              :class "project-card-header"
-              :orientation "h"
-              :space-evenly false
-              :hexpand true
-              ;; Main content area - clickable, takes remaining space leaving room for JSON trigger sibling
-              (eventbox
-                :cursor "pointer"
-                :hexpand true
-                (box
-                  :class "project-main-content"
-                  :orientation "h"
-                  :space-evenly false
-                  :hexpand true
-                  ;; Icon
-                  (box
-                    :class "project-icon-container"
-                    :orientation "v"
-                    :valign "center"
-                    (label
-                      :class "project-icon"
-                      :text "''${project.icon}"))
-                  ;; Project info - takes remaining space within main content
-                  (box
-                    :class "project-info"
-                    :orientation "v"
-                    :space-evenly false
-                    :hexpand true
-                    (label
-                      :class "project-card-name"
-                      :halign "start"
-                      :limit-width 15
-                      :truncate true
-                      :text "''${project.display_name ?: project.name}"
-                      :tooltip "''${project.display_name ?: project.name}")
-                    (label
-                      :class "project-card-path"
-                      :halign "start"
-                      :limit-width 18
-                      :truncate true
-                      :text "''${project.directory_display ?: project.directory}"
-                      :tooltip "''${project.directory}"))
-                  ;; Action buttons (visible on hover)
-                  (box
-                    :class "project-action-bar"
-                    :orientation "h"
-                    :space-evenly false
-                    :visible {hover_project_name == project.name && editing_project_name != project.name && !project_deleting}
-                    ;; Feature 097 T052-T053: Switch to project button
-                    (eventbox
-                      :cursor "pointer"
-                      :onclick "switch-project-action \"''${project.name}\""
-                      :tooltip "Switch to this project"
-                      :visible {!project.is_active}
-                      (label :class "action-btn action-switch" :text "󰁯"))
-                    (eventbox
-                      :cursor "pointer"
-                      :onclick "project-edit-open \"''${project.name}\" \"''${project.display_name ?: project.name}\" \"''${project.icon}\" \"''${project.directory}\" \"''${project.scope ?: 'scoped'}\" \"''${project.remote.enabled}\" \"''${project.remote.host}\" \"''${project.remote.user}\" \"''${project.remote.remote_dir}\" \"''${project.remote.port}\""
-                      :tooltip "Edit project"
-                      (label :class "action-btn action-edit" :text "󰏫"))
-                    (eventbox
-                      :cursor "pointer"
-                      :onclick "project-delete-open \"''${project.name}\" \"''${project.display_name ?: project.name}\""
-                      :tooltip "Delete project"
-                      (label :class "action-btn action-delete" :text "󰆴")))))
-              ;; JSON expand trigger icon - SIBLING at header level (like Windows tab)
-              ;; NO halign/width - let GTK box layout handle positioning naturally
-              (eventbox
-                :onhover "eww --config $HOME/.config/eww-monitoring-panel update json_hover_project=''${project.name}"
-                :onhoverlost "eww --config $HOME/.config/eww-monitoring-panel update json_hover_project='''"
-                :tooltip "Hover to view JSON"
-                (box
-                  :class {"json-expand-trigger" + (json_hover_project == project.name ? " expanded" : "")}
-                  :valign "center"
-                  (label
-                    :class "json-expand-icon"
-                    :text {json_hover_project == project.name ? "󰅀" : "󰅂"}))))
-            ;; Row 2: Git branch (full width row)
-            (box
-              :class "git-branch-row"
-              :orientation "h"
-              :space-evenly false
-              :visible {(project.git_branch ?: "") != ""}
-              (label
-                :class "git-branch-icon"
-                :text "󰘬")
-              (label
-                :class "git-branch-text"
-                :wrap true
-                :xalign 0
-                :text "''${project.git_branch}"
-                :tooltip "Branch: ''${project.git_branch}")
-              ;; Git dirty indicator
-              (label
-                :class "git-dirty"
-                :visible {project.git_is_dirty}
-                :text "''${project.git_dirty_indicator}"
-                :tooltip "Uncommitted changes"))
-            ;; Row 3: Badges + Actions
-            (box
-              :class "project-card-meta"
-              :orientation "h"
-              :space-evenly false
-              ;; Badges (left aligned)
-              (label
-                :class "badge badge-active"
-                :visible {project.is_active}
-                :text "●"
-                :tooltip "Active project")
-              (label
-                :class "badge badge-missing"
-                :visible {project.status == "missing"}
-                :text "⚠"
-                :tooltip "Directory not found")
-              (label
-                :class "badge badge-remote"
-                :visible {project.is_remote}
-                :text "󰒍"
-                :tooltip "Remote project"))
-            ;; JSON panel (slides down when expand icon is hovered) - like Window tab
-            (revealer
-              :reveal {json_hover_project == project.name && editing_project_name != project.name}
-              :transition "slidedown"
-              :duration "150ms"
-              (eventbox
-                :onhover "eww --config $HOME/.config/eww-monitoring-panel update json_hover_project=''${project.name}"
-                :onhoverlost "eww --config $HOME/.config/eww-monitoring-panel update json_hover_project='''"
-                (box
-                  :class "project-json-tooltip"
-                  :orientation "v"
-                  :space-evenly false
-                  ;; Header with title and copy button
-                  (box
-                    :class "json-tooltip-header"
-                    :orientation "h"
-                    :space-evenly false
-                    (label
-                      :class "json-tooltip-title"
-                      :halign "start"
-                      :hexpand true
-                      :text "Project JSON: ''${project.name}")
-                    (eventbox
-                      :cursor "pointer"
-                      :onclick "${copyProjectJsonScript} ''${project.name} &"
-                      :tooltip "Copy JSON to clipboard"
-                      (label
-                        :class {"json-copy-btn" + (copied_project_name == project.name ? " copied" : "")}
-                        :text {copied_project_name == project.name ? "󰄬" : "󰆏"})))
-                  ;; Scrollable JSON content with syntax highlighting
-                  (scroll
-                    :vscroll true
-                    :hscroll false
-                    :vexpand false
-                    :height 200
-                    (label
-                      :class "json-content"
-                      :halign "start"
-                      :markup "''${project.json_repr}"
-                      :wrap false)))))
-            ;; Feature 094: Inline edit form (T038)
-            (revealer
-              :reveal {editing_project_name == project.name}
-              :transition "slidedown"
-              :duration "300ms"
-              (project-edit-form :project project)))))
-
-      ;; Feature 097: Worktree card using git-centric fields
-      (defwidget worktree-card [project]
-        (eventbox
-          :onhover "eww --config $HOME/.config/eww-monitoring-panel update hover_project_name=''${project.name}"
-          :onhoverlost "eww --config $HOME/.config/eww-monitoring-panel update hover_project_name='''"
-          (box
-            :class {"worktree-card" + (project.is_active ? " active-worktree" : "") + ((project.git_metadata.is_clean ?: true) ? "" : " dirty")}
-            :orientation "h"
-            :space-evenly false
-            ;; Worktree tree indicator
-            (label
-              :class "worktree-tree"
-              :text "├─")
-            ;; Icon
-            (box
-              :class "project-icon-container"
-              :orientation "v"
-              :valign "center"
-              (label
-                :class "project-icon worktree-icon"
-                :text "''${project.icon}"))
-            ;; Project info - takes remaining space
-            (box
-              :class "project-info"
-              :orientation "v"
-              :space-evenly false
-              :hexpand true
-              (label
-                :class "project-card-name worktree-name"
-                :halign "start"
-                :limit-width 18
-                :truncate true
-                :text "''${project.display_name ?: project.name}")
-              (label
-                :class "project-card-path"
-                :halign "start"
-                :limit-width 22
-                :truncate true
-                :text "''${project.directory_display ?: project.directory}"))
-            ;; Feature 097: Git branch from git_metadata.current_branch
-            (box
-              :class "git-branch-container worktree-branch"
-              :orientation "h"
-              :space-evenly false
-              :hexpand true
-              :visible {(project.git_metadata.current_branch ?: "") != ""}
-              (label
-                :class "git-branch-icon"
-                :text "󰘬")
-              (label
-                :class "git-branch-text"
-                :wrap true
-                :xalign 0
-                :text "''${project.git_metadata.current_branch ?: 'unknown'}"
-                :tooltip "Branch: ''${project.git_metadata.current_branch ?: 'unknown'}"))
-            ;; T041: Dirty indicator
-            (label
-              :class "badge badge-dirty"
-              :visible {!(project.git_metadata.is_clean ?: true)}
-              :text "●"
-              :tooltip "Uncommitted changes")
-            ;; Remote indicator
-            (label
-              :class "badge badge-remote"
-              :visible {project.is_remote}
-              :text "󰒍")
-            ;; Action buttons (visible on hover)
-            (box
-              :class "worktree-actions"
-              :visible {hover_project_name == project.name && editing_project_name != project.name}
-              :orientation "h"
-              :space-evenly false
-              ;; Feature 097: Switch button for worktrees
-              (eventbox
-                :cursor "pointer"
-                :onclick "switch-project-action \"''${project.name}\""
-                :tooltip "Switch to this worktree"
-                :visible {!project.is_active}
-                (label :class "action-btn action-switch" :text "󰁯"))
-              (eventbox
-                :cursor "pointer"
-                :onclick "worktree-edit-open \"''${project.name}\" \"''${project.display_name ?: project.name}\" \"''${project.icon}\" \"''${project.git_metadata.current_branch ?: 'unknown'}\" \"''${project.directory}\" \"''${project.parent_project}\""
-                :tooltip "Edit worktree"
-                (label :class "action-btn action-edit" :text "󰏫"))
-              ;; Feature 097 T047-T049: Delete button with dirty warning
-              (eventbox
-                :cursor "pointer"
-                :onclick "worktree-delete ''${project.name}"
-                :tooltip "''${worktree_delete_confirm == project.name ? 'Click again to confirm' : (project.git_metadata.is_clean ?: true) ? 'Delete worktree' : '⚠ Worktree has changes - click to delete'}"
-                (label :class {"action-btn action-delete" + (worktree_delete_confirm == project.name ? " confirm" : "")} :text "''${worktree_delete_confirm == project.name ? '❗' : '󰆴'}")))
-            ;; Active indicator
-            (label
-              :class "active-indicator"
-              :visible {project.is_active}
-              :text "●"))))
-
-      ;; Feature 097 T065-T069: Orphan card widget (specialized for orphaned worktrees)
-      (defwidget orphan-card [project]
-        (eventbox
-          :onhover "eww --config $HOME/.config/eww-monitoring-panel update hover_project_name=''${project.name}"
-          :onhoverlost "eww --config $HOME/.config/eww-monitoring-panel update hover_project_name='''"
-          (box
-            :class {"orphan-card" + ((project.git_metadata.is_clean ?: true) ? "" : " dirty")}
-            :orientation "h"
-            :space-evenly false
-            ;; Warning indicator
-            (label
-              :class "orphan-warning-icon"
-              :text "⚠")
-            ;; Icon
-            (box
-              :class "project-icon-container"
-              :orientation "v"
-              :valign "center"
-              (label
-                :class "project-icon orphan-icon"
-                :text "''${project.icon}"))
-            ;; Project info
-            (box
-              :class "project-info"
-              :orientation "v"
-              :space-evenly false
-              :hexpand true
-              (label
-                :class "project-card-name orphan-name"
-                :halign "start"
-                :limit-width 18
-                :truncate true
-                :text "''${project.display_name ?: project.name}")
-              (label
-                :class "project-card-path orphan-path"
-                :halign "start"
-                :limit-width 22
-                :truncate true
-                :text "''${project.directory_display ?: project.directory}"))
-            ;; T065: Parent missing label
-            (label
-              :class "orphan-status-label"
-              :text "no parent"
-              :tooltip "Parent repository project is missing for bare_repo_path: ''${project.bare_repo_path ?: 'unknown'}")
-            ;; T041: Dirty indicator
-            (label
-              :class "badge badge-dirty"
-              :visible {!(project.git_metadata.is_clean ?: true)}
-              :text "●"
-              :tooltip "Uncommitted changes")
-            ;; Action buttons (visible on hover)
-            (box
-              :class "orphan-actions"
-              :visible {hover_project_name == project.name}
-              :orientation "h"
-              :space-evenly false
-              ;; T066: [Recover] button - creates parent Repository Project
-              (eventbox
-                :cursor "pointer"
-                :onclick "orphan-recover \"''${project.name}\""
-                :tooltip "Create missing Repository Project from bare_repo_path"
-                (label :class "action-btn action-recover" :text "🔧"))
-              ;; T069: [Delete] button - removes registration only
-              (eventbox
-                :cursor "pointer"
-                :onclick "orphan-delete \"''${project.name}\""
-                :tooltip "''${orphan_delete_confirm == project.name ? 'Click again to confirm deletion' : 'Delete registration (keeps git worktree)'}"
-                (label :class {"action-btn action-delete" + (orphan_delete_confirm == project.name ? " confirm" : "")} :text "''${orphan_delete_confirm == project.name ? '❗' : '󰆴'}"))))))
-
-=======
       ;; Projects View - Project list with metadata
       ;; Projects View - matches windows-view structure with scroll at top level
       (defwidget projects-view []
@@ -5958,7 +2966,6 @@
               :visible {project.is_active}
               :text "●"))))
 
->>>>>>> 2bf628d2
       ;; Feature 094: Project edit form widget (T038)
       (defwidget project-edit-form [project]
         (box
@@ -5974,7 +2981,6 @@
           (box
             :class "form-field"
             :orientation "v"
-<<<<<<< HEAD
             :space-evenly false
             (label
               :class "field-label"
@@ -6188,7 +3194,6 @@
             :halign "end"
             (button
               :class "cancel-button"
-              :sensitive {!save_in_progress}
               :onclick "eww --config $HOME/.config/eww-monitoring-panel update editing_project_name=''' && eww --config $HOME/.config/eww-monitoring-panel update edit_form_error='''"
               "Cancel")
             ;; Feature 096 T021: Save button with loading state
@@ -8493,22 +5498,6 @@
         padding: 1px 4px;
       }
 
-      /* Feature 097 T041/T049: Dirty indicator for worktrees with uncommitted changes */
-      .badge-dirty {
-        color: ${mocha.yellow};
-        font-size: 12px;
-        margin-left: 4px;
-      }
-
-      .worktree-card.dirty {
-        border-left: 2px solid ${mocha.yellow};
-      }
-
-      .worktree-card.active-worktree {
-        background-color: rgba(148, 226, 213, 0.15);
-        border-left: 2px solid ${mocha.teal};
-      }
-
       /* Feature 097: Git status row styles */
       .project-git-status {
         padding: 2px 6px;
@@ -8581,152 +5570,6 @@
         padding: 3px 6px;
         border-radius: 4px;
         min-width: 20px;
-      }
-
-      /* Feature 097 T052: Switch project action button */
-      .action-switch {
-        color: ${mocha.green};
-      }
-
-      .action-switch:hover {
-        background-color: rgba(166, 227, 161, 0.2);
-        color: ${mocha.teal};
-      }
-
-      /* Feature 097 T030: Create worktree button */
-      .action-create-worktree {
-        color: ${mocha.mauve};
-        padding: 2px 8px;
-        font-size: 11px;
-        border-radius: 4px;
-        background-color: rgba(203, 166, 247, 0.1);
-        margin-left: 8px;
-      }
-
-      .action-create-worktree:hover {
-        background-color: rgba(203, 166, 247, 0.3);
-        color: ${mocha.text};
-      }
-
-      /* Feature 097 T060: Refresh button */
-      .action-refresh {
-        color: ${mocha.teal};
-        padding: 2px 6px;
-        font-size: 12px;
-        border-radius: 4px;
-        background-color: rgba(148, 226, 213, 0.1);
-        margin-left: 4px;
-      }
-
-      .action-refresh:hover {
-        background-color: rgba(148, 226, 213, 0.3);
-        color: ${mocha.text};
-      }
-
-      /* Feature 097 T061: Refresh All button in header */
-      .refresh-all-button {
-        color: ${mocha.teal};
-        background-color: rgba(148, 226, 213, 0.1);
-        border: none;
-        border-radius: 4px;
-        padding: 4px 10px;
-        margin-right: 8px;
-        font-size: 11px;
-        font-weight: bold;
-      }
-
-      .refresh-all-button:hover {
-        background-color: rgba(148, 226, 213, 0.3);
-        color: ${mocha.text};
-      }
-
-      /* Feature 097 T064-T069: Orphaned worktrees section */
-      .orphaned-worktrees-section {
-        margin-top: 16px;
-        padding: 12px;
-        background-color: rgba(249, 226, 175, 0.05);
-        border: 1px solid rgba(249, 226, 175, 0.3);
-        border-radius: 8px;
-      }
-
-      .orphaned-worktrees-header {
-        color: ${mocha.yellow};
-        font-size: 13px;
-        font-weight: bold;
-        margin-bottom: 4px;
-      }
-
-      .orphaned-worktrees-hint {
-        color: ${mocha.subtext0};
-        font-size: 11px;
-        font-style: italic;
-        margin-bottom: 8px;
-      }
-
-      .orphan-card {
-        background-color: rgba(249, 226, 175, 0.08);
-        border: 1px solid rgba(249, 226, 175, 0.2);
-        border-radius: 6px;
-        padding: 8px 12px;
-        margin-bottom: 6px;
-        transition: all 200ms ease;
-      }
-
-      .orphan-card:hover {
-        background-color: rgba(249, 226, 175, 0.15);
-        border-color: rgba(249, 226, 175, 0.4);
-      }
-
-      .orphan-card.dirty {
-        border-left: 3px solid ${mocha.red};
-      }
-
-      .orphan-warning-icon {
-        color: ${mocha.yellow};
-        font-size: 14px;
-        margin-right: 8px;
-      }
-
-      .orphan-icon {
-        opacity: 0.7;
-      }
-
-      .orphan-name {
-        color: ${mocha.yellow};
-      }
-
-      .orphan-path {
-        color: ${mocha.subtext0};
-        font-size: 11px;
-      }
-
-      .orphan-status-label {
-        color: ${mocha.red};
-        font-size: 10px;
-        font-weight: bold;
-        padding: 2px 6px;
-        background-color: rgba(243, 139, 168, 0.15);
-        border-radius: 4px;
-        margin-left: 8px;
-      }
-
-      .orphan-actions {
-        margin-left: 8px;
-      }
-
-      /* Feature 097 T066: Recover button */
-      .action-recover {
-        color: ${mocha.green};
-        padding: 2px 6px;
-        font-size: 12px;
-        border-radius: 4px;
-        background-color: rgba(166, 227, 161, 0.1);
-        margin-right: 4px;
-      }
-
-      .action-recover:hover {
-        background-color: rgba(166, 227, 161, 0.3);
-        color: ${mocha.text};
       }
 
       .action-edit {
@@ -8888,74 +5731,6 @@
         font-weight: bold;
       }
 
-      /* Feature 097 T074: Orphaned worktrees section */
-      .orphaned-worktrees-section {
-        margin-top: 12px;
-        padding-top: 8px;
-        border-top: 1px solid ${mocha.surface0};
-      }
-
-      .orphaned-worktrees-header {
-        font-size: 11px;
-        color: ${mocha.yellow};
-        font-weight: 500;
-        margin-bottom: 6px;
-        margin-left: 4px;
-      }
-
-      /* Feature 097 T038-T043: Repository container with expand/collapse */
-      .repository-container {
-        margin-bottom: 8px;
-        border: 1px solid ${mocha.surface0};
-        border-radius: 8px;
-        background-color: rgba(30, 30, 46, 0.3);
-      }
-
-      .repository-header {
-        padding: 4px;
-        background-color: rgba(49, 50, 68, 0.4);
-        border-radius: 8px 8px 0 0;
-      }
-
-      /* T041: has_dirty indicator on repository header */
-      .repository-header.has-dirty {
-        border-left: 3px solid ${mocha.yellow};
-      }
-
-      /* T042: Expand/collapse toggle */
-      .expand-toggle {
-        font-size: 12px;
-        color: ${mocha.overlay0};
-        padding: 4px 8px;
-        min-width: 20px;
-      }
-
-      .expand-toggle:hover {
-        color: ${mocha.text};
-      }
-
-      /* T040: Worktree count badge */
-      .worktree-count-badge {
-        font-size: 10px;
-        color: ${mocha.subtext0};
-        background-color: rgba(108, 112, 134, 0.2);
-        padding: 2px 8px;
-        border-radius: 10px;
-        margin-right: 8px;
-      }
-
-      /* T039: Worktrees container (nested) */
-      .worktrees-container {
-        padding: 4px 4px 8px 4px;
-        background-color: rgba(24, 24, 37, 0.3);
-        border-radius: 0 0 8px 8px;
-      }
-
-      .worktrees-container .worktree-card {
-        margin-left: 24px;
-        border-left: 2px solid ${mocha.green};
-      }
-
       /* Feature 094 US5: Worktree edit form styles */
       .worktree-edit-form {
         border-color: ${mocha.teal};
@@ -9507,3309 +6282,6 @@
         background-color: rgba(243, 139, 168, 1);
       }
 
-=======
-            :space-evenly false
-            (label
-              :class "field-label"
-              :halign "start"
-              :text "Display Name")
-            (input
-              :class "field-input"
-              :value edit_form_display_name
-              :onchange "eww --config $HOME/.config/eww-monitoring-panel update edit_form_display_name={}")
-            ;; T039: Validation error for display_name
-            (revealer
-              :reveal {validation_state.errors.display_name != ""}
-              :transition "slidedown"
-              :duration "150ms"
-              (label
-                :class "field-error"
-                :halign "start"
-                :wrap true
-                :text {validation_state.errors.display_name ?: ""})))
-          ;; Icon field
-          (box
-            :class "form-field"
-            :orientation "v"
-            :space-evenly false
-            (label
-              :class "field-label"
-              :halign "start"
-              :text "Icon (emoji or path)")
-            (input
-              :class "field-input"
-              :value edit_form_icon
-              :onchange "eww --config $HOME/.config/eww-monitoring-panel update edit_form_icon={}")
-            ;; T039: Validation error for icon
-            (revealer
-              :reveal {validation_state.errors.icon != ""}
-              :transition "slidedown"
-              :duration "150ms"
-              (label
-                :class "field-error"
-                :halign "start"
-                :wrap true
-                :text {validation_state.errors.icon ?: ""})))
-          ;; Directory field (read-only)
-          (box
-            :class "form-field"
-            :orientation "v"
-            :space-evenly false
-            (label
-              :class "field-label"
-              :halign "start"
-              :text "Directory (read-only)")
-            (label
-              :class "field-value-readonly"
-              :halign "start"
-              :wrap true
-              :text edit_form_directory))
-          ;; Scope field
-          (box
-            :class "form-field"
-            :orientation "v"
-            :space-evenly false
-            (label
-              :class "field-label"
-              :halign "start"
-              :text "Scope")
-            (box
-              :class "radio-group"
-              :orientation "h"
-              :space-evenly false
-              (button
-                :class "''${edit_form_scope == 'scoped' ? 'radio-button selected' : 'radio-button'}"
-                :onclick "eww update edit_form_scope='scoped'"
-                "Scoped")
-              (button
-                :class "''${edit_form_scope == 'global' ? 'radio-button selected' : 'radio-button'}"
-                :onclick "eww update edit_form_scope='global'"
-                "Global")))
-          ;; Remote SSH configuration
-          (box
-            :class "form-section"
-            :orientation "v"
-            :space-evenly false
-            ;; Remote enabled checkbox
-            (box
-              :class "form-field"
-              :orientation "h"
-              :space-evenly false
-              (checkbox
-                :checked edit_form_remote_enabled
-                :onchecked "eww update edit_form_remote_enabled=true"
-                :onunchecked "eww update edit_form_remote_enabled=false")
-              (label
-                :class "field-label"
-                :text "Enable Remote SSH"))
-            ;; Remote fields (conditional)
-            (revealer
-              :reveal edit_form_remote_enabled
-              :transition "slidedown"
-              :duration "200ms"
-              (box
-                :class "remote-fields"
-                :orientation "v"
-                :space-evenly false
-                ;; Host
-                (box
-                  :class "form-field"
-                  :orientation "v"
-                  :space-evenly false
-                  (label
-                    :class "field-label"
-                    :halign "start"
-                    :text "SSH Host")
-                  (input
-                    :class "field-input"
-                    :value edit_form_remote_host
-                    :onchange "eww --config $HOME/.config/eww-monitoring-panel update edit_form_remote_host={}")
-                  ;; T039: Validation error for remote host
-                  (revealer
-                    :reveal {validation_state.errors["remote.host"] != ""}
-                    :transition "slidedown"
-                    :duration "150ms"
-                    (label
-                      :class "field-error"
-                      :halign "start"
-                      :wrap true
-                      :text {validation_state.errors["remote.host"] ?: ""})))
-                ;; User
-                (box
-                  :class "form-field"
-                  :orientation "v"
-                  :space-evenly false
-                  (label
-                    :class "field-label"
-                    :halign "start"
-                    :text "SSH User")
-                  (input
-                    :class "field-input"
-                    :value edit_form_remote_user
-                    :onchange "eww --config $HOME/.config/eww-monitoring-panel update edit_form_remote_user={}")
-                  ;; T039: Validation error for remote user
-                  (revealer
-                    :reveal {validation_state.errors["remote.user"] != ""}
-                    :transition "slidedown"
-                    :duration "150ms"
-                    (label
-                      :class "field-error"
-                      :halign "start"
-                      :wrap true
-                      :text {validation_state.errors["remote.user"] ?: ""})))
-                ;; Remote directory
-                (box
-                  :class "form-field"
-                  :orientation "v"
-                  :space-evenly false
-                  (label
-                    :class "field-label"
-                    :halign "start"
-                    :text "Remote Directory")
-                  (input
-                    :class "field-input"
-                    :value edit_form_remote_dir
-                    :onchange "eww --config $HOME/.config/eww-monitoring-panel update edit_form_remote_dir={}")
-                  ;; T039: Validation error for remote directory
-                  (revealer
-                    :reveal {validation_state.errors["remote.working_dir"] != ""}
-                    :transition "slidedown"
-                    :duration "150ms"
-                    (label
-                      :class "field-error"
-                      :halign "start"
-                      :wrap true
-                      :text {validation_state.errors["remote.working_dir"] ?: ""})))
-                ;; Port
-                (box
-                  :class "form-field"
-                  :orientation "v"
-                  :space-evenly false
-                  (label
-                    :class "field-label"
-                    :halign "start"
-                    :text "SSH Port")
-                  (input
-                    :class "field-input"
-                    :value edit_form_remote_port
-                    :onchange "eww --config $HOME/.config/eww-monitoring-panel update edit_form_remote_port={}")
-                  ;; T039: Validation error for remote port
-                  (revealer
-                    :reveal {validation_state.errors["remote.port"] != ""}
-                    :transition "slidedown"
-                    :duration "150ms"
-                    (label
-                      :class "field-error"
-                      :halign "start"
-                      :wrap true
-                      :text {validation_state.errors["remote.port"] ?: ""}))))))
-          ;; Error message display (T041)
-          (revealer
-            :reveal {edit_form_error != ""}
-            :transition "slidedown"
-            :duration "200ms"
-            (label
-              :class "error-message"
-              :halign "start"
-              :wrap true
-              :text edit_form_error))
-          ;; Action buttons
-          (box
-            :class "form-actions"
-            :orientation "h"
-            :space-evenly false
-            :halign "end"
-            (button
-              :class "cancel-button"
-              :onclick "eww --config $HOME/.config/eww-monitoring-panel update editing_project_name=''' && eww --config $HOME/.config/eww-monitoring-panel update edit_form_error='''"
-              "Cancel")
-            ;; Feature 096 T021: Save button with loading state
-            ;; Script reads editing_project_name from eww variable internally
-            ;; Run in background (&) to avoid eww onclick timeout (2s default)
-            (button
-              :class "''${save_in_progress ? 'save-button-loading' : (validation_state.valid ? 'save-button' : 'save-button-disabled')}"
-              :onclick "eww --config $HOME/.config/eww-monitoring-panel update save_in_progress=true && project-edit-save &"
-              "''${save_in_progress ? 'Saving...' : 'Save'}"))))
-
-      ;; Feature 094 US5 T059: Worktree edit form widget
-      ;; Similar to project-edit-form but with read-only branch and path fields
-      (defwidget worktree-edit-form [project]
-        (box
-          :class "edit-form worktree-edit-form"
-          :orientation "v"
-          :space-evenly false
-          ;; Form header
-          (label
-            :class "edit-form-header"
-            :halign "start"
-            :text "Edit Worktree")
-          ;; Display name field (editable)
-          (box
-            :class "form-field"
-            :orientation "v"
-            :space-evenly false
-            (label
-              :class "field-label"
-              :halign "start"
-              :text "Display Name")
-            (input
-              :class "field-input"
-              :value edit_form_display_name
-              :onchange "eww --config $HOME/.config/eww-monitoring-panel update edit_form_display_name={}"))
-          ;; Icon field (editable)
-          (box
-            :class "form-field"
-            :orientation "v"
-            :space-evenly false
-            (label
-              :class "field-label"
-              :halign "start"
-              :text "Icon")
-            (input
-              :class "field-input"
-              :value edit_form_icon
-              :onchange "eww --config $HOME/.config/eww-monitoring-panel update edit_form_icon={}"))
-          ;; Branch name field (read-only per spec.md US5 scenario 6)
-          (box
-            :class "form-field readonly-field"
-            :orientation "v"
-            :space-evenly false
-            (label
-              :class "field-label"
-              :halign "start"
-              :text "Branch (read-only)")
-            (label
-              :class "field-readonly"
-              :halign "start"
-              :text worktree_form_branch_name))
-          ;; Worktree path field (read-only per spec.md US5 scenario 6)
-          (box
-            :class "form-field readonly-field"
-            :orientation "v"
-            :space-evenly false
-            (label
-              :class "field-label"
-              :halign "start"
-              :text "Path (read-only)")
-            (label
-              :class "field-readonly"
-              :halign "start"
-              :truncate true
-              :text worktree_form_path))
-          ;; Parent project field (read-only)
-          (box
-            :class "form-field readonly-field"
-            :orientation "v"
-            :space-evenly false
-            (label
-              :class "field-label"
-              :halign "start"
-              :text "Parent Project (read-only)")
-            (label
-              :class "field-readonly"
-              :halign "start"
-              :text worktree_form_parent_project))
-          ;; Error message display
-          (revealer
-            :reveal {edit_form_error != ""}
-            :transition "slidedown"
-            :duration "200ms"
-            (label
-              :class "error-message"
-              :halign "start"
-              :wrap true
-              :text edit_form_error))
-          ;; Action buttons
-          (box
-            :class "form-actions"
-            :orientation "h"
-            :space-evenly false
-            :halign "end"
-            (button
-              :class "cancel-button"
-              :onclick "eww --config $HOME/.config/eww-monitoring-panel update editing_project_name=''' && eww --config $HOME/.config/eww-monitoring-panel update edit_form_error='''"
-              "Cancel")
-            ;; Run in background (&) to avoid eww onclick timeout (2s default)
-            (button
-              :class "save-button"
-              :onclick "eww --config $HOME/.config/eww-monitoring-panel update save_in_progress=true && worktree-edit-save ''${project.name} &"
-              "Save"))))
-
-      ;; Feature 094 US5 T057-T058: Worktree create form widget
-      ;; Shown when worktree_creating is true
-      (defwidget worktree-create-form [parent_project]
-        (box
-          :class "edit-form worktree-create-form"
-          :orientation "v"
-          :space-evenly false
-          ;; Form header
-          (label
-            :class "edit-form-header"
-            :halign "start"
-            :text "Create Worktree")
-          ;; Parent project indicator
-          (box
-            :class "form-field readonly-field"
-            :orientation "v"
-            :space-evenly false
-            (label
-              :class "field-label"
-              :halign "start"
-              :text "Parent Project")
-            (label
-              :class "field-readonly"
-              :halign "start"
-              :text parent_project))
-          ;; Branch name field (required)
-          (box
-            :class "form-field"
-            :orientation "v"
-            :space-evenly false
-            (label
-              :class "field-label"
-              :halign "start"
-              :text "Branch Name *")
-            (input
-              :class "field-input"
-              :value worktree_form_branch_name
-              :onchange "eww --config $HOME/.config/eww-monitoring-panel update worktree_form_branch_name={}")
-            (label
-              :class "field-hint"
-              :halign "start"
-              :text "Use existing branch or create new"))
-          ;; Worktree path field (required)
-          (box
-            :class "form-field"
-            :orientation "v"
-            :space-evenly false
-            (label
-              :class "field-label"
-              :halign "start"
-              :text "Worktree Path *")
-            (input
-              :class "field-input"
-              :value worktree_form_path
-              :onchange "eww --config $HOME/.config/eww-monitoring-panel update worktree_form_path={}"))
-          ;; Display name field (optional)
-          (box
-            :class "form-field"
-            :orientation "v"
-            :space-evenly false
-            (label
-              :class "field-label"
-              :halign "start"
-              :text "Display Name")
-            (input
-              :class "field-input"
-              :value edit_form_display_name
-              :onchange "eww --config $HOME/.config/eww-monitoring-panel update edit_form_display_name={}"))
-          ;; Icon field (optional)
-          (box
-            :class "form-field"
-            :orientation "v"
-            :space-evenly false
-            (label
-              :class "field-label"
-              :halign "start"
-              :text "Icon")
-            (input
-              :class "field-input"
-              :value edit_form_icon
-              :onchange "eww --config $HOME/.config/eww-monitoring-panel update edit_form_icon={}"))
-          ;; Error message display
-          (revealer
-            :reveal {edit_form_error != ""}
-            :transition "slidedown"
-            :duration "200ms"
-            (label
-              :class "error-message"
-              :halign "start"
-              :wrap true
-              :text edit_form_error))
-          ;; Action buttons
-          (box
-            :class "form-actions"
-            :orientation "h"
-            :space-evenly false
-            :halign "end"
-            (button
-              :class "cancel-button"
-              :onclick "eww --config $HOME/.config/eww-monitoring-panel update worktree_creating=false && eww --config $HOME/.config/eww-monitoring-panel update worktree_form_branch_name=''' && eww --config $HOME/.config/eww-monitoring-panel update worktree_form_path=''' && eww --config $HOME/.config/eww-monitoring-panel update worktree_form_parent_project=''' && eww --config $HOME/.config/eww-monitoring-panel update edit_form_error='''"
-              "Cancel")
-            ;; Run in background (&) to avoid eww onclick timeout (2s default)
-            (button
-              :class "save-button"
-              :onclick "eww --config $HOME/.config/eww-monitoring-panel update save_in_progress=true && worktree-create &"
-              "Create"))))
-
-      ;; Feature 094 US3: Project create form widget (T067)
-      (defwidget project-create-form []
-        (box
-          :class "edit-form project-create-form"
-          :orientation "v"
-          :space-evenly false
-          ;; Form header
-          (label
-            :class "edit-form-header"
-            :halign "start"
-            :text "Create New Project")
-          ;; Name field (required) - must be unique, lowercase with hyphens only
-          (box
-            :class "form-field"
-            :orientation "v"
-            :space-evenly false
-            (label
-              :class "field-label"
-              :halign "start"
-              :text "Project Name *")
-            (input
-              :class "field-input"
-              :value create_form_name
-              :onchange "eww --config $HOME/.config/eww-monitoring-panel update create_form_name={}")
-            (label
-              :class "field-hint"
-              :halign "start"
-              :text "Lowercase, hyphens only (e.g., my-project)"))
-          ;; Display name field (optional)
-          (box
-            :class "form-field"
-            :orientation "v"
-            :space-evenly false
-            (label
-              :class "field-label"
-              :halign "start"
-              :text "Display Name")
-            (input
-              :class "field-input"
-              :value create_form_display_name
-              :onchange "eww --config $HOME/.config/eww-monitoring-panel update create_form_display_name={}"))
-          ;; Icon field (optional)
-          (box
-            :class "form-field"
-            :orientation "v"
-            :space-evenly false
-            (label
-              :class "field-label"
-              :halign "start"
-              :text "Icon")
-            (input
-              :class "field-input icon-input"
-              :value create_form_icon
-              :onchange "eww --config $HOME/.config/eww-monitoring-panel update create_form_icon={}"))
-          ;; Working directory field (required)
-          (box
-            :class "form-field"
-            :orientation "v"
-            :space-evenly false
-            (label
-              :class "field-label"
-              :halign "start"
-              :text "Working Directory *")
-            (input
-              :class "field-input"
-              :value create_form_working_dir
-              :onchange "eww --config $HOME/.config/eww-monitoring-panel update create_form_working_dir={}")
-            (label
-              :class "field-hint"
-              :halign "start"
-              :text "Absolute path to project directory"))
-          ;; Scope selector
-          (box
-            :class "form-field"
-            :orientation "v"
-            :space-evenly false
-            (label
-              :class "field-label"
-              :halign "start"
-              :text "Scope")
-            (box
-              :class "scope-buttons"
-              :orientation "h"
-              :space-evenly false
-              (button
-                :class "scope-btn ''${create_form_scope == 'scoped' ? 'active' : '''}"
-                :onclick "eww update create_form_scope='scoped'"
-                "Scoped")
-              (button
-                :class "scope-btn ''${create_form_scope == 'global' ? 'active' : '''}"
-                :onclick "eww update create_form_scope='global'"
-                "Global")))
-          ;; Remote project toggle
-          (box
-            :class "form-field remote-toggle"
-            :orientation "h"
-            :space-evenly false
-            (checkbox
-              :checked create_form_remote_enabled
-              :onchange "eww --config $HOME/.config/eww-monitoring-panel update create_form_remote_enabled={}")
-            (label
-              :class "field-label"
-              :halign "start"
-              :text "Remote Project (SSH)"))
-          ;; Remote fields (shown only when remote is enabled)
-          (revealer
-            :reveal create_form_remote_enabled
-            :transition "slidedown"
-            :duration "200ms"
-            (box
-              :class "remote-fields"
-              :orientation "v"
-              :space-evenly false
-              ;; Remote host
-              (box
-                :class "form-field"
-                :orientation "v"
-                :space-evenly false
-                (label
-                  :class "field-label"
-                  :halign "start"
-                  :text "SSH Host *")
-                (input
-                  :class "field-input"
-                  :value create_form_remote_host
-                  :onchange "eww --config $HOME/.config/eww-monitoring-panel update create_form_remote_host={}")
-                (label
-                  :class "field-hint"
-                  :halign "start"
-                  :text "e.g., hetzner-sway.tailnet"))
-              ;; Remote user
-              (box
-                :class "form-field"
-                :orientation "v"
-                :space-evenly false
-                (label
-                  :class "field-label"
-                  :halign "start"
-                  :text "SSH User *")
-                (input
-                  :class "field-input"
-                  :value create_form_remote_user
-                  :onchange "eww --config $HOME/.config/eww-monitoring-panel update create_form_remote_user={}"))
-              ;; Remote directory
-              (box
-                :class "form-field"
-                :orientation "v"
-                :space-evenly false
-                (label
-                  :class "field-label"
-                  :halign "start"
-                  :text "Remote Directory *")
-                (input
-                  :class "field-input"
-                  :value create_form_remote_dir
-                  :onchange "eww --config $HOME/.config/eww-monitoring-panel update create_form_remote_dir={}")
-                (label
-                  :class "field-hint"
-                  :halign "start"
-                  :text "Absolute path on remote (e.g., /home/user/project)"))
-              ;; Remote port
-              (box
-                :class "form-field"
-                :orientation "v"
-                :space-evenly false
-                (label
-                  :class "field-label"
-                  :halign "start"
-                  :text "SSH Port")
-                (input
-                  :class "field-input port-input"
-                  :value create_form_remote_port
-                  :onchange "eww --config $HOME/.config/eww-monitoring-panel update create_form_remote_port={}"))))
-          ;; Error message display
-          (revealer
-            :reveal {create_form_error != ""}
-            :transition "slidedown"
-            :duration "200ms"
-            (label
-              :class "error-message"
-              :halign "start"
-              :wrap true
-              :text create_form_error))
-          ;; Action buttons
-          (box
-            :class "form-actions"
-            :orientation "h"
-            :space-evenly false
-            :halign "end"
-            (button
-              :class "cancel-button"
-              :onclick "project-create-cancel"
-              "Cancel")
-            ;; Feature 096: Save button with loading state
-            ;; Run in background (&) to avoid eww onclick timeout (2s default)
-            (button
-              :class "''${save_in_progress ? 'save-button-loading' : 'save-button'}"
-              :onclick "eww --config $HOME/.config/eww-monitoring-panel update save_in_progress=true && project-create-save &"
-              "''${save_in_progress ? 'Creating...' : 'Create'}"))))
-
-      ;; Feature 094 US4: Project delete confirmation dialog (T088-T089)
-      (defwidget project-delete-confirmation []
-        (revealer
-          :reveal project_deleting
-          :transition "slidedown"
-          :duration "200ms"
-          (box
-            :class "delete-confirmation-dialog"
-            :orientation "v"
-            :space-evenly false
-            ;; Dialog header
-            (box
-              :class "dialog-header"
-              :orientation "h"
-              :space-evenly false
-              (label
-                :class "dialog-icon warning"
-                :text "⚠️")
-              (label
-                :class "dialog-title"
-                :halign "start"
-                :text "Delete Project"))
-            ;; Project name display
-            (label
-              :class "project-name-display"
-              :halign "start"
-              :text "''${delete_project_display_name}")
-            ;; Warning message
-            (label
-              :class "warning-message"
-              :halign "start"
-              :wrap true
-              :text "This action is permanent. The project configuration file will be moved to a .deleted backup.")
-            ;; Worktree warning (shown only if project has worktrees)
-            (revealer
-              :reveal delete_project_has_worktrees
-              :transition "slidedown"
-              :duration "150ms"
-              (box
-                :class "worktree-warning"
-                :orientation "v"
-                :space-evenly false
-                (label
-                  :class "warning-icon"
-                  :halign "start"
-                  :text "⚠ This project has worktrees")
-                (label
-                  :class "warning-detail"
-                  :halign "start"
-                  :wrap true
-                  :text "Worktrees will become orphaned if you force delete. Consider deleting worktrees first.")
-                ;; Force delete checkbox
-                (box
-                  :class "force-delete-option"
-                  :orientation "h"
-                  :space-evenly false
-                  (checkbox
-                    :class "force-delete-checkbox"
-                    :checked delete_force
-                    :onchange "eww --config $HOME/.config/eww-monitoring-panel update delete_force={}")
-                  (label
-                    :class "force-delete-label"
-                    :halign "start"
-                    :text "Force delete (orphan worktrees)"))))
-            ;; Error message display
-            (revealer
-              :reveal {delete_error != ""}
-              :transition "slidedown"
-              :duration "150ms"
-              (label
-                :class "error-message"
-                :halign "start"
-                :wrap true
-                :text delete_error))
-            ;; Action buttons
-            (box
-              :class "dialog-actions"
-              :orientation "h"
-              :space-evenly false
-              :halign "end"
-              (button
-                :class "cancel-delete-button"
-                :onclick "project-delete-cancel"
-                "Cancel")
-              ;; Run in background (&) to avoid eww onclick timeout (2s default)
-              (button
-                :class "confirm-delete-button ''${delete_project_has_worktrees && !delete_force ? 'disabled' : '''}"
-                :onclick {delete_project_has_worktrees && !delete_force ? "" : "project-delete-confirm &"}
-                :tooltip "''${delete_project_has_worktrees && !delete_force ? 'Check force delete to proceed' : 'Permanently delete project'}"
-                "🗑 Delete")))))
-
-      ;; Feature 094 US9: Application delete confirmation dialog (T093-T096)
-      (defwidget app-delete-confirmation []
-        (revealer
-          :reveal app_deleting
-          :transition "slidedown"
-          :duration "200ms"
-          (box
-            :class "app-delete-confirmation-dialog"
-            :orientation "v"
-            :space-evenly false
-            ;; Dialog header
-            (box
-              :class "dialog-header"
-              :orientation "h"
-              :space-evenly false
-              (label
-                :class "dialog-icon warning"
-                :text "⚠️")
-              (label
-                :class "dialog-title"
-                :halign "start"
-                :text "Delete Application"))
-            ;; Application name display
-            (label
-              :class "app-name-display"
-              :halign "start"
-              :text "''${delete_app_display_name}")
-            ;; Warning message
-            (label
-              :class "warning-message"
-              :halign "start"
-              :wrap true
-              :text "This action is permanent. The application will be removed from the registry. A NixOS rebuild is required to apply changes.")
-            ;; PWA warning (shown only if deleting a PWA)
-            (revealer
-              :reveal delete_app_is_pwa
-              :transition "slidedown"
-              :duration "150ms"
-              (box
-                :class "pwa-warning"
-                :orientation "v"
-                :space-evenly false
-                (label
-                  :class "warning-icon"
-                  :halign "start"
-                  :text "⚠ This is a PWA (Progressive Web App)")
-                (label
-                  :class "warning-detail"
-                  :halign "start"
-                  :wrap true
-                  :text "After removing from registry, run pwa-uninstall to fully remove the PWA from Firefox.")))
-            ;; Error message display
-            (revealer
-              :reveal {delete_app_error != ""}
-              :transition "slidedown"
-              :duration "150ms"
-              (label
-                :class "error-message"
-                :halign "start"
-                :wrap true
-                :text delete_app_error))
-            ;; Action buttons
-            (box
-              :class "dialog-actions"
-              :orientation "h"
-              :space-evenly false
-              :halign "end"
-              (button
-                :class "cancel-delete-app-button"
-                :onclick "app-delete-cancel"
-                "Cancel")
-              (button
-                :class "confirm-delete-app-button"
-                :onclick "app-delete-confirm"
-                :tooltip "Permanently remove application from registry"
-                "🗑 Delete")))))
-
-      ;; Feature 094 US8: Application create form widget (T077-T080)
-      (defwidget app-create-form []
-        (box
-          :class "edit-form app-create-form"
-          :orientation "v"
-          :space-evenly false
-          ;; Form header
-          (label
-            :class "edit-form-header"
-            :halign "start"
-            :text "Create New Application")
-          ;; App type selector (T077)
-          (box
-            :class "form-field app-type-selector"
-            :orientation "v"
-            :space-evenly false
-            (label
-              :class "field-label"
-              :halign "start"
-              :text "Application Type *")
-            (box
-              :class "type-buttons"
-              :orientation "h"
-              :space-evenly false
-              (button
-                :class "type-btn type-option ''${create_app_type == 'regular' ? 'active' : '''}"
-                :onclick "eww update create_app_type='regular' && eww update create_app_workspace='1'"
-                "󰀻 Regular App")
-              (button
-                :class "type-btn type-option ''${create_app_type == 'terminal' ? 'active' : '''}"
-                :onclick "eww update create_app_type='terminal' && eww update create_app_command='ghostty' && eww update create_app_expected_class='ghostty'"
-                "🖥️ Terminal")
-              (button
-                :class "type-btn type-option ''${create_app_type == 'pwa' ? 'active' : '''}"
-                :onclick "eww update create_app_type='pwa' && eww update create_app_workspace='50'"
-                "🌐 PWA")))
-          ;; Name field (required)
-          (box
-            :class "form-field"
-            :orientation "v"
-            :space-evenly false
-            (label
-              :class "field-label"
-              :halign "start"
-              :text "Application Name *")
-            (input
-              :class "field-input"
-              :value create_app_name
-              :onchange "eww --config $HOME/.config/eww-monitoring-panel update create_app_name={}")
-            (label
-              :class "field-hint"
-              :halign "start"
-              :text "''${create_app_type == 'pwa' ? 'Name will get -pwa suffix automatically' : 'Lowercase, hyphens only (e.g., my-app)'}"))
-          ;; Display name field
-          (box
-            :class "form-field"
-            :orientation "v"
-            :space-evenly false
-            (label
-              :class "field-label"
-              :halign "start"
-              :text "Display Name *")
-            (input
-              :class "field-input"
-              :value create_app_display_name
-              :onchange "eww --config $HOME/.config/eww-monitoring-panel update create_app_display_name={}"))
-          ;; Command field (not shown for PWA - auto-set to firefoxpwa)
-          (revealer
-            :reveal {create_app_type != "pwa"}
-            :transition "slidedown"
-            :duration "150ms"
-            (box
-              :class "form-field"
-              :orientation "v"
-              :space-evenly false
-              (label
-                :class "field-label"
-                :halign "start"
-                :text "Command *")
-              ;; Regular apps: free text input
-              (box
-                :visible {create_app_type == "regular"}
-                (input
-                  :class "field-input"
-                  :value create_app_command
-                  :onchange "eww --config $HOME/.config/eww-monitoring-panel update create_app_command={}"))
-              ;; Terminal apps: dropdown of terminal emulators
-              (box
-                :visible {create_app_type == "terminal"}
-                :class "terminal-command-select"
-                :orientation "h"
-                :space-evenly false
-                (button
-                  :class "term-btn ''${create_app_command == 'ghostty' ? 'active' : '''}"
-                  :onclick "eww update create_app_command='ghostty' && eww update create_app_expected_class='ghostty'"
-                  "Ghostty")
-                (button
-                  :class "term-btn ''${create_app_command == 'alacritty' ? 'active' : '''}"
-                  :onclick "eww update create_app_command='alacritty' && eww update create_app_expected_class='Alacritty'"
-                  "Alacritty")
-                (button
-                  :class "term-btn ''${create_app_command == 'kitty' ? 'active' : '''}"
-                  :onclick "eww update create_app_command='kitty' && eww update create_app_expected_class='kitty'"
-                  "Kitty")
-                (button
-                  :class "term-btn ''${create_app_command == 'wezterm' ? 'active' : '''}"
-                  :onclick "eww update create_app_command='wezterm' && eww update create_app_expected_class='org.wezfurlong.wezterm'"
-                  "WezTerm"))))
-          ;; Parameters field (not shown for PWA)
-          (revealer
-            :reveal {create_app_type != "pwa"}
-            :transition "slidedown"
-            :duration "150ms"
-            (box
-              :class "form-field terminal-parameters"
-              :orientation "v"
-              :space-evenly false
-              (label
-                :class "field-label"
-                :halign "start"
-                :text "Parameters")
-              (input
-                :class "field-input"
-                :value create_app_parameters
-                :onchange "eww --config $HOME/.config/eww-monitoring-panel update create_app_parameters={}")
-              (label
-                :class "field-hint"
-                :halign "start"
-                :text "''${create_app_type == 'terminal' ? 'e.g., -e sesh connect $PROJECT_NAME' : 'Space-separated arguments'}")))
-          ;; Expected class field (not shown for PWA - auto-generated with ULID)
-          (revealer
-            :reveal {create_app_type != "pwa"}
-            :transition "slidedown"
-            :duration "150ms"
-            (box
-              :class "form-field"
-              :orientation "v"
-              :space-evenly false
-              (label
-                :class "field-label"
-                :halign "start"
-                :text "Expected Window Class *")
-              (input
-                :class "field-input"
-                :value create_app_expected_class
-                :onchange "eww --config $HOME/.config/eww-monitoring-panel update create_app_expected_class={}")
-              (label
-                :class "field-hint"
-                :halign "start"
-                :text "Use 'swaymsg -t get_tree' to find window class")))
-          ;; PWA-specific fields (T079)
-          (revealer
-            :reveal {create_app_type == "pwa"}
-            :transition "slidedown"
-            :duration "150ms"
-            (box
-              :class "pwa-fields"
-              :orientation "v"
-              :space-evenly false
-              ;; Start URL
-              (box
-                :class "form-field"
-                :orientation "v"
-                :space-evenly false
-                (label
-                  :class "field-label"
-                  :halign "start"
-                  :text "Start URL *")
-                (input
-                  :class "field-input"
-                  :value create_app_start_url
-                  :onchange "eww --config $HOME/.config/eww-monitoring-panel update create_app_start_url={}")
-                (label
-                  :class "field-hint"
-                  :halign "start"
-                  :text "e.g., https://youtube.com"))
-              ;; Scope URL
-              (box
-                :class "form-field"
-                :orientation "v"
-                :space-evenly false
-                (label
-                  :class "field-label"
-                  :halign "start"
-                  :text "Scope URL *")
-                (input
-                  :class "field-input"
-                  :value create_app_scope_url
-                  :onchange "eww --config $HOME/.config/eww-monitoring-panel update create_app_scope_url={}")
-                (label
-                  :class "field-hint"
-                  :halign "start"
-                  :text "Usually start URL with trailing slash"))
-              ;; ULID note (not editable - auto-generated)
-              (label
-                :class "pwa-workspace-note field-hint"
-                :halign "start"
-                :text "⚙️ ULID will be auto-generated on save")))
-          ;; Workspace field
-          (box
-            :class "form-field"
-            :orientation "v"
-            :space-evenly false
-            (label
-              :class "field-label"
-              :halign "start"
-              :text "Preferred Workspace *")
-            (input
-              :class "field-input workspace-input"
-              :value create_app_workspace
-              :onchange "eww --config $HOME/.config/eww-monitoring-panel update create_app_workspace={}")
-            (label
-              :class "field-hint ''${create_app_type == 'pwa' ? 'pwa-workspace-note' : '''}"
-              :halign "start"
-              :text "''${create_app_type == 'pwa' ? 'PWAs must use workspace 50+' : 'Regular apps use 1-50'}"))
-          ;; Scope selector
-          (revealer
-            :reveal {create_app_type != "pwa"}
-            :transition "slidedown"
-            :duration "150ms"
-            (box
-              :class "form-field"
-              :orientation "v"
-              :space-evenly false
-              (label
-                :class "field-label"
-                :halign "start"
-                :text "Scope")
-              (box
-                :class "scope-buttons"
-                :orientation "h"
-                :space-evenly false
-                (button
-                  :class "scope-btn ''${create_app_scope == 'scoped' ? 'active' : '''}"
-                  :onclick "eww update create_app_scope='scoped'"
-                  "Scoped")
-                (button
-                  :class "scope-btn ''${create_app_scope == 'global' ? 'active' : '''}"
-                  :onclick "eww update create_app_scope='global'"
-                  "Global"))))
-          ;; Icon field
-          (box
-            :class "form-field"
-            :orientation "v"
-            :space-evenly false
-            (label
-              :class "field-label"
-              :halign "start"
-              :text "Icon")
-            (input
-              :class "field-input icon-input"
-              :value create_app_icon
-              :onchange "eww --config $HOME/.config/eww-monitoring-panel update create_app_icon={}")
-            (label
-              :class "field-hint"
-              :halign "start"
-              :text "Icon name, emoji, or path to SVG"))
-          ;; Error message display
-          (revealer
-            :reveal {create_app_error != ""}
-            :transition "slidedown"
-            :duration "200ms"
-            (label
-              :class "error-message"
-              :halign "start"
-              :wrap true
-              :text create_app_error))
-          ;; Success message with ULID (shown after PWA creation)
-          (revealer
-            :reveal {create_app_ulid_result != ""}
-            :transition "slidedown"
-            :duration "200ms"
-            (box
-              :class "pwa-create-success"
-              :orientation "v"
-              :space-evenly false
-              (label
-                :class "success-message"
-                :halign "start"
-                :text "✓ PWA created successfully!")
-              (box
-                :class "ulid-display"
-                :orientation "h"
-                :space-evenly false
-                (label
-                  :class "ulid-label"
-                  :text "ULID: ")
-                (label
-                  :class "ulid-value"
-                  :text create_app_ulid_result))))
-          ;; Action buttons
-          (box
-            :class "form-actions"
-            :orientation "h"
-            :space-evenly false
-            :halign "end"
-            (button
-              :class "cancel-button"
-              :onclick "app-create-cancel"
-              "Cancel")
-            (button
-              :class "save-button"
-              :onclick "app-create-save"
-              "Create"))))
-
-      ;; Feature 094 T040: Conflict resolution dialog widget
-      ;; Overlay dialog shown when file conflicts are detected during save
-      (defwidget conflict-resolution-dialog []
-        (revealer
-          :reveal conflict_dialog_visible
-          :transition "slidedown"
-          :duration "300ms"
-          (box
-            :class "conflict-dialog-overlay"
-            :orientation "v"
-            :space-evenly false
-            (box
-              :class "conflict-dialog"
-              :orientation "v"
-              :space-evenly false
-              ;; Dialog header
-              (box
-                :class "conflict-header"
-                :orientation "h"
-                :space-evenly false
-                (label
-                  :class "conflict-title"
-                  :halign "start"
-                  :hexpand true
-                  :text "⚠️  Conflict Detected")
-                (button
-                  :class "conflict-close-button"
-                  :onclick "eww update conflict_dialog_visible=false"
-                  "✕"))
-              ;; Conflict explanation
-              (label
-                :class "conflict-message"
-                :halign "start"
-                :wrap true
-                :text "The project configuration file was modified externally while you were editing. Choose how to resolve:")
-              ;; Diff display (side-by-side comparison)
-              (box
-                :class "conflict-diff-container"
-                :orientation "h"
-                :space-evenly true
-                ;; File content (left side)
-                (box
-                  :class "conflict-diff-pane"
-                  :orientation "v"
-                  :space-evenly false
-                  (label
-                    :class "conflict-pane-header"
-                    :text "📄 File on Disk")
-                  (scroll
-                    :vscroll true
-                    :hscroll false
-                    :height 200
-                    (label
-                      :class "conflict-content"
-                      :halign "start"
-                      :valign "start"
-                      :wrap false
-                      :text conflict_file_content)))
-                ;; UI content (right side)
-                (box
-                  :class "conflict-diff-pane"
-                  :orientation "v"
-                  :space-evenly false
-                  (label
-                    :class "conflict-pane-header"
-                    :text "✏️  Your Unsaved Changes")
-                  (scroll
-                    :vscroll true
-                    :hscroll false
-                    :height 200
-                    (label
-                      :class "conflict-content"
-                      :halign "start"
-                      :valign "start"
-                      :wrap false
-                      :text conflict_ui_content))))
-              ;; Action buttons
-              (box
-                :class "conflict-actions"
-                :orientation "h"
-                :space-evenly false
-                :halign "center"
-                (button
-                  :class "conflict-button conflict-keep-file"
-                  :onclick "project-conflict-resolve keep-file ''${conflict_project_name}"
-                  "Keep File Changes")
-                (button
-                  :class "conflict-button conflict-keep-ui"
-                  :onclick "project-conflict-resolve keep-ui ''${conflict_project_name}"
-                  "Keep My Changes")
-                (button
-                  :class "conflict-button conflict-merge"
-                  :onclick "project-conflict-resolve merge-manual ''${conflict_project_name}"
-                  "Merge Manually"))))))
-
-      ;; Feature 094 Phase 12 T099: Success notification toast (auto-dismiss after 3s)
-      (defwidget success-notification-toast []
-        (revealer
-          :reveal success_notification_visible
-          :transition "slidedown"
-          :duration "200ms"
-          (box
-            :class "success-notification-toast"
-            :orientation "h"
-            :space-evenly false
-            :halign "center"
-            (label
-              :class "success-icon"
-              :text "[OK]")
-            (label
-              :class "success-message"
-              :text success_notification)
-            (button
-              :class "success-dismiss"
-              :onclick "eww update success_notification_visible=false success_notification=\"\""
-              "x"))))
-
-      ;; Feature 096 T019: Error notification toast (persists until dismissed)
-      (defwidget error-notification-toast []
-        (revealer
-          :reveal error_notification_visible
-          :transition "slidedown"
-          :duration "200ms"
-          (box
-            :class "error-notification-toast"
-            :orientation "h"
-            :space-evenly false
-            :halign "center"
-            (label
-              :class "error-icon"
-              :text "[ERR]")
-            (label
-              :class "error-message"
-              :text error_notification)
-            (button
-              :class "error-dismiss"
-              :onclick "eww update error_notification_visible=false error_notification=\"\""
-              "x"))))
-
-      ;; Feature 096 T019: Warning notification toast (auto-dismiss after 5s)
-      (defwidget warning-notification-toast []
-        (revealer
-          :reveal warning_notification_visible
-          :transition "slidedown"
-          :duration "200ms"
-          (box
-            :class "warning-notification-toast"
-            :orientation "h"
-            :space-evenly false
-            :halign "center"
-            (label
-              :class "warning-icon"
-              :text "[!]")
-            (label
-              :class "warning-message"
-              :text warning_notification)
-            (button
-              :class "warning-dismiss"
-              :onclick "eww update warning_notification_visible=false warning_notification=\"\""
-              "x"))))
-
-      ;; Apps View - Application registry browser
-      ;; Applications View - App registry with type grouping (Feature 094)
-      (defwidget apps-view []
-        (scroll
-          :vscroll true
-          :hscroll false
-          :vexpand true
-          (box
-            :class "content-container"
-            :orientation "v"
-            :space-evenly false
-            ;; Feature 094 US8: Apps tab header with New Application button (T076)
-            (box
-              :class "apps-header"
-              :orientation "h"
-              :space-evenly false
-              :visible {!app_creating}
-              (label
-                :class "apps-header-title"
-                :halign "start"
-                :hexpand true
-                :text "Applications")
-              (button
-                :class "new-app-button"
-                :onclick "app-create-open"
-                :tooltip "Create a new application"
-                "+ New Application"))
-            ;; Feature 094 US8: Application create form (T077-T080)
-            (revealer
-              :transition "slidedown"
-              :reveal app_creating
-              :duration "200ms"
-              (app-create-form))
-            ;; Feature 094 US9: Application delete confirmation dialog (T093)
-            (app-delete-confirmation)
-            ;; Regular Apps Section
-            (box
-              :class "app-section"
-              :orientation "v"
-              :space-evenly false
-              (label
-                :class "section-header"
-                :halign "start"
-                :text "Regular Applications")
-              (for app in {apps_data.apps ?: []}
-                (box
-                  :visible {!app.terminal && app.preferred_workspace <= 50 && !matches(app.name, ".*-pwa$")}
-                  (app-card :app app))))
-            ;; Terminal Apps Section
-            (box
-              :class "app-section"
-              :orientation "v"
-              :space-evenly false
-              (label
-                :class "section-header"
-                :halign "start"
-                :text "Terminal Applications")
-              (for app in {apps_data.apps ?: []}
-                (box
-                  :visible {app.terminal}
-                  (app-card :app app))))
-            ;; PWA Apps Section
-            (box
-              :class "app-section"
-              :orientation "v"
-              :space-evenly false
-              (label
-                :class "section-header"
-                :halign "start"
-                :text "Progressive Web Apps")
-              (for app in {apps_data.apps ?: []}
-                (box
-                  :visible {app.preferred_workspace >= 50 || matches(app.name, ".*-pwa$")}
-                  (app-card :app app)))))))
-
-      (defwidget app-card [app]
-        (eventbox
-          :onhover "eww update hover_app_name=''${app.name}"
-          :onhoverlost "eww update hover_app_name='''"
-          (box
-            :class "app-card"
-            :orientation "v"
-            :space-evenly false
-            (box
-              :class "app-card-header"
-              :orientation "h"
-              :space-evenly false
-              ;; Type icon
-              (box
-                :class "app-icon-container"
-                :orientation "v"
-                :valign "center"
-                (label
-                  :class "app-type-icon"
-                  :text "''${app.terminal ? '🖥️' : app.preferred_workspace >= 50 ? '🌐' : '󰀻'}"))
-              ;; App info
-              (box
-                :class "app-info"
-                :orientation "v"
-                :space-evenly false
-                :hexpand true
-                (box
-                  :class "app-name-row"
-                  :orientation "h"
-                  :space-evenly false
-                  (label
-                    :class "app-card-name"
-                    :halign "start"
-                    :text "''${app.display_name ?: app.name}")
-                  ;; Terminal indicator
-                  (label
-                    :class "terminal-indicator"
-                    :visible {app.terminal}
-                    :text ""))
-                (label
-                  :class "app-card-command"
-                  :halign "start"
-                  :text "''${app.command}"))
-              ;; Running indicator
-              (box
-                :class "app-status-container"
-                :orientation "v"
-                :valign "center"
-                (label
-                  :class "app-running-indicator"
-                  :visible {(app.running_instances ?: 0) > 0}
-                  :text "●")))
-            ;; Details row
-            (box
-              :class "app-card-details-row"
-              :orientation "h"
-              :space-evenly false
-              (label
-                :class "app-card-details"
-                :halign "start"
-                :hexpand true
-                :text "WS ''${app.preferred_workspace ?: '?'} · ''${app.scope} · ''${app.running_instances ?: 0} running")
-              (button
-                :class "app-edit-button"
-                :onclick "eww update editing_app_name=''${app.name}"
-                "")
-              (button
-                :class "delete-app-button"
-                :visible {editing_app_name != app.name && !app_deleting}
-                :onclick "app-delete-open ''${app.name} ''${app.display_name} ''${app.ulid}"
-                :tooltip "Delete application"
-                "🗑")))))
-
-      ;; Health View - System diagnostics (Feature 088)
-      (defwidget health-view []
-        (scroll
-          :vscroll true
-          :hscroll false
-          :vexpand true
-          (box
-            :class "content-container"
-            :orientation "v"
-            :space-evenly false
-            ;; Error state
-            (box
-              :class "error-message"
-              :visible {health_data.status == "error"}
-              (label :text "⚠ ''${health_data.error ?: 'Unknown error'}"))
-            ;; System health summary
-            (box
-              :class "health-summary"
-              :orientation "v"
-              :space-evenly false
-              :visible {health_data.status == "ok"}
-              (label
-                :class "health-summary-title"
-                :text "System Health: ''${health_data.health.system_health ?: 'unknown'}")
-              (label
-                :class "health-summary-counts"
-                :text "''${health_data.health.healthy_count ?: 0}/''${health_data.health.total_services ?: 0} services healthy"))
-            ;; Service categories
-            (box
-              :class "health-categories"
-              :orientation "v"
-              :space-evenly false
-              :visible {health_data.status == "ok"}
-              (for category in {health_data.health.categories ?: []}
-                (service-category
-                  :category category))))))
-
-      ;; Service category widget (Feature 088)
-      (defwidget service-category [category]
-        (box
-          :class "service-category"
-          :orientation "v"
-          :space-evenly false
-          ;; Category header
-          (box
-            :class "category-header"
-            :orientation "h"
-            :space-evenly false
-            (label
-              :class "category-title"
-              :halign "start"
-              :hexpand true
-              :text "''${category.display_name ?: 'Services'}")
-            (label
-              :class "category-counts"
-              :halign "end"
-              :text "''${category.healthy_count ?: 0}/''${category.total_count ?: 0}"))
-          ;; Service health cards
-          (box
-            :class "service-list"
-            :orientation "v"
-            :space-evenly false
-            (for service in {category.services ?: []}
-              (service-health-card
-                :service service)))))
-
-      ;; Service health card widget (Feature 088 US2)
-      (defwidget service-health-card [service]
-        (box
-          :class "service-health-card health-''${service.health_state ?: 'unknown'}"
-          :orientation "h"
-          :space-evenly false
-          ;; Status icon
-          (label
-            :class "service-icon"
-            :text "''${service.status_icon ?: '?'}")
-          ;; Service info
-          (box
-            :class "service-info"
-            :orientation "v"
-            :hexpand true
-            (label
-              :class "service-name"
-              :halign "start"
-              :text "''${service.display_name ?: 'Unknown Service'}")
-            (label
-              :class "service-status"
-              :halign "start"
-              :text "''${service.active_state ?: 'unknown'}")
-            ;; T022: Display uptime for active services
-            (label
-              :class "service-uptime"
-              :halign "start"
-              :visible {service.health_state == "healthy" || service.health_state == "degraded"}
-              :text "Uptime: ''${service.uptime_friendly ?: 'N/A'}")
-            ;; Display memory usage for active services
-            (label
-              :class "service-memory"
-              :halign "start"
-              :visible {service.memory_usage_mb > 0}
-              :text "Memory: ''${service.memory_usage_mb} MB")
-            ;; T023: Display last active time for failed/stopped services
-            (label
-              :class "service-last-active"
-              :halign "start"
-              :visible {service.health_state == "critical" || service.health_state == "disabled"}
-              :text "Last active: ''${service.last_active_time ?: 'Never'}"))
-          ;; Health state indicator with restart count and restart button
-          (box
-            :class "health-indicator-box"
-            :orientation "v"
-            :halign "end"
-            :space-evenly false
-            (label
-              :class "health-indicator"
-              :text "''${service.health_state ?: 'unknown'}")
-            ;; T033: Show restart count if > 0 with tooltip
-            (label
-              :class "restart-count''${service.restart_count >= 3 ? ' restart-warning' : ' '}"
-              :visible {service.restart_count > 0}
-              :tooltip "Service has restarted ''${service.restart_count} time(s)"
-              :text "↻ ''${service.restart_count}")
-            ;; T028-T030: Restart button (only shown when service can be restarted)
-            (button
-              :class "restart-button"
-              :visible {service.can_restart ?: false}
-              :onclick "restart-service ''${service.service_name} ''${service.is_user_service ? 'true' : 'false'} &"
-              :tooltip "Restart ''${service.display_name}"
-              "⟳"))))
-
-      ;; Feature 092: Events/Logs View - Real-time Sway IPC event log (T024)
-      (defwidget events-view []
-        (box
-          :class "events-view-container"
-          :orientation "v"
-          :vexpand true
-          :space-evenly false
-          ;; Filter panel (collapsible)
-          (box
-            :class "filter-panel"
-            :orientation "v"
-            :space-evenly false
-            :visible "''${events_data.status == 'ok'}"
-            ;; Filter header (always visible)
-            (eventbox
-              :cursor "pointer"
-              :onclick "eww --config $HOME/.config/eww-monitoring-panel update filter_panel_expanded=''${!filter_panel_expanded}"
-              (box
-                :class "filter-header"
-                :orientation "h"
-                :space-evenly false
-                (label
-                  :class "filter-title"
-                  :halign "start"
-                  :hexpand true
-                  :text "󰈙 Filter Events")
-                (label
-                  :class "filter-toggle"
-                  :text "''${filter_panel_expanded ? '▼' : '▶'}")))
-            ;; Filter controls (expandable)
-            (box
-              :class "filter-controls"
-              :orientation "v"
-              :space-evenly false
-              :visible filter_panel_expanded
-              ;; Global controls
-              (box
-                :class "filter-global-controls"
-                :orientation "h"
-                :space-evenly false
-                (button
-                  :class "filter-button"
-                  :onclick "eww --config $HOME/.config/eww-monitoring-panel update filter_window_new=true filter_window_close=true filter_window_focus=true filter_window_move=true filter_window_floating=true filter_window_fullscreen_mode=true filter_window_title=true filter_window_mark=true filter_window_urgent=true filter_workspace_focus=true filter_workspace_init=true filter_workspace_empty=true filter_workspace_move=true filter_workspace_rename=true filter_workspace_urgent=true filter_workspace_reload=true filter_output_unspecified=true filter_binding_run=true filter_mode_change=true filter_shutdown_exit=true filter_tick_manual=true"
-                  "Select All")
-                (button
-                  :class "filter-button"
-                  :onclick "eww --config $HOME/.config/eww-monitoring-panel update filter_window_new=false filter_window_close=false filter_window_focus=false filter_window_move=false filter_window_floating=false filter_window_fullscreen_mode=false filter_window_title=false filter_window_mark=false filter_window_urgent=false filter_workspace_focus=false filter_workspace_init=false filter_workspace_empty=false filter_workspace_move=false filter_workspace_rename=false filter_workspace_urgent=false filter_workspace_reload=false filter_output_unspecified=false filter_binding_run=false filter_mode_change=false filter_shutdown_exit=false filter_tick_manual=false"
-                  "Clear All"))
-              ;; Window events category
-              (box
-                :class "filter-category-group"
-                :orientation "v"
-                :space-evenly false
-                (label
-                  :class "filter-category-title"
-                  :halign "start"
-                  :text "Window Events (9)")
-                (box
-                  :class "filter-checkboxes"
-                  :orientation "h"
-                  :space-evenly false
-                  (filter-checkbox :label "new" :var "filter_window_new" :value filter_window_new)
-                  (filter-checkbox :label "close" :var "filter_window_close" :value filter_window_close)
-                  (filter-checkbox :label "focus" :var "filter_window_focus" :value filter_window_focus)
-                  (filter-checkbox :label "move" :var "filter_window_move" :value filter_window_move)
-                  (filter-checkbox :label "floating" :var "filter_window_floating" :value filter_window_floating)
-                  (filter-checkbox :label "fullscreen" :var "filter_window_fullscreen_mode" :value filter_window_fullscreen_mode)
-                  (filter-checkbox :label "title" :var "filter_window_title" :value filter_window_title)
-                  (filter-checkbox :label "mark" :var "filter_window_mark" :value filter_window_mark)
-                  (filter-checkbox :label "urgent" :var "filter_window_urgent" :value filter_window_urgent)))
-              ;; Workspace events category
-              (box
-                :class "filter-category-group"
-                :orientation "v"
-                :space-evenly false
-                (label
-                  :class "filter-category-title"
-                  :halign "start"
-                  :text "Workspace Events (7)")
-                (box
-                  :class "filter-checkboxes"
-                :orientation "h"
-                  :space-evenly false
-                  (filter-checkbox :label "focus" :var "filter_workspace_focus" :value filter_workspace_focus)
-                  (filter-checkbox :label "init" :var "filter_workspace_init" :value filter_workspace_init)
-                  (filter-checkbox :label "empty" :var "filter_workspace_empty" :value filter_workspace_empty)
-                  (filter-checkbox :label "move" :var "filter_workspace_move" :value filter_workspace_move)
-                  (filter-checkbox :label "rename" :var "filter_workspace_rename" :value filter_workspace_rename)
-                  (filter-checkbox :label "urgent" :var "filter_workspace_urgent" :value filter_workspace_urgent)
-                  (filter-checkbox :label "reload" :var "filter_workspace_reload" :value filter_workspace_reload)))
-              ;; Output/Binding/Mode/System events
-              (box
-                :class "filter-category-group"
-                :orientation "v"
-                :space-evenly false
-                (label
-                  :class "filter-category-title"
-                  :halign "start"
-                  :text "Other Events (5)")
-                (box
-                  :class "filter-checkboxes"
-                  :orientation "h"
-                  :space-evenly false
-                  (filter-checkbox :label "output" :var "filter_output_unspecified" :value filter_output_unspecified)
-                  (filter-checkbox :label "binding" :var "filter_binding_run" :value filter_binding_run)
-                  (filter-checkbox :label "mode" :var "filter_mode_change" :value filter_mode_change)
-                  (filter-checkbox :label "shutdown" :var "filter_shutdown_exit" :value filter_shutdown_exit)
-                  (filter-checkbox :label "tick" :var "filter_tick_manual" :value filter_tick_manual)))))
-          ;; Error state
-          (box
-            :visible {events_data.status == "error"}
-            :class "error-state"
-            :orientation "v"
-            :valign "center"
-            :halign "center"
-            :vexpand true
-            (label
-              :class "error-message"
-              :text "󰀦 Error: ''${events_data.error ?: 'Unknown error'}")
-            (label
-              :class "error-help"
-              :text "Check i3pm daemon and Sway IPC connection"))
-          ;; Empty state (no events yet)
-          (box
-            :visible {events_data.status == "ok" && events_data.event_count == 0}
-            :class "empty-state"
-            :orientation "v"
-            :valign "center"
-            :halign "center"
-            :vexpand true
-            (label
-              :class "empty-message"
-              :text "󰌱 No events yet")
-            (label
-              :class "empty-help"
-              :text "Waiting for Sway window/workspace events..."))
-          ;; Events list (scroll container) with filtering
-          (scroll
-            :vscroll true
-            :hscroll false
-            :vexpand true
-            :visible {events_data.status == "ok" && events_data.event_count > 0}
-            (box
-              :class "events-list"
-              :orientation "v"
-              :space-evenly false
-              ;; Iterate through events with filter logic
-              (for event in {events_data.events ?: []}
-                (box
-                  :visible {
-                    event.event_type == "window::new" ? filter_window_new :
-                    event.event_type == "window::close" ? filter_window_close :
-                    event.event_type == "window::focus" ? filter_window_focus :
-                    event.event_type == "window::move" ? filter_window_move :
-                    event.event_type == "window::floating" ? filter_window_floating :
-                    event.event_type == "window::fullscreen_mode" ? filter_window_fullscreen_mode :
-                    event.event_type == "window::title" ? filter_window_title :
-                    event.event_type == "window::mark" ? filter_window_mark :
-                    event.event_type == "window::urgent" ? filter_window_urgent :
-                    event.event_type == "workspace::focus" ? filter_workspace_focus :
-                    event.event_type == "workspace::init" ? filter_workspace_init :
-                    event.event_type == "workspace::empty" ? filter_workspace_empty :
-                    event.event_type == "workspace::move" ? filter_workspace_move :
-                    event.event_type == "workspace::rename" ? filter_workspace_rename :
-                    event.event_type == "workspace::urgent" ? filter_workspace_urgent :
-                    event.event_type == "workspace::reload" ? filter_workspace_reload :
-                    event.event_type == "output::unspecified" ? filter_output_unspecified :
-                    event.event_type == "binding::run" ? filter_binding_run :
-                    event.event_type == "mode::change" ? filter_mode_change :
-                    event.event_type == "shutdown::exit" ? filter_shutdown_exit :
-                    event.event_type == "tick::manual" ? filter_tick_manual :
-                    true
-                  }
-                  (event-card :event event)))))))
-
-      ;; Feature 092: Event card widget - Single event display (T025)
-      (defwidget event-card [event]
-        (box
-          :class "event-card event-category-''${event.category}"
-          :orientation "h"
-          :space-evenly false
-          ;; Event icon with category color
-          (label
-            :class "event-icon"
-            :style "color: ''${event.color};"
-            :text "''${event.icon}")
-          ;; Event details
-          (box
-            :class "event-details"
-            :orientation "v"
-            :space-evenly false
-            :hexpand true
-            ;; Event type and timestamp
-            (box
-              :class "event-header"
-              :orientation "h"
-              :space-evenly false
-              (label
-                :class "event-type"
-                :halign "start"
-                :hexpand true
-                :text "''${event.event_type}")
-              (label
-                :class "event-timestamp"
-                :halign "end"
-                :text "''${event.timestamp_friendly}"))
-            ;; Event payload info (window/workspace details)
-            (label
-              :class "event-payload"
-              :halign "start"
-              :limit-width 60
-              :text "''${event.searchable_text}"))))
-
-      ;; Feature 092: Filter checkbox widget - single checkbox for an event type
-      (defwidget filter-checkbox [label var value]
-        (eventbox
-          :cursor "pointer"
-          :onclick "eww --config $HOME/.config/eww-monitoring-panel update ''${var}=''${!value}"
-          (box
-            :class "filter-checkbox-item"
-            :orientation "h"
-            :space-evenly false
-            (label
-              :class "filter-checkbox-icon"
-              :text "''${value ? '☑' : '☐'}")
-            (label
-              :class "filter-checkbox-label"
-              :text label))))
-
-      ;; Panel footer with friendly timestamp
-      (defwidget panel-footer []
-        (box
-          :class "panel-footer"
-          :orientation "h"
-          :halign "center"
-          (label
-            :class "timestamp"
-            :text "''${monitoring_data.timestamp_friendly ?: 'Initializing...'}")))
-    '';
-
-    # Eww SCSS styling (T015)
-    xdg.configFile."eww-monitoring-panel/eww.scss".text = ''
-      /* Feature 085: Sway Monitoring Widget - Catppuccin Mocha Theme */
-      /* Direct color interpolation from Nix - Eww doesn't support CSS variables */
-
-      /* Window base - must be transparent for see-through effect on Wayland */
-      * {
-        /* Removed 'all: unset' as it was resetting colors to black/white */
-        /* Only reset margins and padding */
-        margin: 0;
-        padding: 0;
-        /* Force Catppuccin text color on all elements */
-        color: ${mocha.text};
-      }
-
-      window {
-        background-color: transparent;
-      }
-
-      /* Explicit GTK widget styling to override theme */
-      label, box, button {
-        color: ${mocha.text};
-        background-color: transparent;
-      }
-
-      /* Panel Container - Sidebar Style with rounded corners and transparency */
-      .panel-container {
-        background-color: rgba(30, 30, 46, 0.50);  /* 50% transparent Catppuccin base */
-        border-radius: 12px;
-        padding: 6px;
-        margin: 4px;
-        border: 2px solid rgba(137, 180, 250, 0.2);
-        /* transition not supported in GTK CSS */
-      }
-
-      .panel-container * {
-        /* Prevent any child from exceeding container bounds */
-        min-width: 0;
-      }
-
-      /* Feature 086: Focused state with glowing border effect */
-      .panel-container.focused {
-        border: 2px solid ${mocha.mauve};
-        box-shadow: 0 0 20px rgba(203, 166, 247, 0.4),
-                    0 0 40px rgba(203, 166, 247, 0.2),
-                    inset 0 0 15px rgba(203, 166, 247, 0.05);
-        background-color: rgba(30, 30, 46, 0.70);
-      }
-
-      /* Focus mode indicator badge */
-      .focus-indicator {
-        font-size: 10px;
-        font-weight: bold;
-        color: ${mocha.base};
-        background-image: linear-gradient(135deg, ${mocha.mauve}, ${mocha.blue});
-        padding: 2px 8px;
-        border-radius: 4px;
-        margin-left: 8px;
-      }
-      .panel-header {
-        background-color: rgba(24, 24, 37, 0.4);
-        border-bottom: 1px solid ${mocha.overlay0};
-        border-radius: 8px;
-        padding: 8px 12px;
-        margin-bottom: 8px;
-      }
-
-      .panel-title {
-        font-size: 14px;
-        font-weight: bold;
-        color: ${mocha.text};
-        margin-bottom: 4px;
-      }
-
-      .summary-counts {
-        font-size: 11px;
-        color: ${mocha.subtext0};
-      }
-
-      .count-badge {
-        font-size: 10px;
-        color: ${mocha.teal};
-        background-color: rgba(148, 226, 213, 0.15);
-        padding: 2px 6px;
-        border-radius: 3px;
-      }
-
-      /* UX Enhancement: Workspace Pills (CSS only test) */
-      .workspace-pills-scroll {
-        margin-top: 6px;
-      }
-
-      .workspace-pills {
-        padding: 2px 0;
-      }
-
-      .workspace-pill {
-        font-size: 11px;
-        padding: 4px 10px;
-        margin-right: 4px;
-        border-radius: 12px;
-        background-color: rgba(49, 50, 68, 0.5);
-        color: ${mocha.subtext0};
-        border: 1px solid ${mocha.surface0};
-      }
-
-      .workspace-pill:hover {
-        background-color: rgba(69, 71, 90, 0.6);
-        color: ${mocha.text};
-        border-color: ${mocha.overlay0};
-      }
-
-      .workspace-pill.focused {
-        background-color: rgba(137, 180, 250, 0.3);
-        color: ${mocha.blue};
-        border-color: ${mocha.blue};
-        font-weight: bold;
-        box-shadow: 0 0 6px rgba(137, 180, 250, 0.4);
-      }
-
-      .workspace-pill.urgent {
-        background-color: rgba(243, 139, 168, 0.3);
-        color: ${mocha.red};
-        border-color: ${mocha.red};
-        box-shadow: 0 0 6px rgba(243, 139, 168, 0.4);
-      }
-
-      /* Tab Navigation */
-      .tabs {
-        margin-bottom: 8px;
-      }
-
-      .tab {
-        font-size: 16px;
-        padding: 8px 16px;
-        min-width: 60px;
-        background-color: rgba(49, 50, 68, 0.4);
-        color: ${mocha.subtext0};
-        border: 1px solid ${mocha.overlay0};
-        border-radius: 6px;
-        /* transition not supported in GTK CSS */
-      }
-
-      .tab label {
-        color: ${mocha.subtext0};
-      }
-
-      .tab:hover {
-        background-color: rgba(69, 71, 90, 0.5);
-        color: ${mocha.text};
-        border-color: ${mocha.overlay0};
-        box-shadow: 0 2px 6px rgba(0, 0, 0, 0.2);
-      }
-
-      .tab:hover label {
-        color: ${mocha.text};
-      }
-
-      .tab.active {
-        background-color: rgba(137, 180, 250, 0.6);
-        color: ${mocha.base};
-        border-color: ${mocha.blue};
-        font-weight: bold;
-        box-shadow: 0 0 8px rgba(137, 180, 250, 0.4);
-      }
-
-      .tab.active label {
-        color: ${mocha.base};
-      }
-
-      .tab.active:hover {
-        background-color: rgba(137, 180, 250, 0.7);
-        box-shadow: 0 0 12px rgba(137, 180, 250, 0.6);
-      }
-
-      .tab.active:hover label {
-        color: ${mocha.base};
-      }
-
-      /* Panel Body - Compact */
-      .panel-body {
-        background-color: rgba(30, 30, 46, 0.3);
-        padding: 4px;
-        min-height: 0;  /* Enable proper flex shrinking for scrolling */
-        min-width: 0;  /* GTK fix: prevent overflow */
-      }
-
-      /* View container - solid background to prevent overlay bleed-through */
-      .view-container {
-        background-color: ${mocha.base};
-      }
-
-      .content-container {
-        padding: 8px 24px 8px 12px;  /* Extra right padding for visible card borders */
-      }
-
-      .projects-list {
-        min-width: 0;  /* GTK fix: prevent overflow */
-      }
-
-      /* Project Widget */
-      .project {
-        margin-bottom: 12px;
-        padding: 8px;
-        background-color: rgba(49, 50, 68, 0.4);
-        border-radius: 8px;
-        border: 1px solid ${mocha.overlay0};
-      }
-
-      .scoped-project {
-        border-left: 3px solid ${mocha.teal};
-      }
-
-      .global-project {
-        border-left: 3px solid ${mocha.mauve};
-      }
-
-      /* UX Enhancement: Active project highlight */
-      .project-active {
-        background-color: rgba(137, 180, 250, 0.1);
-        border-left-color: ${mocha.blue};
-      }
-
-      .project-active .project-header {
-        background-color: rgba(137, 180, 250, 0.15);
-      }
-
-      .project-active .project-name {
-        color: ${mocha.blue};
-      }
-
-      .active-indicator {
-        font-size: 9px;
-        font-weight: bold;
-        color: ${mocha.blue};
-        background-color: rgba(137, 180, 250, 0.2);
-        padding: 1px 6px;
-        border-radius: 3px;
-        margin-left: 6px;
-      }
-
-      .project-header {
-        padding: 6px 8px;
-        border-bottom: 1px solid ${mocha.overlay0};
-        margin-bottom: 6px;
-      }
-
-      .project-name {
-        font-size: 13px;
-        font-weight: bold;
-        color: ${mocha.text};
-      }
-
-      .window-count-badge {
-        font-size: 10px;
-        color: ${mocha.teal};
-        background-color: rgba(148, 226, 213, 0.2);
-        padding: 1px 5px;
-        border-radius: 3px;
-        min-width: 18px;
-      }
-
-      /* Windows Container */
-      .windows-container {
-        margin-left: 8px;
-        margin-top: 2px;
-      }
-
-      .window {
-        padding: 4px 8px;
-        margin-bottom: 1px;
-        border-radius: 2px;
-        background-color: transparent;
-        border-left: 2px solid transparent;
-      }
-
-      .window-focused {
-        background-color: rgba(137, 180, 250, 0.1);
-        border-left-color: ${mocha.blue};
-      }
-
-      .window-floating {
-        border-right: 2px solid ${mocha.yellow};
-      }
-
-      .window-hidden {
-        opacity: 0.5;
-        font-style: italic;
-      }
-
-      /* Project Scope - Subtle border */
-      .scoped-window {
-        border-left-color: ${mocha.teal};
-      }
-
-      .global-window {
-        border-left-color: ${mocha.overlay0};
-      }
-
-      /* Feature 093: Hover state for clickable window rows (T029) */
-      .window:hover {
-        background-color: rgba(137, 180, 250, 0.15);
-        border-left-width: 3px;
-      }
-
-      /* Feature 093: Clicked state (2s highlight after successful focus) (T030) */
-      .window.clicked {
-        background-color: rgba(137, 180, 250, 0.25);
-        border-left-color: ${mocha.blue};
-        border-left-width: 4px;
-      }
-
-      .window-icon-container {
-        min-width: 24px;
-        min-height: 24px;
-        margin-right: 6px;
-      }
-
-      .window-icon-image {
-        min-width: 20px;
-        min-height: 20px;
-      }
-
-      .window-icon-fallback {
-        font-size: 14px;
-        color: ${mocha.subtext0};
-        min-width: 20px;
-      }
-
-      .window-app-name {
-        font-size: 11px;
-        font-weight: 500;
-        color: ${mocha.text};
-        margin-left: 6px;
-      }
-
-      /* Compact badges for states */
-      .window-badges {
-        margin-left: 4px;
-      }
-
-      .badge {
-        font-size: 9px;
-        font-weight: 600;
-        padding: 1px 4px;
-        border-radius: 2px;
-        margin-left: 4px;
-      }
-
-      .badge-pwa {
-        color: ${mocha.mauve};
-        background-color: rgba(203, 166, 247, 0.2);
-      }
-
-      .badge-project {
-        color: ${mocha.teal};
-        background-color: rgba(148, 226, 213, 0.15);
-      }
-
-      .badge-workspace {
-        color: ${mocha.blue};
-        background-color: rgba(137, 180, 250, 0.15);
-      }
-
-      /* Feature 095: Notification badge base styling */
-      .badge-notification {
-        font-weight: bold;
-        padding: 2px 6px;
-        border-radius: 4px;
-        margin-left: 6px;
-        font-size: 10px;
-      }
-
-      /* Feature 095: Stopped state - bell icon with warm peach glow (attention-grabbing) */
-      .badge-stopped {
-        color: ${mocha.base};
-        background: linear-gradient(135deg, ${mocha.peach}, ${mocha.red});
-        border: 1px solid ${mocha.peach};
-        box-shadow: 0 0 8px rgba(250, 179, 135, 0.6),
-                    0 0 16px rgba(250, 179, 135, 0.3),
-                    inset 0 1px 0 rgba(255, 255, 255, 0.2);
-        text-shadow: 0 1px 1px rgba(0, 0, 0, 0.3);
-      }
-
-      /* Feature 095: Working state - animated spinner with cool teal glow */
-      .badge-working {
-        color: ${mocha.base};
-        background: linear-gradient(135deg, ${mocha.teal}, ${mocha.sky});
-        border: 1px solid ${mocha.teal};
-        box-shadow: 0 0 10px rgba(148, 226, 213, 0.7),
-                    0 0 20px rgba(148, 226, 213, 0.4),
-                    0 0 30px rgba(148, 226, 213, 0.2),
-                    inset 0 1px 0 rgba(255, 255, 255, 0.3);
-        text-shadow: 0 1px 1px rgba(0, 0, 0, 0.2);
-        font-size: 11px;
-        letter-spacing: 1px;
-      }
-
-      /* JSON Expand Trigger Icon - Intentional hover target */
-      .window-row {
-        /* Ensure row aligns items properly */
-      }
-
-      .json-expand-trigger {
-        padding: 4px 8px;
-        margin-left: 8px;
-        border-radius: 4px;
-        background-color: rgba(137, 180, 250, 0.15);
-        border: 1px dashed rgba(137, 180, 250, 0.35); /* debug border to confirm visibility */
-        /* GTK CSS doesn't support transition */
-        opacity: 0.7;
-        /* Ensure trigger doesn't get squeezed out */
-        min-width: 28px;
-        min-height: 24px;
-      }
-
-      .json-expand-trigger:hover {
-        background-color: rgba(137, 180, 250, 0.2);
-        opacity: 1;
-      }
-
-      .json-expand-trigger.expanded {
-        background-color: rgba(137, 180, 250, 0.3);
-        opacity: 1;
-      }
-
-      .json-expand-icon {
-        font-size: 16px;
-        color: ${mocha.blue};
-        min-width: 18px;
-        /* GTK CSS doesn't support transition */
-      }
-
-      .json-expand-trigger:hover .json-expand-icon {
-        color: ${mocha.sapphire};
-      }
-
-      .json-expand-trigger.expanded .json-expand-icon {
-        color: ${mocha.sky};
-      }
-
-      /* JSON Hover Tooltip */
-      .window-json-tooltip {
-        background-color: rgba(24, 24, 37, 0.98);
-        border: 2px solid ${mocha.blue};
-        border-radius: 8px;
-        padding: 0;
-        margin: 4px 0 8px 0;
-        box-shadow: 0 8px 24px rgba(0, 0, 0, 0.6),
-                    0 0 0 1px rgba(137, 180, 250, 0.3);
-      }
-
-      .json-tooltip-header {
-        background-color: rgba(137, 180, 250, 0.15);
-        border-bottom: 1px solid ${mocha.blue};
-        padding: 8px 12px;
-        border-radius: 6px 6px 0 0;
-      }
-
-      .json-tooltip-title {
-        font-size: 11px;
-        font-weight: bold;
-        color: ${mocha.blue};
-      }
-
-      .json-copy-btn {
-        font-size: 14px;
-        padding: 4px 8px;
-        background-color: rgba(137, 180, 250, 0.2);
-        color: ${mocha.blue};
-        border: 1px solid ${mocha.blue};
-        border-radius: 4px;
-        min-width: 32px;
-      }
-
-      .json-copy-btn:hover {
-        background-color: rgba(137, 180, 250, 0.3);
-        box-shadow: 0 0 8px rgba(137, 180, 250, 0.4);
-      }
-
-      .json-copy-btn:active {
-        background-color: rgba(137, 180, 250, 0.5);
-        box-shadow: 0 0 12px rgba(137, 180, 250, 0.6);
-      }
-
-      /* Success state when JSON is copied */
-      .json-copy-btn.copied {
-        background-color: rgba(166, 227, 161, 0.3);  /* Green with transparency */
-        color: ${mocha.green};  /* #a6e3a1 */
-        border: 1px solid ${mocha.green};
-        box-shadow: 0 0 12px rgba(166, 227, 161, 0.5),
-                    inset 0 0 8px rgba(166, 227, 161, 0.2);
-        font-weight: bold;
-      }
-
-      .json-copy-btn.copied:hover {
-        background-color: rgba(166, 227, 161, 0.4);
-        box-shadow: 0 0 16px rgba(166, 227, 161, 0.6);
-      }
-
-      .json-content {
-        font-family: "JetBrains Mono", "Fira Code", "Source Code Pro", monospace;
-        font-size: 10px;
-        padding: 10px 12px;
-        background-color: rgba(30, 30, 46, 0.4);
-      }
-
-      /* Error State (T042) */
-      .error-state {
-        padding: 32px;
-      }
-
-      .error-icon {
-        font-size: 48px;
-        color: ${mocha.red};
-        margin-bottom: 16px;
-      }
-
-      .error-message {
-        font-size: 14px;
-        color: ${mocha.text};
-      }
-
-      /* Empty State (T041) */
-      .empty-state {
-        padding: 32px;
-      }
-
-      .empty-icon {
-        font-size: 48px;
-        color: ${mocha.subtext0};
-        margin-bottom: 16px;
-      }
-
-      .empty-title {
-        font-size: 16px;
-        font-weight: bold;
-        color: ${mocha.text};
-        margin-bottom: 8px;
-      }
-
-      .empty-message {
-        font-size: 14px;
-        color: ${mocha.subtext0};
-      }
-
-      /* Feature 094 Phase 12 T102: Empty state action button */
-      .empty-action-button {
-        background-color: ${mocha.blue};
-        color: ${mocha.mantle};
-        border: none;
-        border-radius: 6px;
-        padding: 8px 16px;
-        margin-top: 16px;
-        font-size: 13px;
-        font-weight: 500;
-      }
-
-      .empty-action-button:hover {
-        background-color: ${mocha.sapphire};
-      }
-
-      /* Compact Panel Footer */
-      .panel-footer {
-        background-color: rgba(24, 24, 37, 0.4);
-        border-top: 1px solid ${mocha.overlay0};
-        border-radius: 8px;
-        padding: 6px 8px;
-        margin-top: 8px;
-      }
-
-      .timestamp {
-        font-size: 10px;
-        color: ${mocha.subtext0};
-        font-style: italic;
-      }
-
-      /* Compact Scrollbar */
-      scrollbar {
-        background-color: transparent;
-        border-radius: 4px;
-      }
-
-      scrollbar slider {
-        background-color: ${mocha.overlay0};
-        border-radius: 4px;
-        min-width: 6px;
-      }
-
-      scrollbar slider:hover {
-        background-color: ${mocha.surface1};
-      }
-
-      /* Project Card Styles - Simplified to match window-widget style */
-      .project-card {
-        background-color: rgba(49, 50, 68, 0.3);
-        border-left: 2px solid ${mocha.surface1};
-        border-radius: 2px;
-        padding: 8px 10px;
-        margin-bottom: 4px;
-        min-width: 0;  /* GTK fix: prevent overflow */
-      }
-
-      .project-card:hover {
-        background-color: rgba(49, 50, 68, 0.5);
-        border-left-color: ${mocha.overlay0};
-      }
-
-      .project-card.active-project {
-        border-left-color: ${mocha.teal};
-        background-color: rgba(148, 226, 213, 0.12);
-      }
-
-      .project-card-header {
-        /* Header row - horizontal layout */
-        min-width: 0;  /* GTK fix: prevent overflow */
-      }
-
-      .project-main-content {
-        /* Main content wrapper - contains icon, info, action-bar */
-        min-width: 0;  /* GTK fix: prevent overflow, allow truncation */
-      }
-
-      .git-branch-row {
-        /* Row 2: Git branch on its own row for full width */
-        margin-top: 4px;
-        padding-top: 4px;
-        border-top: 1px solid rgba(69, 71, 90, 0.3);
-      }
-
-      .project-card-meta {
-        /* Row 3: Badges only */
-        margin-top: 4px;
-      }
-
-      .git-branch-container {
-        /* Used in worktree-card for inline branch display */
-        margin-right: 6px;
-        min-width: 0;
-      }
-
-      .git-branch-icon {
-        font-family: "JetBrainsMono Nerd Font", monospace;
-        color: ${mocha.teal};
-        font-size: 12px;
-        margin-right: 4px;
-      }
-
-      .git-branch-text {
-        color: ${mocha.subtext0};
-        font-size: 11px;
-        min-width: 0;
-      }
-
-      .git-dirty {
-        color: ${mocha.peach};
-        font-size: 11px;
-        margin-left: 4px;
-      }
-
-      .project-icon-container {
-        background-color: rgba(137, 180, 250, 0.1);
-        border-radius: 6px;
-        padding: 4px 6px;
-        margin-right: 8px;
-        min-width: 28px;
-      }
-
-      .project-icon {
-        font-size: 16px;
-      }
-
-      .project-info {
-        min-width: 0;  /* GTK fix: prevent hexpand from overflowing container */
-      }
-
-      .project-card-name {
-        font-size: 12px;
-        font-weight: bold;
-        color: ${mocha.text};
-      }
-
-      .project-card-path {
-        font-size: 9px;
-        color: ${mocha.subtext0};
-        font-family: "JetBrainsMono Nerd Font", monospace;
-        margin-top: 1px;
-      }
-
-      /* Project badges - compact pill style */
-      .project-badges {
-        margin-left: 6px;
-      }
-
-      .badge {
-        font-size: 9px;
-        padding: 1px 5px;
-        border-radius: 8px;
-        margin-left: 3px;
-        font-weight: 500;
-      }
-
-      .badge-active {
-        color: ${mocha.green};
-        font-size: 8px;
-      }
-
-      .badge-scope {
-        font-size: 10px;
-        padding: 1px 4px;
-        color: ${mocha.teal};
-        background-color: rgba(148, 226, 213, 0.15);
-        border-radius: 4px;
-      }
-
-      .badge-scoped {
-        color: ${mocha.teal};
-      }
-
-      .badge-global {
-        color: ${mocha.peach};
-        background-color: rgba(250, 179, 135, 0.15);
-      }
-
-      .badge-remote {
-        color: ${mocha.mauve};
-        background-color: rgba(203, 166, 247, 0.15);
-        font-size: 10px;
-        padding: 1px 4px;
-      }
-
-      /* Feature 097: Git status row styles */
-      .project-git-status {
-        padding: 2px 6px;
-        background-color: rgba(69, 71, 90, 0.3);
-        border-radius: 4px;
-        font-size: 10px;
-      }
-
-      .git-branch-icon {
-        color: ${mocha.mauve};
-        font-size: 11px;
-        margin-right: 3px;
-      }
-
-      .git-branch-name {
-        color: ${mocha.subtext0};
-        font-size: 10px;
-      }
-
-      .git-dirty-indicator {
-        color: ${mocha.yellow};
-        font-size: 10px;
-        margin-left: 4px;
-        font-weight: bold;
-      }
-
-      .git-sync-status {
-        color: ${mocha.sapphire};
-        font-size: 10px;
-        margin-left: 4px;
-      }
-
-      /* Feature 097: Missing status warning badge */
-      .badge-missing {
-        color: ${mocha.yellow};
-        font-size: 12px;
-        margin-right: 4px;
-      }
-
-      /* Feature 097: Source type badges */
-      .badge-source-type {
-        font-size: 10px;
-        padding: 1px 3px;
-        border-radius: 4px;
-        margin-right: 2px;
-      }
-
-      .badge-source-local {
-        color: ${mocha.blue};
-      }
-
-      .badge-source-worktree {
-        color: ${mocha.green};
-      }
-
-      .badge-source-remote {
-        color: ${mocha.mauve};
-      }
-
-      /* Project action bar - compact buttons on hover */
-      .project-action-bar {
-        margin-left: 6px;
-        background-color: rgba(30, 30, 46, 0.8);
-        border-radius: 6px;
-        padding: 2px 4px;
-      }
-
-      .action-btn {
-        font-size: 12px;
-        padding: 3px 6px;
-        border-radius: 4px;
-        min-width: 20px;
-      }
-
-      .action-edit {
-        color: ${mocha.blue};
-      }
-
-      .action-edit:hover {
-        background-color: rgba(137, 180, 250, 0.2);
-        color: ${mocha.sapphire};
-      }
-
-      .action-delete {
-        color: ${mocha.overlay0};
-      }
-
-      .action-delete:hover {
-        background-color: rgba(243, 139, 168, 0.2);
-        color: ${mocha.red};
-      }
-
-      .action-json {
-        color: ${mocha.overlay0};
-      }
-
-      .action-json:hover,
-      .action-json.expanded {
-        background-color: rgba(137, 180, 250, 0.2);
-        color: ${mocha.blue};
-      }
-
-      /* Project JSON tooltip - same style as window JSON */
-      .project-json-tooltip {
-        background-color: rgba(24, 24, 37, 0.98);
-        border: 2px solid ${mocha.teal};
-        border-radius: 8px;
-        padding: 0;
-        margin: 4px 0 8px 0;
-        box-shadow: 0 8px 24px rgba(0, 0, 0, 0.6),
-                    0 0 0 1px rgba(148, 226, 213, 0.3);
-      }
-
-      .project-json-tooltip .json-tooltip-header {
-        background-color: rgba(148, 226, 213, 0.15);
-        border-bottom: 1px solid ${mocha.teal};
-      }
-
-      .project-json-tooltip .json-tooltip-title {
-        color: ${mocha.teal};
-      }
-
-      .active-indicator {
-        color: ${mocha.teal};
-        font-size: 12px;
-      }
-
-      .remote-indicator {
-        color: ${mocha.peach};
-        font-size: 10px;
-        margin-left: 6px;
-      }
-
-      .project-name-row {
-        margin-bottom: 2px;
-      }
-
-      .project-detail-tooltip {
-        background-color: rgba(24, 24, 37, 0.95);
-        border: 1px solid ${mocha.overlay0};
-        border-radius: 6px;
-        padding: 10px;
-        margin-top: 8px;
-      }
-
-      .json-detail {
-        font-family: "JetBrainsMono Nerd Font", monospace;
-        font-size: 9px;
-        color: ${mocha.text};
-      }
-
-      /* Worktree Card Styles */
-      .worktree-card {
-        background-color: rgba(49, 50, 68, 0.3);
-        border: 1px solid ${mocha.overlay0};
-        border-radius: 6px;
-        padding: 6px 8px;
-        margin-left: 16px;
-        margin-bottom: 4px;
-        margin-top: 2px;
-      }
-
-      .worktree-tree {
-        color: ${mocha.overlay0};
-        font-size: 11px;
-        margin-right: 4px;
-        font-family: monospace;
-        min-width: 16px;
-      }
-
-      .worktree-icon {
-        font-size: 14px;
-      }
-
-      .worktree-name {
-        font-size: 11px;
-        color: ${mocha.subtext0};
-      }
-
-      .worktree-badges {
-        margin-left: 4px;
-      }
-
-      /* Feature 094 US5: Branch indicator badge */
-      .badge-branch {
-        font-size: 9px;
-        color: ${mocha.teal};
-        background-color: rgba(148, 226, 213, 0.15);
-        padding: 1px 4px;
-        border-radius: 4px;
-        font-family: monospace;
-      }
-
-      /* Feature 094 US5: Worktree action buttons */
-      .worktree-actions {
-        margin-left: 4px;
-        background-color: rgba(30, 30, 46, 0.8);
-        border-radius: 4px;
-        padding: 1px 3px;
-      }
-
-      .worktree-action-btn {
-        background-color: transparent;
-        border: none;
-        padding: 2px 4px;
-        border-radius: 4px;
-        font-size: 11px;
-        min-width: 20px;
-      }
-
-      .worktree-action-btn.edit-btn {
-        color: ${mocha.blue};
-      }
-
-      .worktree-action-btn.edit-btn:hover {
-        background-color: rgba(137, 180, 250, 0.2);
-      }
-
-      .worktree-action-btn.delete-btn {
-        color: ${mocha.red};
-      }
-
-      .worktree-action-btn.delete-btn:hover {
-        background-color: rgba(243, 139, 168, 0.2);
-      }
-
-      .worktree-action-btn.delete-btn.confirm {
-        background-color: rgba(243, 139, 168, 0.4);
-        border: 2px solid ${mocha.red};
-        /* GTK CSS doesn't support @keyframes, use static visual distinction */
-        font-weight: bold;
-      }
-
-      /* Feature 094 US5: Worktree edit form styles */
-      .worktree-edit-form {
-        border-color: ${mocha.teal};
-      }
-
-      .worktree-create-form {
-        border-color: ${mocha.green};
-      }
-
-      /* Feature 094 US3: Project create form styles (T066-T067) */
-      .projects-header {
-        padding: 8px 12px;
-        background-color: rgba(30, 30, 46, 0.4);
-        border-bottom: 1px solid ${mocha.surface0};
-        margin-bottom: 8px;
-      }
-
-      .projects-header-title {
-        font-size: 14px;
-        font-weight: bold;
-        color: ${mocha.text};
-      }
-
-      .new-project-button {
-        background-color: ${mocha.green};
-        color: ${mocha.base};
-        padding: 6px 14px;
-        border-radius: 8px;
-        font-size: 12px;
-        font-weight: bold;
-        border: none;
-        box-shadow: 0 2px 8px rgba(166, 227, 161, 0.3);
-      }
-
-      .new-project-button:hover {
-        background-color: ${mocha.teal};
-        box-shadow: 0 4px 12px rgba(148, 226, 213, 0.4);
-      }
-
-      .project-create-form {
-        border-color: ${mocha.green};
-        background-color: rgba(30, 30, 46, 0.95);
-        margin: 8px;
-        border-radius: 8px;
-      }
-
-      .project-create-form .edit-form-header {
-        color: ${mocha.green};
-      }
-
-      /* Feature 094 US8: Apps tab header and create form styles */
-      .apps-header {
-        padding: 8px 12px;
-        background-color: rgba(30, 30, 46, 0.4);
-        border-bottom: 1px solid ${mocha.surface0};
-        margin-bottom: 8px;
-      }
-
-      .apps-header-title {
-        font-size: 14px;
-        font-weight: bold;
-        color: ${mocha.text};
-      }
-
-      .new-app-button {
-        background-color: ${mocha.sapphire};
-        color: ${mocha.base};
-        padding: 4px 12px;
-        border-radius: 6px;
-        font-size: 12px;
-        font-weight: bold;
-        border: none;
-      }
-
-      .new-app-button:hover {
-        background-color: ${mocha.sky};
-      }
-
-      .app-create-form {
-        border-color: ${mocha.sapphire};
-        background-color: rgba(30, 30, 46, 0.95);
-        margin: 8px;
-        border-radius: 8px;
-      }
-
-      .app-create-form .edit-form-header {
-        color: ${mocha.sapphire};
-      }
-
-      /* App type selector buttons */
-      .app-type-selector {
-        margin-bottom: 12px;
-      }
-
-      .type-buttons {
-        padding: 4px 0;
-      }
-
-      .type-btn {
-        background-color: rgba(49, 50, 68, 0.5);
-        color: ${mocha.subtext0};
-        padding: 8px 16px;
-        border: 1px solid ${mocha.surface0};
-        border-radius: 6px;
-        font-size: 12px;
-        margin-right: 8px;
-      }
-
-      .type-btn:hover {
-        background-color: rgba(49, 50, 68, 0.8);
-        color: ${mocha.text};
-      }
-
-      .type-btn.active {
-        background-color: ${mocha.sapphire};
-        color: ${mocha.base};
-        border-color: ${mocha.sapphire};
-        font-weight: bold;
-      }
-
-      /* Terminal command selector */
-      .terminal-command-select {
-        padding: 4px 0;
-      }
-
-      .term-btn {
-        background-color: rgba(49, 50, 68, 0.5);
-        color: ${mocha.subtext0};
-        padding: 6px 12px;
-        border: 1px solid ${mocha.surface0};
-        border-radius: 4px;
-        font-size: 11px;
-        margin-right: 6px;
-      }
-
-      .term-btn:hover {
-        background-color: rgba(49, 50, 68, 0.8);
-        color: ${mocha.text};
-      }
-
-      .term-btn.active {
-        background-color: ${mocha.teal};
-        color: ${mocha.base};
-        border-color: ${mocha.teal};
-        font-weight: bold;
-      }
-
-      /* PWA-specific fields */
-      .pwa-fields {
-        padding: 12px;
-        background-color: rgba(137, 180, 250, 0.1);
-        border-radius: 6px;
-        border: 1px solid ${mocha.sapphire};
-        margin-top: 8px;
-      }
-
-      .pwa-workspace-note {
-        color: ${mocha.peach};
-        font-style: italic;
-      }
-
-      /* PWA create success message */
-      .pwa-create-success {
-        background-color: rgba(166, 227, 161, 0.2);
-        border: 1px solid ${mocha.green};
-        border-radius: 6px;
-        padding: 12px;
-        margin-top: 8px;
-      }
-
-      .pwa-create-success .success-message {
-        color: ${mocha.green};
-        font-weight: bold;
-        margin-bottom: 8px;
-      }
-
-      .ulid-display {
-        font-family: monospace;
-      }
-
-      .ulid-label {
-        color: ${mocha.subtext0};
-      }
-
-      .ulid-value {
-        color: ${mocha.sapphire};
-        font-weight: bold;
-      }
-
-      /* Workspace input styling */
-      .workspace-input {
-        min-width: 80px;
-      }
-
-      /* Scope selector buttons */
-      .scope-buttons {
-        padding: 4px 0;
-      }
-
-      .scope-btn {
-        background-color: rgba(49, 50, 68, 0.5);
-        color: ${mocha.subtext0};
-        padding: 6px 16px;
-        border: 1px solid ${mocha.surface0};
-        border-radius: 4px;
-        font-size: 12px;
-        margin-right: 8px;
-      }
-
-      .scope-btn:hover {
-        background-color: rgba(49, 50, 68, 0.8);
-        color: ${mocha.text};
-      }
-
-      .scope-btn.active {
-        background-color: ${mocha.blue};
-        color: ${mocha.base};
-        border-color: ${mocha.blue};
-        font-weight: bold;
-      }
-
-      /* Remote toggle styling */
-      .remote-toggle {
-        padding: 8px 0;
-        margin-top: 8px;
-      }
-
-      .remote-toggle checkbox {
-        margin-right: 8px;
-      }
-
-      .remote-fields {
-        padding: 12px;
-        background-color: rgba(49, 50, 68, 0.3);
-        border-radius: 6px;
-        border: 1px solid ${mocha.surface1};
-        margin-top: 8px;
-      }
-
-      /* Smaller input fields for icon and port */
-      .icon-input {
-        min-width: 60px;
-      }
-
-      .port-input {
-        min-width: 80px;
-      }
-
-      /* Feature 094 US5: Read-only field styling */
-      .readonly-field .field-readonly {
-        color: ${mocha.subtext0};
-        background-color: rgba(49, 50, 68, 0.5);
-        padding: 8px 12px;
-        border-radius: 6px;
-        border: 1px solid ${mocha.surface0};
-        font-family: monospace;
-        font-size: 12px;
-      }
-
-      .readonly-field .field-label {
-        color: ${mocha.overlay0};
-      }
-
-      /* Feature 094 US5: Field hint text */
-      .field-hint {
-        font-size: 10px;
-        color: ${mocha.overlay0};
-        margin-top: 4px;
-        font-style: italic;
-      }
-
-      /* Feature 094: Edit Form Styles (T038) */
-      .edit-button {
-        background-color: transparent;
-        border: none;
-        color: ${mocha.blue};
-        padding: 3px 6px;
-        border-radius: 4px;
-        font-size: 11px;
-        margin-left: 6px;
-      }
-
-      .edit-button label {
-        color: ${mocha.blue};
-      }
-
-      .edit-button:hover {
-        background-color: rgba(137, 180, 250, 0.2);
-      }
-
-      .edit-button:hover label {
-        color: ${mocha.blue};
-      }
-
-      /* Feature 094 US4: Delete button styles (T087) */
-      .delete-button {
-        background-color: transparent;
-        border: none;
-        color: ${mocha.red};
-        padding: 3px 6px;
-        border-radius: 4px;
-        font-size: 11px;
-        margin-left: 4px;
-      }
-
-      .delete-button:hover {
-        background-color: rgba(243, 139, 168, 0.2);
-      }
-
-      /* Feature 094 US4: Delete confirmation dialog styles (T088-T089) */
-      .delete-confirmation-dialog {
-        background-color: rgba(24, 24, 37, 0.98);
-        border: 2px solid ${mocha.red};
-        border-radius: 8px;
-        padding: 16px;
-        margin: 8px 0;
-      }
-
-      .delete-confirmation-dialog .dialog-header {
-        margin-bottom: 12px;
-      }
-
-      .delete-confirmation-dialog .dialog-icon {
-        font-size: 18px;
-        margin-right: 8px;
-      }
-
-      .delete-confirmation-dialog .dialog-icon.warning {
-        color: ${mocha.peach};
-      }
-
-      .delete-confirmation-dialog .dialog-title {
-        font-size: 16px;
-        font-weight: bold;
-        color: ${mocha.red};
-      }
-
-      .delete-confirmation-dialog .project-name-display {
-        font-size: 14px;
-        font-weight: bold;
-        color: ${mocha.text};
-        margin-bottom: 12px;
-        padding: 8px 12px;
-        background-color: rgba(243, 139, 168, 0.1);
-        border-radius: 4px;
-        border-left: 3px solid ${mocha.red};
-      }
-
-      .delete-confirmation-dialog .warning-message {
-        font-size: 12px;
-        color: ${mocha.subtext0};
-        margin-bottom: 12px;
-        
-      }
-
-      .delete-confirmation-dialog .worktree-warning {
-        background-color: rgba(250, 179, 135, 0.15);
-        border: 1px solid ${mocha.peach};
-        border-radius: 6px;
-        padding: 12px;
-        margin-bottom: 12px;
-      }
-
-      .delete-confirmation-dialog .warning-icon {
-        font-size: 12px;
-        color: ${mocha.peach};
-        font-weight: bold;
-        margin-bottom: 6px;
-      }
-
-      .delete-confirmation-dialog .warning-detail {
-        font-size: 11px;
-        color: ${mocha.subtext0};
-        margin-bottom: 8px;
-        
-      }
-
-      .delete-confirmation-dialog .force-delete-option {
-        margin-top: 8px;
-        padding: 6px 0;
-      }
-
-      .delete-confirmation-dialog .force-delete-checkbox {
-        margin-right: 8px;
-      }
-
-      .delete-confirmation-dialog .force-delete-label {
-        font-size: 12px;
-        color: ${mocha.peach};
-      }
-
-      .delete-confirmation-dialog .error-message {
-        color: ${mocha.red};
-        font-size: 12px;
-        padding: 8px 12px;
-        background-color: rgba(243, 139, 168, 0.15);
-        border-radius: 4px;
-        margin-bottom: 12px;
-      }
-
-      .delete-confirmation-dialog .dialog-actions {
-        margin-top: 16px;
-      }
-
-      .delete-confirmation-dialog .cancel-delete-button {
-        background-color: rgba(49, 50, 68, 0.8);
-        color: ${mocha.subtext0};
-        padding: 8px 16px;
-        border: 1px solid ${mocha.surface1};
-        border-radius: 6px;
-        font-size: 12px;
-        margin-right: 8px;
-      }
-
-      .delete-confirmation-dialog .cancel-delete-button:hover {
-        background-color: ${mocha.surface0};
-        color: ${mocha.text};
-      }
-
-      .delete-confirmation-dialog .confirm-delete-button {
-        background-color: ${mocha.red};
-        color: ${mocha.base};
-        padding: 8px 16px;
-        border: none;
-        border-radius: 6px;
-        font-size: 12px;
-        font-weight: bold;
-      }
-
-      .delete-confirmation-dialog .confirm-delete-button:hover {
-        background-color: rgba(243, 139, 168, 0.85);
-      }
-
-      .delete-confirmation-dialog .confirm-delete-button.disabled {
-        background-color: ${mocha.surface1};
-        color: ${mocha.overlay0};
-      }
-
-      .delete-confirmation-dialog .confirm-delete-button.disabled:hover {
-        background-color: ${mocha.surface1};
-      }
-
-      /* Feature 094 US9: Application Delete Confirmation Dialog (T093-T096) */
-      .app-delete-confirmation-dialog {
-        background-color: rgba(24, 24, 37, 0.98);
-        border: 2px solid rgba(243, 139, 168, 0.7);
-        border-radius: 8px;
-        padding: 16px;
-        margin-top: 8px;
-        margin-bottom: 8px;
-      }
-
-      .app-delete-confirmation-dialog .dialog-header {
-        margin-bottom: 12px;
-      }
-
-      .app-delete-confirmation-dialog .dialog-icon {
-        font-size: 20px;
-        margin-right: 8px;
-      }
-
-      .app-delete-confirmation-dialog .dialog-icon.warning {
-        color: ${mocha.yellow};
-      }
-
-      .app-delete-confirmation-dialog .dialog-title {
-        font-size: 14px;
-        font-weight: bold;
-        color: rgba(243, 139, 168, 0.95);
-      }
-
-      .app-delete-confirmation-dialog .app-name-display {
-        font-size: 16px;
-        font-weight: bold;
-        color: ${mocha.text};
-        padding: 8px 12px;
-        background-color: ${mocha.surface0};
-        border-radius: 4px;
-        margin-bottom: 12px;
-      }
-
-      .app-delete-confirmation-dialog .warning-message {
-        font-size: 12px;
-        color: ${mocha.subtext0};
-        margin-bottom: 12px;
-        
-      }
-
-      .app-delete-confirmation-dialog .pwa-warning {
-        background-color: rgba(249, 226, 175, 0.15);
-        border: 1px solid ${mocha.yellow};
-        border-radius: 6px;
-        padding: 10px;
-        margin-bottom: 12px;
-      }
-
-      .app-delete-confirmation-dialog .pwa-warning .warning-icon {
-        font-size: 12px;
-        font-weight: bold;
-        color: ${mocha.yellow};
-        margin-bottom: 4px;
-      }
-
-      .app-delete-confirmation-dialog .pwa-warning .warning-detail {
-        font-size: 11px;
-        color: ${mocha.subtext0};
-        
-      }
-
-      .app-delete-confirmation-dialog .error-message {
-        background-color: rgba(243, 139, 168, 0.2);
-        border: 1px solid rgba(243, 139, 168, 0.5);
-        border-radius: 4px;
-        padding: 8px;
-        margin-bottom: 12px;
-        font-size: 12px;
-        color: rgba(243, 139, 168, 1);
-      }
-
-      .app-delete-confirmation-dialog .dialog-actions {
-        margin-top: 8px;
-      }
-
-      .app-delete-confirmation-dialog .cancel-delete-app-button {
-        background-color: ${mocha.surface0};
-        color: ${mocha.text};
-        border: 1px solid ${mocha.overlay0};
-        border-radius: 4px;
-        padding: 6px 12px;
-        font-size: 12px;
-      }
-
-      .app-delete-confirmation-dialog .cancel-delete-app-button:hover {
-        background-color: ${mocha.surface1};
-        border-color: ${mocha.overlay0};
-      }
-
-      .app-delete-confirmation-dialog .confirm-delete-app-button {
-        background-color: rgba(243, 139, 168, 0.85);
-        color: ${mocha.mantle};
-        border: none;
-        border-radius: 4px;
-        padding: 6px 12px;
-        font-size: 12px;
-        font-weight: bold;
-      }
-
-      .app-delete-confirmation-dialog .confirm-delete-app-button:hover {
-        background-color: rgba(243, 139, 168, 1);
-      }
-
->>>>>>> 2bf628d2
       /* Delete button styling for app cards */
       .delete-app-button {
         background-color: transparent;
@@ -12836,7 +6308,6 @@
         font-size: 12px;
         color: ${mocha.green};
       }
-<<<<<<< HEAD
 
       /* Feature 094 Phase 12 T099: Success notification toast */
       .success-notification-toast {
@@ -12860,31 +6331,6 @@
         font-weight: 500;
       }
 
-=======
-
-      /* Feature 094 Phase 12 T099: Success notification toast */
-      .success-notification-toast {
-        background-color: rgba(166, 227, 161, 0.95);
-        border: 1px solid ${mocha.green};
-        border-radius: 8px;
-        padding: 10px 16px;
-        box-shadow: 0 4px 12px rgba(0, 0, 0, 0.3);
-        margin-top: 10px;
-      }
-
-      .success-notification-toast .success-icon {
-        font-size: 16px;
-        color: ${mocha.mantle};
-        font-weight: bold;
-      }
-
-      .success-notification-toast .success-message {
-        font-size: 13px;
-        color: ${mocha.mantle};
-        font-weight: 500;
-      }
-
->>>>>>> 2bf628d2
       .success-notification-toast .success-dismiss {
         background-color: transparent;
         border: none;
@@ -13040,7 +6486,6 @@
         border-radius: 0 0 6px 6px;
         padding: 4px 8px;
         margin-top: 2px;
-<<<<<<< HEAD
       }
 
       .action-btn {
@@ -13345,323 +6790,6 @@
         color: ${mocha.blue};
         font-weight: bold;
         font-style: italic;
-=======
-      }
-
-      .action-btn {
-        font-size: 16px;
-        padding: 6px 10px;
-        border-radius: 4px;
-        color: ${mocha.subtext0};
-        margin: 0 2px;
-      }
-
-      .action-btn:hover {
-        background-color: ${mocha.surface1};
-        color: ${mocha.text};
-      }
-
-      .action-focus:hover {
-        color: ${mocha.blue};
-      }
-
-      .action-float:hover {
-        color: ${mocha.yellow};
-      }
-
-      .action-fullscreen:hover {
-        color: ${mocha.green};
-      }
-
-      .action-scratchpad:hover {
-        color: ${mocha.mauve};
-      }
-
-      .action-close {
-        color: ${mocha.overlay0};
-      }
-
-      .action-close:hover {
-        background-color: rgba(243, 139, 168, 0.2);
-        color: ${mocha.red};
-      }
-
-      /* Feature 094 Phase 12 T098: Loading spinner styles */
-      .save-in-progress {
-        opacity: 0.6;
-      }
-
-      .loading-spinner {
-        font-size: 14px;
-      }
-
-      .edit-form {
-        background-color: rgba(24, 24, 37, 0.95);
-        border: 1px solid ${mocha.blue};
-        border-radius: 8px;
-        padding: 16px;
-        margin-top: 8px;
-      }
-
-      .edit-form-header {
-        font-size: 14px;
-        font-weight: bold;
-        color: ${mocha.blue};
-        margin-bottom: 12px;
-      }
-
-      .form-field {
-        margin-bottom: 12px;
-      }
-
-      .field-label {
-        font-size: 11px;
-        color: ${mocha.subtext0};
-        margin-bottom: 4px;
-      }
-
-      .field-input {
-        background-color: ${mocha.surface0};
-        border: 1px solid ${mocha.overlay0};
-        border-radius: 4px;
-        padding: 6px 8px;
-        font-size: 12px;
-        color: ${mocha.text};
-      }
-
-      .field-input:focus {
-        border-color: ${mocha.blue};
-        outline: none;
-      }
-
-      .field-value-readonly {
-        font-size: 11px;
-        color: ${mocha.subtext0};
-        padding: 6px 8px;
-        background-color: ${mocha.mantle};
-        border-radius: 4px;
-        font-family: "JetBrainsMono Nerd Font", monospace;
-      }
-
-      /* Feature 094 T040: Conflict resolution dialog styles */
-      .conflict-dialog-overlay {
-        background-color: rgba(0, 0, 0, 0.7);
-        padding: 20px;
-      }
-
-      .conflict-dialog {
-        background-color: ${mocha.base};
-        border: 2px solid ${mocha.yellow};
-        border-radius: 12px;
-        padding: 20px;
-      }
-
-      .conflict-header {
-        padding-bottom: 12px;
-        border-bottom: 1px solid ${mocha.overlay0};
-        margin-bottom: 16px;
-      }
-
-      .conflict-title {
-        font-size: 16px;
-        font-weight: bold;
-        color: ${mocha.yellow};
-      }
-
-      .conflict-close-button {
-        background-color: transparent;
-        border: none;
-        color: ${mocha.overlay0};
-        font-size: 18px;
-        padding: 4px 8px;
-      }
-
-      .conflict-close-button:hover {
-        color: ${mocha.text};
-        background-color: ${mocha.surface0};
-        border-radius: 4px;
-      }
-
-      .conflict-message {
-        font-size: 13px;
-        color: ${mocha.text};
-        margin-bottom: 16px;
-      }
-
-      .conflict-diff-container {
-        margin: 16px 0;
-      }
-
-      .conflict-diff-pane {
-        border: 1px solid ${mocha.overlay0};
-        border-radius: 8px;
-        padding: 8px;
-        background-color: ${mocha.mantle};
-      }
-
-      .conflict-pane-header {
-        font-size: 12px;
-        font-weight: bold;
-        color: ${mocha.blue};
-        margin-bottom: 8px;
-      }
-
-      .conflict-content {
-        font-family: "JetBrainsMono Nerd Font", monospace;
-        font-size: 11px;
-        color: ${mocha.text};
-      }
-
-      .conflict-actions {
-        margin-top: 16px;
-        padding-top: 12px;
-        border-top: 1px solid ${mocha.overlay0};
-      }
-
-      .conflict-button {
-        padding: 8px 16px;
-        border-radius: 6px;
-        font-size: 12px;
-        font-weight: bold;
-        margin: 0 4px;
-      }
-
-      .conflict-keep-file {
-        background-color: ${mocha.surface0};
-        border: 1px solid ${mocha.overlay0};
-        color: ${mocha.text};
-      }
-
-      .conflict-keep-file:hover {
-        background-color: ${mocha.surface1};
-        border-color: ${mocha.overlay0};
-      }
-
-      .conflict-keep-ui {
-        background-color: ${mocha.green};
-        border: 1px solid ${mocha.green};
-        color: ${mocha.base};
-      }
-
-      .conflict-keep-ui:hover {
-        background-color: ${mocha.teal};
-        border-color: ${mocha.teal};
-      }
-
-      .conflict-merge {
-        background-color: ${mocha.yellow};
-        border: 1px solid ${mocha.yellow};
-        color: ${mocha.base};
-      }
-
-      .conflict-merge:hover {
-        background-color: ${mocha.peach};
-        border-color: ${mocha.peach};
-      }
-
-      .radio-button {
-        background-color: ${mocha.surface0};
-        border: 1px solid ${mocha.overlay0};
-        border-radius: 4px;
-        padding: 6px 12px;
-        font-size: 11px;
-        color: ${mocha.text};
-        margin-right: 8px;
-      }
-
-      .radio-button.selected {
-        background-color: ${mocha.blue};
-        border-color: ${mocha.blue};
-        color: ${mocha.base};
-      }
-
-      .radio-button:hover {
-        border-color: ${mocha.blue};
-      }
-
-      .form-section {
-        margin-top: 16px;
-        padding-top: 16px;
-        border-top: 1px solid ${mocha.overlay0};
-      }
-
-      .remote-fields {
-        margin-left: 24px;
-        margin-top: 8px;
-      }
-
-      .form-actions {
-        margin-top: 16px;
-      }
-
-      /* Enhanced form buttons with Catppuccin pill style */
-      .cancel-button {
-        background-color: rgba(49, 50, 68, 0.6);
-        border: 1px solid ${mocha.surface1};
-        border-radius: 8px;
-        padding: 8px 18px;
-        margin-right: 10px;
-        font-size: 12px;
-        font-weight: 500;
-        color: ${mocha.subtext0};
-      }
-
-      .cancel-button:hover {
-        background-color: rgba(69, 71, 90, 0.8);
-        border-color: ${mocha.overlay0};
-        color: ${mocha.text};
-      }
-
-      .save-button {
-        background-color: ${mocha.blue};
-        border: none;
-        border-radius: 8px;
-        padding: 8px 20px;
-        font-size: 12px;
-        color: ${mocha.base};
-        font-weight: bold;
-        box-shadow: 0 2px 8px rgba(137, 180, 250, 0.3);
-      }
-
-      .save-button:hover {
-        background-color: ${mocha.sapphire};
-        box-shadow: 0 4px 12px rgba(116, 199, 236, 0.4);
-      }
-
-      /* T039: Disabled save button (validation failed) */
-      .save-button-disabled {
-        background-color: ${mocha.surface0};
-        border: 1px solid ${mocha.surface1};
-        border-radius: 8px;
-        padding: 8px 20px;
-        font-size: 12px;
-        color: ${mocha.overlay0};
-        font-weight: bold;
-        opacity: 0.6;
->>>>>>> 2bf628d2
-      }
-
-      /* Feature 096 T021: Loading state save button */
-      .save-button-loading {
-<<<<<<< HEAD
-        background-color: ${mocha.surface0};
-        border: 1px solid ${mocha.blue};
-        border-radius: 4px;
-        padding: 8px 16px;
-=======
-        background-color: rgba(137, 180, 250, 0.2);
-        border: 1px solid ${mocha.blue};
-        border-radius: 8px;
-        padding: 8px 20px;
->>>>>>> 2bf628d2
-        font-size: 12px;
-        color: ${mocha.blue};
-        font-weight: bold;
-        font-style: italic;
-<<<<<<< HEAD
-        opacity: 0.8;
-=======
->>>>>>> 2bf628d2
       }
 
       /* T039: Field-level validation error messages */
