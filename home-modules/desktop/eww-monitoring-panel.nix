{ config, lib, pkgs, osConfig ? null, monitorConfig ? {}, ... }:

with lib;

let
  cfg = config.programs.eww-monitoring-panel;

  # Get hostname for monitor config lookup
  hostname = osConfig.networking.hostName or "hetzner";

  # Get monitor configuration for this host (with fallback)
  hostMonitors = monitorConfig.${hostname} or {
    primary = "HEADLESS-1";
    secondary = "HEADLESS-2";
    tertiary = "HEADLESS-3";
    quaternary = "HEADLESS-3";  # Fallback to tertiary
    outputs = [ "HEADLESS-1" "HEADLESS-2" "HEADLESS-3" ];
  };

  # Export role-based outputs for use in widget config (4-tier system)
  primaryOutput = hostMonitors.primary;
  secondaryOutput = hostMonitors.secondary;
  tertiaryOutput = hostMonitors.tertiary;
  quaternaryOutput = hostMonitors.quaternary or hostMonitors.tertiary;

  # Feature 057: Catppuccin Mocha theme colors (consistent with unified bar system)
  mocha = {
    base = "#1e1e2e";      # Background base
    mantle = "#181825";    # Darker background
    surface0 = "#313244";  # Surface layer 1
    surface1 = "#45475a";  # Surface layer 2
    overlay0 = "#6c7086";  # Overlay/border
    text = "#cdd6f4";      # Primary text
    subtext0 = "#a6adc8";  # Dimmed text
    blue = "#89b4fa";      # Focused workspace
    sapphire = "#74c7ec";  # Secondary accent
    sky = "#89dceb";       # Tertiary accent
    teal = "#94e2d5";      # Active monitor indicator
    green = "#a6e3a1";     # Success/healthy
    yellow = "#f9e2af";    # Floating window indicator
    peach = "#fab387";     # Warning
    red = "#f38ba8";       # Urgent/critical
    mauve = "#cba6f7";     # Border accent
    lavender = "#b4befe";  # Lavender accent (input focus)
    pink = "#f5c2e7";      # Pink accent (scratchpad events)
  };

  # Clipboard sync script - fully parameterized with nix store paths
  clipboardSyncScript = pkgs.writeShellScript "clipboard-sync" ''
    #!/usr/bin/env bash
    set -euo pipefail

    tmp=$(${pkgs.coreutils}/bin/mktemp -t clipboard-sync-XXXXXX)
    cleanup() {
      ${pkgs.coreutils}/bin/rm -f "$tmp"
    }
    trap cleanup EXIT

    ${pkgs.coreutils}/bin/cat >"$tmp"

    # Exit cleanly on empty input
    if [[ ! -s "$tmp" ]]; then
      exit 0
    fi

    # Copy to Wayland clipboard
    if [[ -n "''${WAYLAND_DISPLAY:-}" ]]; then
      ${pkgs.wl-clipboard}/bin/wl-copy <"$tmp"
      ${pkgs.wl-clipboard}/bin/wl-copy --primary <"$tmp"
    fi

    # Copy to X11 clipboard
    if command -v ${pkgs.xclip}/bin/xclip >/dev/null 2>&1; then
      ${pkgs.xclip}/bin/xclip -selection clipboard <"$tmp"
      ${pkgs.xclip}/bin/xclip -selection primary <"$tmp"
    fi
  '';

  # Python with required packages for both modes (one-shot and streaming)
  # pyxdg required for XDG icon theme lookup (resolves icon names like "firefox" to paths)
  pythonForBackend = pkgs.python3.withPackages (ps: [ ps.i3ipc ps.pyxdg ps.pydantic ]);

  # Python backend script for monitoring data
  # Supports both one-shot mode (no args) and stream mode (--listen)
  # Version: 2025-11-26-v12 (Feature 097: Optional chaining for remote fields)
  monitoringDataScript = pkgs.writeShellScriptBin "monitoring-data-backend" ''
    #!${pkgs.bash}/bin/bash
    # Version: 2025-12-15-v15 (Feature 117: AI Sessions bar with 3 states - working/attention/idle)

    # Add user profile bin to PATH so i3pm can be found by subprocess calls
    export PATH="${config.home.profileDirectory}/bin:$PATH"

    # Set PYTHONPATH to tools directory for i3_project_manager imports
    export PYTHONPATH="${../tools}"

    # Feature 117: Set daemon socket path (user service at XDG_RUNTIME_DIR)
    export I3PM_DAEMON_SOCKET="''${XDG_RUNTIME_DIR:-/run/user/$(id -u)}/i3-project-daemon/ipc.sock"

    # Use Python with i3ipc package included
    # Pass through all arguments (e.g., --listen flag)
    exec ${pythonForBackend}/bin/python3 ${../tools/i3_project_manager/cli/monitoring_data.py} "$@"
  '';

  # Feature 110: Spinner animation uses CSS transition (defpoll toggles pulse_phase)
  # GTK3 supports CSS transitions but EWW doesn't support @keyframes properly

  # Service wrapper script - manages daemon and handles toggle signals
  # This keeps all eww processes (daemon + GTK renderers) in the service cgroup
  # preventing orphaned processes when toggle is invoked from keybindings
  # Feature 125: Updated to support dock mode persistence and two window definitions
  wrapperScript = pkgs.writeShellScriptBin "eww-monitoring-panel-wrapper" ''
    #!${pkgs.bash}/bin/bash

    EWW="${pkgs.eww}/bin/eww"
    CONFIG="$HOME/.config/eww-monitoring-panel"
    TIMEOUT="${pkgs.coreutils}/bin/timeout"
    PID_FILE="/tmp/eww-monitoring-panel-wrapper.pid"
    STATE_DIR="$HOME/.local/state/eww-monitoring-panel"
    DOCK_MODE_FILE="$STATE_DIR/dock-mode"

    # Write wrapper PID for toggle script to send signals directly to this process only
    echo $$ > "$PID_FILE"

    # Cleanup on exit
    cleanup() {
      rm -f "$PID_FILE"
      kill $DAEMON_PID 2>/dev/null
    }
    trap cleanup EXIT

    # Start daemon in background, capture PID
    $EWW --config "$CONFIG" daemon --no-daemonize &
    DAEMON_PID=$!

    # Wait for daemon ready (max 6 seconds)
    for i in $(seq 1 30); do
      $TIMEOUT 1s $EWW --config "$CONFIG" ping 2>/dev/null && break
      ${pkgs.coreutils}/bin/sleep 0.2
    done

    # Feature 125: Read dock mode state and open correct window
    # Default to docked mode if state file doesn't exist or is invalid
    DOCK_MODE="docked"
    if [[ -f "$DOCK_MODE_FILE" ]]; then
      SAVED_MODE=$(${pkgs.coreutils}/bin/cat "$DOCK_MODE_FILE" 2>/dev/null | ${pkgs.coreutils}/bin/tr -d '[:space:]')
      if [[ "$SAVED_MODE" == "overlay" ]]; then
        DOCK_MODE="overlay"
      fi
    fi

    # Open the appropriate window based on saved dock mode
    # Note: panel_dock_mode is read from state file via defpoll, no update needed
    if [[ "$DOCK_MODE" == "docked" ]]; then
      $EWW --config "$CONFIG" open monitoring-panel-docked || true
    else
      $EWW --config "$CONFIG" open monitoring-panel-overlay || true
    fi

    # Re-sync stack index (workaround for eww #1192: index resets on reopen)
    ${pkgs.coreutils}/bin/sleep 0.2
    IDX=$($EWW --config "$CONFIG" get current_view_index 2>/dev/null || echo 0)
    $EWW --config "$CONFIG" update current_view_index=$IDX 2>/dev/null || true

    # Feature 125: Toggle handler - called when SIGUSR1 received
    # SOLUTION: Stop service to hide (releases struts), start to show
    # This avoids eww daemon auto-spawn issues with eww open --toggle
    toggle_panel() {
      # Stop the service - this exits the wrapper and releases all resources
      exec ${pkgs.systemd}/bin/systemctl --user stop eww-monitoring-panel.service
    }

    trap toggle_panel SIGUSR1

    # Feature 125: Mode toggle handler - called when SIGUSR2 received
    # SOLUTION: Restart entire service to switch modes reliably
    # eww's auto-daemon spawning makes close+open unreliable, so we restart cleanly
    toggle_dock_mode() {
      # Read current mode from state file
      local current_mode="docked"
      if [[ -f "$DOCK_MODE_FILE" ]]; then
        local saved=$(${pkgs.coreutils}/bin/cat "$DOCK_MODE_FILE" 2>/dev/null | ${pkgs.coreutils}/bin/tr -d '[:space:]')
        [[ "$saved" == "overlay" ]] && current_mode="overlay"
      fi

      # Toggle the mode in state file
      if [[ "$current_mode" == "overlay" ]]; then
        ${pkgs.coreutils}/bin/printf '%s' "docked" > "$DOCK_MODE_FILE"
      else
        ${pkgs.coreutils}/bin/printf '%s' "overlay" > "$DOCK_MODE_FILE"
      fi

      # Restart service - this exits the current wrapper, systemd restarts it with new mode
      exec ${pkgs.systemd}/bin/systemctl --user restart eww-monitoring-panel.service
    }
    trap toggle_dock_mode SIGUSR2

    # Wait for daemon (re-wait after signal interrupts)
    while kill -0 $DAEMON_PID 2>/dev/null; do
      wait $DAEMON_PID || true
    done
  '';

  # Toggle script for panel visibility - sends signal directly to wrapper process
  # Uses PID file to avoid sending signal to all processes in service cgroup
  toggleScript = pkgs.writeShellScriptBin "toggle-monitoring-panel" ''
    #!${pkgs.bash}/bin/bash
    # Feature 125: Toggle panel visibility via service start/stop
    # This avoids eww daemon auto-spawn issues with eww open --toggle

    LOCK_FILE="/tmp/eww-monitoring-panel-toggle.lock"
    PID_FILE="/tmp/eww-monitoring-panel-wrapper.pid"

    # Debounce: prevent rapid toggling
    if [[ -f "$LOCK_FILE" ]]; then
      LOCK_AGE=$(($(${pkgs.coreutils}/bin/date +%s) - $(${pkgs.coreutils}/bin/stat -c %Y "$LOCK_FILE" 2>/dev/null || echo 0)))
      if [[ $LOCK_AGE -lt 1 ]]; then
        exit 0
      fi
    fi
    ${pkgs.coreutils}/bin/touch "$LOCK_FILE"

    # Toggle: if running -> stop (hide), if stopped -> start (show)
    if ${pkgs.systemd}/bin/systemctl --user is-active eww-monitoring-panel.service >/dev/null 2>&1; then
      # Service running - send SIGUSR1 to stop it (hide panel)
      if [[ -f "$PID_FILE" ]]; then
        WRAPPER_PID=$(${pkgs.coreutils}/bin/cat "$PID_FILE")
        if kill -0 "$WRAPPER_PID" 2>/dev/null; then
          kill -SIGUSR1 "$WRAPPER_PID"
        fi
      fi
    else
      # Service stopped - start it (show panel)
      ${pkgs.systemd}/bin/systemctl --user start eww-monitoring-panel.service
    fi
  '';

  # Feature 125: toggle-panel-focus and exit-monitor-mode scripts REMOVED
  # Focus mode functionality replaced by dock mode toggle (Mod+Shift+M)

  # Feature 125: Toggle between overlay and docked modes (Mod+Shift+M)
  # Sends SIGUSR2 to wrapper process - wrapper handles all eww commands to avoid daemon races
  toggleDockModeScript = pkgs.writeShellScriptBin "toggle-panel-dock-mode" ''
    #!${pkgs.bash}/bin/bash
    # Sends SIGUSR2 to wrapper - mode switch happens in wrapper context
    # This avoids eww auto-starting new daemons when commands fail to connect

    PID_FILE="/tmp/eww-monitoring-panel-wrapper.pid"
    LOCK_FILE="/tmp/panel-dock-toggle.lock"

    # Debounce: prevent rapid toggling
    if [[ -f "$LOCK_FILE" ]]; then
      LOCK_AGE=$(($(${pkgs.coreutils}/bin/date +%s) - $(${pkgs.coreutils}/bin/stat -c %Y "$LOCK_FILE" 2>/dev/null || echo 0)))
      if [[ $LOCK_AGE -lt 1 ]]; then
        exit 0
      fi
    fi
    ${pkgs.coreutils}/bin/touch "$LOCK_FILE"

    # Ensure service is running
    if ! ${pkgs.systemd}/bin/systemctl --user is-active eww-monitoring-panel.service >/dev/null 2>&1; then
      ${pkgs.systemd}/bin/systemctl --user start eww-monitoring-panel.service
      ${pkgs.coreutils}/bin/sleep 1
    fi

    # Send SIGUSR2 to wrapper process to toggle dock mode
    if [[ -f "$PID_FILE" ]]; then
      WRAPPER_PID=$(${pkgs.coreutils}/bin/cat "$PID_FILE")
      if kill -0 "$WRAPPER_PID" 2>/dev/null; then
        kill -SIGUSR2 "$WRAPPER_PID"
      fi
    fi
  '';

  # Wrapper script: Switch monitoring panel tab by index
  # Usage: monitor-panel-tab <index>
  # Index mapping: 0=windows, 1=projects, 2=apps, 3=health, 4=events, 5=traces
  # This centralizes the variable name so Sway keybindings don't need to know it
  monitorPanelTabScript = pkgs.writeShellScriptBin "monitor-panel-tab" ''
    #!${pkgs.bash}/bin/bash
    # Switch monitoring panel to specified tab index
    # Usage: monitor-panel-tab <index>
    # Index: 0=windows, 1=projects, 2=apps, 3=health, 4=events, 5=traces

    EWW="${pkgs.eww}/bin/eww"
    CONFIG="$HOME/.config/eww-monitoring-panel"
    TIMEOUT="${pkgs.coreutils}/bin/timeout"
    INDEX="''${1:-0}"

    # Validate index is 0-6
    if [[ ! "$INDEX" =~ ^[0-6]$ ]]; then
      echo "Error: Invalid tab index '$INDEX'. Must be 0-6." >&2
      exit 1
    fi

    # Only proceed if daemon is running (avoid spawning duplicate daemon)
    if ! $TIMEOUT 2s $EWW --config "$CONFIG" ping >/dev/null 2>&1; then
      exit 0
    fi

    # Run sequentially with --kill-after to prevent orphans from rapid tab switching
    $TIMEOUT --kill-after=1s 2s $EWW --config "$CONFIG" update current_view_index="$INDEX" || true
  '';

  # Wrapper script: Get current monitoring panel view index
  # Usage: monitor-panel-get-view
  # Returns: 0-5 (or empty if panel not running)
  # Used by Sway keybindings for conditional routing (e.g., projects tab-specific actions)
  monitorPanelGetViewScript = pkgs.writeShellScriptBin "monitor-panel-get-view" ''
    #!${pkgs.bash}/bin/bash
    # Get current monitoring panel view index
    # Returns: 0=windows, 1=projects, 2=apps, 3=health, 4=events, 5=traces

    ${pkgs.eww}/bin/eww --config "$HOME/.config/eww-monitoring-panel" get current_view_index 2>/dev/null || echo "-1"
  '';

  # Wrapper script: Check if current view is projects tab
  # Usage: monitor-panel-is-projects && do_something
  # Exit code: 0 if on projects tab, 1 otherwise
  # Simplifies Sway keybinding conditionals
  monitorPanelIsProjectsScript = pkgs.writeShellScriptBin "monitor-panel-is-projects" ''
    #!${pkgs.bash}/bin/bash
    # Check if monitoring panel is on projects tab (index 1)
    # Exit code: 0 = on projects tab, 1 = not on projects tab

    VIEW=$(${pkgs.eww}/bin/eww --config "$HOME/.config/eww-monitoring-panel" get current_view_index 2>/dev/null)
    [ "$VIEW" = "1" ]
  '';

  # Feature 094: Project CRUD handler wrapper (T037)
  projectCrudScript = pkgs.writeShellScriptBin "project-crud-handler" ''
    #!${pkgs.bash}/bin/bash
    # Set PYTHONPATH to tools directory for i3_project_manager imports
    export PYTHONPATH="${../tools}"

    # Use Python with Pydantic and other dependencies
    exec ${pythonForBackend}/bin/python3 -m i3_project_manager.cli.project_crud_handler "$@"
  '';

  # Feature 094: Project edit form opener (T038)
  projectEditOpenScript = pkgs.writeShellScriptBin "project-edit-open" ''
    #!${pkgs.bash}/bin/bash
    # Open edit form by loading project data into eww variables
    # Usage: project-edit-open <name> <display_name> <icon> <directory> <scope> <remote_enabled> <remote_host> <remote_user> <remote_dir> <remote_port>

    NAME="$1"
    DISPLAY_NAME="$2"
    ICON="$3"
    DIRECTORY="$4"
    SCOPE="$5"
    REMOTE_ENABLED="$6"
    REMOTE_HOST="$7"
    REMOTE_USER="$8"
    REMOTE_DIR="$9"
    REMOTE_PORT="''${10}"

    EWW_CMD="${pkgs.eww}/bin/eww --config $HOME/.config/eww-monitoring-panel"

    # Feature 114: Enable focus mode so form inputs are clickable
    $EWW_CMD update panel_focus_mode=true

    # Update all eww variables
    $EWW_CMD update editing_project_name="$NAME"
    $EWW_CMD update edit_form_display_name="$DISPLAY_NAME"
    $EWW_CMD update edit_form_icon="$ICON"
    $EWW_CMD update edit_form_directory="$DIRECTORY"
    $EWW_CMD update edit_form_scope="$SCOPE"
    $EWW_CMD update edit_form_remote_enabled="$REMOTE_ENABLED"
    $EWW_CMD update edit_form_remote_host="$REMOTE_HOST"
    $EWW_CMD update edit_form_remote_user="$REMOTE_USER"
    $EWW_CMD update edit_form_remote_dir="$REMOTE_DIR"
    $EWW_CMD update edit_form_remote_port="$REMOTE_PORT"
    $EWW_CMD update edit_form_error=""
  '';

  # Feature 094: Project edit form save handler (T038)
  projectEditSaveScript = pkgs.writeShellScriptBin "project-edit-save" ''
    #!${pkgs.bash}/bin/bash
    # Save project edit form by reading Eww variables and calling CRUD handler
    # Usage: project-edit-save [project-name]
    # If no project-name is provided, reads from editing_project_name eww variable

    EWW="${pkgs.eww}/bin/eww --config $HOME/.config/eww-monitoring-panel"

    # Get project name from argument or from eww variable
    if [ -n "$1" ]; then
      PROJECT_NAME="$1"
    else
      PROJECT_NAME=$($EWW get editing_project_name)
    fi

    # Validate project name
    if [ -z "$PROJECT_NAME" ]; then
      echo "Error: No project name provided" >&2
      $EWW update edit_form_error="No project selected"
      exit 1
    fi

    # Feature 096 T022: Set loading state to prevent double-submit
    $EWW update save_in_progress=true

    # Read form values from Eww variables
    DISPLAY_NAME=$($EWW get edit_form_display_name)
    ICON=$($EWW get edit_form_icon)
    SCOPE=$($EWW get edit_form_scope)
    REMOTE_ENABLED=$($EWW get edit_form_remote_enabled)
    REMOTE_HOST=$($EWW get edit_form_remote_host)
    REMOTE_USER=$($EWW get edit_form_remote_user)
    REMOTE_DIR=$($EWW get edit_form_remote_dir)
    REMOTE_PORT=$($EWW get edit_form_remote_port)

    # Build JSON update object (using printf to avoid quote issues)
    UPDATES=$(printf '%s\n' "{" \
      "  \"display_name\": \"$DISPLAY_NAME\"," \
      "  \"icon\": \"$ICON\"," \
      "  \"scope\": \"$SCOPE\"," \
      "  \"remote\": {" \
      "    \"enabled\": $REMOTE_ENABLED," \
      "    \"host\": \"$REMOTE_HOST\"," \
      "    \"user\": \"$REMOTE_USER\"," \
      "    \"remote_dir\": \"$REMOTE_DIR\"," \
      "    \"port\": $REMOTE_PORT" \
      "  }" \
      "}")

    # Call CRUD handler
    export PYTHONPATH="${../tools}"
    RESULT=$(${pythonForBackend}/bin/python3 -m i3_project_manager.cli.project_crud_handler edit "$PROJECT_NAME" --updates "$UPDATES")

    # Feature 094 T041: Check for save success and conflicts
    STATUS=$(echo "$RESULT" | ${pkgs.jq}/bin/jq -r '.status')
    CONFLICT=$(echo "$RESULT" | ${pkgs.jq}/bin/jq -r '.conflict // false')

    if [ "$STATUS" = "success" ]; then
      # Feature 096 T010: Handle conflicts as warnings, not errors
      # The save DID succeed (last write wins), so continue with success handling
      # but show a warning notification to inform the user about the conflict
      if [ "$CONFLICT" = "true" ]; then
        # Feature 096 T023: Show warning notification for conflicts (but save succeeded)
        $EWW update warning_notification="File was modified externally - your changes were saved (last write wins)"
        $EWW update warning_notification_visible=true
        # Auto-dismiss warning after 5 seconds
        (sleep 5 && $EWW update warning_notification_visible=false warning_notification="") &
        echo "Warning: File was modified externally but your changes were saved (last write wins)" >&2
      fi

      # Success: Clear editing state and refresh
      # Feature 114: Disable focus mode to return to click-through
      $EWW update panel_focus_mode=false
      $EWW update editing_project_name='''
      $EWW update edit_form_error='''

      # Note: Project list will be refreshed by the deflisten stream automatically

      # Feature 096 T023: Show success notification
      $EWW update success_notification="Project saved successfully"
      $EWW update success_notification_visible=true
      # Auto-dismiss after 3 seconds (T020)
      (sleep 3 && $EWW update success_notification_visible=false success_notification="") &

      # Feature 096 T022: Clear loading state
      $EWW update save_in_progress=false

      echo "Project saved successfully"
    else
      # Feature 096 T024: Show error notification with specific message
      ERROR=$(echo "$RESULT" | ${pkgs.jq}/bin/jq -r '.error')
      VALIDATION_ERRORS=$(echo "$RESULT" | ${pkgs.jq}/bin/jq -r '.validation_errors // [] | length')

      if [ "$VALIDATION_ERRORS" -gt 0 ]; then
        # Extract first validation error for display
        FIRST_ERROR=$(echo "$RESULT" | ${pkgs.jq}/bin/jq -r '.validation_errors[0].message')
        ERROR_MSG="Validation error: $FIRST_ERROR"
      else
        ERROR_MSG="$ERROR"
      fi

      # Show error in form AND as notification toast
      $EWW update edit_form_error="$ERROR_MSG"
      $EWW update error_notification="$ERROR_MSG"
      $EWW update error_notification_visible=true
      # Error notifications persist until dismissed (no auto-dismiss)

      # Feature 096 T022: Clear loading state
      $EWW update save_in_progress=false

      echo "Error: $ERROR_MSG" >&2
      exit 1
    fi
  '';

  # Feature 094 T040: Conflict resolution handler script
  # Handles user choice when file conflicts are detected
  projectConflictResolveScript = pkgs.writeShellScriptBin "project-conflict-resolve" ''
    #!${pkgs.bash}/bin/bash
    # Feature 094 T040: Resolve file conflicts during save
    # Usage: project-conflict-resolve <action> <project-name>
    #   action: keep-file | keep-ui | merge-manual

    ACTION="$1"
    PROJECT_NAME="$2"
    EWW_CMD="${pkgs.eww}/bin/eww --config $HOME/.config/eww-monitoring-panel"

    case "$ACTION" in
      keep-file)
        # Discard UI changes, reload from file
        # Close edit form and conflict dialog
        # Feature 114: Disable focus mode to return to click-through
        $EWW_CMD update panel_focus_mode=false
        $EWW_CMD update conflict_dialog_visible=false
        $EWW_CMD update editing_project_name='''
        $EWW_CMD update edit_form_error='''
        # Note: Project list will be refreshed by the deflisten stream automatically
        echo "Kept file changes for project: $PROJECT_NAME" >&2
        ;;

      keep-ui)
        # Force overwrite file with UI changes (ignoring mtime conflict)
        # Re-run save with force flag
        # For now, just retry the save (which will fail again if conflict persists)
        # TODO: Implement force-save in project_crud_handler
        $EWW_CMD update conflict_dialog_visible=false
        echo "Force-saving UI changes for project: $PROJECT_NAME" >&2
        project-edit-save "$PROJECT_NAME"
        ;;

      merge-manual)
        # Feature 101: Open repos.json for manual editing
        # Individual project files no longer exist - all data is in repos.json
        REPOS_FILE="$HOME/.config/i3/repos.json"
        if [ -f "$REPOS_FILE" ]; then
          # Use default editor or fallback to nano
          ''${EDITOR:-nano} "$REPOS_FILE"
          # Close dialog - project list will be refreshed by the deflisten stream automatically
          # Feature 114: Disable focus mode to return to click-through
          $EWW_CMD update panel_focus_mode=false
          $EWW_CMD update conflict_dialog_visible=false
          $EWW_CMD update editing_project_name='''
          # Trigger rediscovery to ensure state is consistent
          i3pm discover >/dev/null 2>&1 || true
          echo "Opened $REPOS_FILE for manual editing (project: $PROJECT_NAME)" >&2
        else
          echo "Error: repos.json not found" >&2
          exit 1
        fi
        ;;

      *)
        echo "Error: Invalid action: $ACTION" >&2
        echo "Usage: project-conflict-resolve <keep-file|keep-ui|merge-manual> <project-name>" >&2
        exit 1
        ;;
    esac
  '';

  # Feature 094 T039: Form validation stream script (300ms debouncing)
  # Monitors Eww form variables and streams validation results via deflisten
  formValidationStreamScript = pkgs.writeShellScriptBin "form-validation-stream" ''
    #!${pkgs.bash}/bin/bash
    # Feature 094 T039: Real-time form validation with 300ms debouncing

    # Set PYTHONPATH to tools directory for i3_project_manager imports
    export PYTHONPATH="${../tools}:${../tools/monitoring-panel}"

    # Run validation stream (reads Eww variables, outputs JSON to stdout)
    exec ${pythonForBackend}/bin/python3 -c "
import sys
sys.path.insert(0, '${../tools}')
sys.path.insert(0, '${../tools/monitoring-panel}')
from project_form_validator_stream import FormValidationStream
import asyncio
stream = FormValidationStream('$HOME/.config/eww-monitoring-panel')
asyncio.run(stream.run())
"
  '';

  # Feature 099 T021: Worktree create form opener
  worktreeCreateOpenScript = pkgs.writeShellScriptBin "worktree-create-open" ''
    #!${pkgs.bash}/bin/bash
    # Open worktree create form for a given parent project
    # Usage: worktree-create-open <parent_project_name>
    # Feature 102: Auto-populate fields and suggest next branch number

    PARENT_PROJECT="$1"
    EWW_CMD="${pkgs.eww}/bin/eww --config $HOME/.config/eww-monitoring-panel"

    if [[ -z "$PARENT_PROJECT" ]]; then
      echo "Usage: worktree-create-open <parent_project_name>" >&2
      exit 1
    fi

    # Feature 102: Get repo path from repos.json
    REPOS_FILE="$HOME/.config/i3/repos.json"
    REPO_PATH=""

    if [[ -f "$REPOS_FILE" ]]; then
      # Parse qualified name: account/repo
      REPO_ACCOUNT=$(echo "$PARENT_PROJECT" | cut -d'/' -f1)
      REPO_NAME=$(echo "$PARENT_PROJECT" | cut -d'/' -f2)

      # Get repo path for auto-populating worktree path
      REPO_PATH=$(${pkgs.jq}/bin/jq -r --arg acc "$REPO_ACCOUNT" --arg name "$REPO_NAME" \
        '.repositories[] | select(.account == $acc and .name == $name) | .path // empty' "$REPOS_FILE")
    fi

    # Clear form fields and set parent project
    # Feature 114: Enable focus mode so form inputs are clickable
    $EWW_CMD update panel_focus_mode=true
    $EWW_CMD update worktree_creating=true
    $EWW_CMD update worktree_form_parent_project="$PARENT_PROJECT"
    $EWW_CMD update worktree_form_agent="claude"
    $EWW_CMD update edit_form_icon="🌿"
    $EWW_CMD update edit_form_error=""

    # Feature 102: Store repo path for path auto-generation and description-to-branch conversion
    $EWW_CMD update worktree_form_repo_path="$REPO_PATH"

    # Clear fields - user enters description, branch name auto-generated
    $EWW_CMD update worktree_form_branch_name=""
    $EWW_CMD update worktree_form_description=""
    $EWW_CMD update worktree_form_path=""
    $EWW_CMD update edit_form_display_name=""

    # Also expand the parent project to show the form in context
    CURRENT=$($EWW_CMD get expanded_projects)
    if ! echo "$CURRENT" | ${pkgs.jq}/bin/jq -e "index(\"$PARENT_PROJECT\")" > /dev/null 2>&1; then
      NEW=$(echo "$CURRENT" | ${pkgs.jq}/bin/jq -c ". + [\"$PARENT_PROJECT\"]")
      $EWW_CMD update "expanded_projects=$NEW"
    fi
  '';

  # Feature 102: Auto-populate worktree form fields based on description
  # Uses the same branch naming logic as .specify/scripts/bash/create-new-feature.sh
  worktreeAutoPopulateScript = pkgs.writeShellScriptBin "worktree-auto-populate" ''
    #!${pkgs.bash}/bin/bash
    # Auto-populate worktree form fields when description changes
    # Usage: worktree-auto-populate <description>

    DESCRIPTION="$1"
    EWW_CMD="${pkgs.eww}/bin/eww --config $HOME/.config/eww-monitoring-panel"

    if [[ -z "$DESCRIPTION" ]]; then
      exit 0
    fi

    # Get stored repo path and parent project
    REPO_PATH=$($EWW_CMD get worktree_form_repo_path 2>/dev/null || echo "")
    PARENT_PROJECT=$($EWW_CMD get worktree_form_parent_project 2>/dev/null || echo "")

    # Function to generate branch suffix from description (same logic as create-new-feature.sh)
    generate_branch_suffix() {
      local description="$1"

      # Common stop words to filter out
      local stop_words="^(i|a|an|the|to|for|of|in|on|at|by|with|from|is|are|was|were|be|been|being|have|has|had|do|does|did|will|would|should|could|can|may|might|must|shall|this|that|these|those|my|your|our|their|want|need|add|get|set)$"

      # Convert to lowercase and split into words
      local clean_name=$(echo "$description" | tr '[:upper:]' '[:lower:]' | ${pkgs.gnused}/bin/sed 's/[^a-z0-9]/ /g')

      # Filter words: remove stop words and words shorter than 3 chars
      local meaningful_words=()
      for word in $clean_name; do
        [ -z "$word" ] && continue
        if ! echo "$word" | ${pkgs.gnugrep}/bin/grep -qiE "$stop_words"; then
          if [ ''${#word} -ge 3 ]; then
            meaningful_words+=("$word")
          fi
        fi
      done

      # Use first 3-4 meaningful words
      if [ ''${#meaningful_words[@]} -gt 0 ]; then
        local max_words=3
        if [ ''${#meaningful_words[@]} -eq 4 ]; then max_words=4; fi

        local result=""
        local count=0
        for word in "''${meaningful_words[@]}"; do
          if [ $count -ge $max_words ]; then break; fi
          if [ -n "$result" ]; then result="$result-"; fi
          result="$result$word"
          count=$((count + 1))
        done
        echo "$result"
      else
        # Fallback
        echo "$description" | tr '[:upper:]' '[:lower:]' | ${pkgs.gnused}/bin/sed 's/[^a-z0-9]/-/g' | ${pkgs.gnused}/bin/sed 's/-\+/-/g' | ${pkgs.gnused}/bin/sed 's/^-//' | ${pkgs.gnused}/bin/sed 's/-$//' | tr '-' '\n' | ${pkgs.gnugrep}/bin/grep -v '^$' | head -3 | tr '\n' '-' | ${pkgs.gnused}/bin/sed 's/-$//'
      fi
    }

    # Get next branch number from repos.json
    get_next_branch_number() {
      local repo_path="$1"
      local parent_project="$2"
      local repos_file="$HOME/.config/i3/repos.json"

      if [[ ! -f "$repos_file" ]]; then
        echo "100"
        return
      fi

      local repo_account=$(echo "$parent_project" | cut -d'/' -f1)
      local repo_name=$(echo "$parent_project" | cut -d'/' -f2)

      # Get max branch number from existing worktrees
      local max_number=$(${pkgs.jq}/bin/jq -r --arg acc "$repo_account" --arg name "$repo_name" \
        '.repositories[] | select(.account == $acc and .name == $name) | .worktrees[]?.branch // empty' "$repos_file" \
        | ${pkgs.gnugrep}/bin/grep -oE '^[0-9]+' | sort -n | tail -1)

      # Also check local branches in the repo
      if [[ -n "$repo_path" && -d "$repo_path" ]]; then
        local local_max=$(cd "$repo_path" && git branch 2>/dev/null | ${pkgs.gnugrep}/bin/grep -oE '^[* ]*[0-9]+' | ${pkgs.gnused}/bin/sed 's/[* ]*//' | sort -n | tail -1)
        if [[ -n "$local_max" && "$local_max" -gt "''${max_number:-0}" ]]; then
          max_number="$local_max"
        fi
      fi

      if [[ -n "$max_number" ]]; then
        echo $((max_number + 1))
      else
        echo "100"
      fi
    }

    # Generate branch suffix from description
    BRANCH_SUFFIX=$(generate_branch_suffix "$DESCRIPTION")

    # Get next available branch number
    NEXT_NUMBER=$(get_next_branch_number "$REPO_PATH" "$PARENT_PROJECT")
    FEATURE_NUM=$(printf "%03d" "$NEXT_NUMBER")

    # Construct full branch name
    BRANCH_NAME="''${FEATURE_NUM}-''${BRANCH_SUFFIX}"

    # Update branch name field
    $EWW_CMD update "worktree_form_branch_name=$BRANCH_NAME"

    # Auto-generate worktree path: <repo_path>/<branch_name>
    if [[ -n "$REPO_PATH" && -n "$BRANCH_NAME" ]]; then
      WORKTREE_PATH="''${REPO_PATH}/''${BRANCH_NAME}"
      $EWW_CMD update "worktree_form_path=$WORKTREE_PATH"
    fi

    # Auto-generate display name: NNN - Description (Title Case of original)
    TITLE_CASE=$(echo "$DESCRIPTION" | ${pkgs.gnused}/bin/sed 's/\b\(.\)/\u\1/g')
    DISPLAY_NAME="$FEATURE_NUM - $TITLE_CASE"
    $EWW_CMD update "edit_form_display_name=$DISPLAY_NAME"
  '';

  # Feature 102: Open worktree delete confirmation dialog
  worktreeDeleteOpenScript = pkgs.writeShellScriptBin "worktree-delete-open" ''
    #!${pkgs.bash}/bin/bash
    # Open worktree delete confirmation dialog
    # Usage: worktree-delete-open <qualified_name> <branch_name> <is_dirty>

    QUALIFIED_NAME="$1"
    BRANCH_NAME="$2"
    IS_DIRTY="$3"

    EWW_CMD="${pkgs.eww}/bin/eww --config $HOME/.config/eww-monitoring-panel"

    if [[ -z "$QUALIFIED_NAME" ]]; then
      echo "Usage: worktree-delete-open <qualified_name> <branch_name> <is_dirty>" >&2
      exit 1
    fi

    # Set dialog state
    $EWW_CMD update worktree_delete_name="$QUALIFIED_NAME"
    $EWW_CMD update worktree_delete_branch="$BRANCH_NAME"
    $EWW_CMD update worktree_delete_is_dirty="$IS_DIRTY"
    $EWW_CMD update worktree_delete_dialog_visible=true
  '';

  # Feature 102: Confirm and execute worktree deletion
  worktreeDeleteConfirmScript = pkgs.writeShellScriptBin "worktree-delete-confirm" ''
    #!${pkgs.bash}/bin/bash
    # Execute worktree deletion after confirmation
    # Usage: worktree-delete-confirm

    EWW_CMD="${pkgs.eww}/bin/eww --config $HOME/.config/eww-monitoring-panel"

    # Get worktree to delete from dialog state
    QUALIFIED_NAME=$($EWW_CMD get worktree_delete_name)

    if [[ -z "$QUALIFIED_NAME" ]]; then
      echo "No worktree selected for deletion" >&2
      exit 1
    fi

    # Parse qualified name: account/repo:branch
    # e.g., vpittamp/nixos-config:101-worktree-click-switch
    REPO_QUALIFIED=$(echo "$QUALIFIED_NAME" | cut -d':' -f1)
    BRANCH_NAME=$(echo "$QUALIFIED_NAME" | cut -d':' -f2)
    REPO_ACCOUNT=$(echo "$REPO_QUALIFIED" | cut -d'/' -f1)
    REPO_NAME=$(echo "$REPO_QUALIFIED" | cut -d'/' -f2)

    # Get repo path from repos.json
    REPOS_FILE="$HOME/.config/i3/repos.json"
    if [[ ! -f "$REPOS_FILE" ]]; then
      $EWW_CMD update error_notification="repos.json not found"
      $EWW_CMD update error_notification_visible=true
      $EWW_CMD update worktree_delete_dialog_visible=false
      exit 1
    fi

    REPO_PATH=$(${pkgs.jq}/bin/jq -r --arg acc "$REPO_ACCOUNT" --arg name "$REPO_NAME" \
      '.repositories[] | select(.account == $acc and .name == $name) | .path // empty' "$REPOS_FILE")

    if [[ -z "$REPO_PATH" ]]; then
      $EWW_CMD update error_notification="Repository not found: $REPO_QUALIFIED"
      $EWW_CMD update error_notification_visible=true
      $EWW_CMD update worktree_delete_dialog_visible=false
      exit 1
    fi

    # Get worktree path
    WORKTREE_PATH=$(${pkgs.jq}/bin/jq -r --arg acc "$REPO_ACCOUNT" --arg name "$REPO_NAME" --arg branch "$BRANCH_NAME" \
      '.repositories[] | select(.account == $acc and .name == $name) | .worktrees[]? | select(.branch == $branch) | .path // empty' "$REPOS_FILE")

    if [[ -z "$WORKTREE_PATH" ]]; then
      $EWW_CMD update error_notification="Worktree not found: $BRANCH_NAME"
      $EWW_CMD update error_notification_visible=true
      $EWW_CMD update worktree_delete_dialog_visible=false
      exit 1
    fi

    # Execute git worktree remove
    cd "$REPO_PATH" || {
      $EWW_CMD update error_notification="Cannot access repo: $REPO_PATH"
      $EWW_CMD update error_notification_visible=true
      $EWW_CMD update worktree_delete_dialog_visible=false
      exit 1
    }

    # Force remove the worktree (--force handles dirty worktrees after user confirmation)
    if ! git worktree remove --force "$WORKTREE_PATH" 2>&1; then
      $EWW_CMD update error_notification="Failed to remove worktree: $BRANCH_NAME"
      $EWW_CMD update error_notification_visible=true
      $EWW_CMD update worktree_delete_dialog_visible=false
      exit 1
    fi

    # Trigger rediscovery to update repos.json
    i3pm discover >/dev/null 2>&1 || true

    # Close dialog and show success
    $EWW_CMD update worktree_delete_dialog_visible=false
    $EWW_CMD update worktree_delete_name=""
    $EWW_CMD update worktree_delete_branch=""
    $EWW_CMD update worktree_delete_is_dirty=false
    $EWW_CMD update success_notification="Worktree '$BRANCH_NAME' deleted successfully"
    $EWW_CMD update success_notification_visible=true
    (sleep 3 && $EWW_CMD update success_notification_visible=false success_notification="") &

    echo "Worktree deleted: $QUALIFIED_NAME"
  '';

  # Feature 102: Cancel worktree deletion
  worktreeDeleteCancelScript = pkgs.writeShellScriptBin "worktree-delete-cancel" ''
    #!${pkgs.bash}/bin/bash
    # Cancel worktree delete dialog
    # Usage: worktree-delete-cancel

    EWW_CMD="${pkgs.eww}/bin/eww --config $HOME/.config/eww-monitoring-panel"

    $EWW_CMD update worktree_delete_dialog_visible=false
    $EWW_CMD update worktree_delete_name=""
    $EWW_CMD update worktree_delete_branch=""
    $EWW_CMD update worktree_delete_is_dirty=false
  '';

  # Feature 102: Validate branch name and check for duplicates
  worktreeValidateBranchScript = pkgs.writeShellScriptBin "worktree-validate-branch" ''
    #!${pkgs.bash}/bin/bash
    # Validate branch name for worktree creation
    # Usage: worktree-validate-branch <branch_name> <parent_project>
    # Returns: JSON with validation result

    BRANCH_NAME="$1"
    PARENT_PROJECT="$2"
    REPOS_FILE="$HOME/.config/i3/repos.json"

    # Validate branch name pattern (should be NNN-description)
    if [[ ! "$BRANCH_NAME" =~ ^[0-9]+-[a-z0-9-]+$ ]]; then
      echo '{"valid": false, "error": "Branch name must match pattern: NNN-description (e.g., 103-new-feature)"}'
      exit 0
    fi

    # Check for existing branch with same name
    if [[ -f "$REPOS_FILE" ]]; then
      REPO_ACCOUNT=$(echo "$PARENT_PROJECT" | cut -d'/' -f1)
      REPO_NAME=$(echo "$PARENT_PROJECT" | cut -d'/' -f2)

      EXISTING=$(${pkgs.jq}/bin/jq -r --arg acc "$REPO_ACCOUNT" --arg name "$REPO_NAME" --arg branch "$BRANCH_NAME" \
        '.repositories[] | select(.account == $acc and .name == $name) | .worktrees[]? | select(.branch == $branch) | .branch' "$REPOS_FILE")

      if [[ -n "$EXISTING" ]]; then
        echo "{\"valid\": false, \"error\": \"Branch '$BRANCH_NAME' already exists as a worktree\"}"
        exit 0
      fi
    fi

    echo '{"valid": true, "error": ""}'
  '';

  # Feature 094 US5: Worktree edit form opener (T059)
  worktreeEditOpenScript = pkgs.writeShellScriptBin "worktree-edit-open" ''
    #!${pkgs.bash}/bin/bash
    # Open worktree edit form by loading worktree data into eww variables
    # Usage: worktree-edit-open <name> <display_name> <icon> <branch_name> <worktree_path> <parent_project>

    NAME="$1"
    DISPLAY_NAME="$2"
    ICON="$3"
    BRANCH_NAME="$4"
    WORKTREE_PATH="$5"
    PARENT_PROJECT="$6"

    EWW_CMD="${pkgs.eww}/bin/eww --config $HOME/.config/eww-monitoring-panel"

    # Feature 114: Enable focus mode so form inputs are clickable
    $EWW_CMD update panel_focus_mode=true

    # Update all eww variables for worktree edit
    $EWW_CMD update editing_project_name="$NAME"
    $EWW_CMD update edit_form_display_name="$DISPLAY_NAME"
    $EWW_CMD update edit_form_icon="$ICON"
    # Branch name and worktree path are read-only in edit mode (per spec.md US5 scenario 6)
    $EWW_CMD update worktree_form_branch_name="$BRANCH_NAME"
    $EWW_CMD update worktree_form_path="$WORKTREE_PATH"
    $EWW_CMD update worktree_form_parent_project="$PARENT_PROJECT"
    $EWW_CMD update edit_form_error=""
  '';

  # Feature 094 US5: Worktree create script (T057-T058)
  worktreeCreateScript = pkgs.writeShellScriptBin "worktree-create" ''
    #!${pkgs.bash}/bin/bash
    # Create a new Git worktree and project config
    # Usage: worktree-create

    EWW="${pkgs.eww}/bin/eww --config $HOME/.config/eww-monitoring-panel"

    # Feature 096 T022: Set loading state to prevent double-submit
    $EWW update save_in_progress=true

    # Read form values from Eww variables
    BRANCH_NAME=$($EWW get worktree_form_branch_name)
    WORKTREE_PATH=$($EWW get worktree_form_path)
    PARENT_PROJECT=$($EWW get worktree_form_parent_project)
    DISPLAY_NAME=$($EWW get edit_form_display_name)
    ICON=$($EWW get edit_form_icon)
    SETUP_SPECKIT=$($EWW get worktree_form_speckit)  # Feature 112: Speckit scaffolding
    AGENT_TYPE=$($EWW get worktree_form_agent)       # Feature 126: AI Agent

    # Validate required fields
    if [[ -z "$BRANCH_NAME" ]]; then
      $EWW update edit_form_error="Branch name is required"
      # Feature 096 T024: Show error notification
      $EWW update error_notification="Branch name is required"
      $EWW update error_notification_visible=true
      $EWW update save_in_progress=false
      exit 1
    fi
    if [[ -z "$WORKTREE_PATH" ]]; then
      $EWW update edit_form_error="Worktree path is required"
      # Feature 096 T024: Show error notification
      $EWW update error_notification="Worktree path is required"
      $EWW update error_notification_visible=true
      $EWW update save_in_progress=false
      exit 1
    fi
    if [[ -z "$PARENT_PROJECT" ]]; then
      $EWW update edit_form_error="Parent project is required"
      # Feature 096 T024: Show error notification
      $EWW update error_notification="Parent project is required"
      $EWW update error_notification_visible=true
      $EWW update save_in_progress=false
      exit 1
    fi

    # Feature 102: Validate branch name format (NNN-description pattern)
    if [[ ! "$BRANCH_NAME" =~ ^[0-9]+-[a-z0-9-]+$ ]]; then
      $EWW update edit_form_error="Branch name must match pattern: NNN-description (e.g., 103-new-feature)"
      $EWW update error_notification="Invalid branch name format"
      $EWW update error_notification_visible=true
      $EWW update save_in_progress=false
      exit 1
    fi

    # Feature 101: Get parent project directory from repos.json
    # PARENT_PROJECT is now a qualified name: account/repo (e.g., vpittamp/nixos-config)
    REPOS_FILE="$HOME/.config/i3/repos.json"
    if [[ ! -f "$REPOS_FILE" ]]; then
      $EWW update edit_form_error="repos.json not found. Run 'i3pm discover' first."
      $EWW update error_notification="repos.json not found. Run 'i3pm discover' first."
      $EWW update error_notification_visible=true
      $EWW update save_in_progress=false
      exit 1
    fi

    # Parse qualified name: account/repo
    REPO_ACCOUNT=$(echo "$PARENT_PROJECT" | cut -d'/' -f1)
    REPO_NAME=$(echo "$PARENT_PROJECT" | cut -d'/' -f2)

    # Find repo in repos.json
    PARENT_DIR=$(${pkgs.jq}/bin/jq -r --arg acc "$REPO_ACCOUNT" --arg name "$REPO_NAME" \
      '.repositories[] | select(.account == $acc and .name == $name) | .path // empty' "$REPOS_FILE")
    if [[ -z "$PARENT_DIR" ]]; then
      $EWW update edit_form_error="Repository not found: $PARENT_PROJECT"
      # Feature 096 T024: Show error notification
      $EWW update error_notification="Repository not found: $PARENT_PROJECT"
      $EWW update error_notification_visible=true
      $EWW update save_in_progress=false
      exit 1
    fi

    # Feature 102: Check for duplicate branch name (worktree already exists)
    EXISTING_BRANCH=$(${pkgs.jq}/bin/jq -r --arg acc "$REPO_ACCOUNT" --arg name "$REPO_NAME" --arg branch "$BRANCH_NAME" \
      '.repositories[] | select(.account == $acc and .name == $name) | .worktrees[]? | select(.branch == $branch) | .branch // empty' "$REPOS_FILE")
    if [[ -n "$EXISTING_BRANCH" ]]; then
      $EWW update edit_form_error="Branch '$BRANCH_NAME' already exists as a worktree"
      $EWW update error_notification="Worktree already exists: $BRANCH_NAME"
      $EWW update error_notification_visible=true
      $EWW update save_in_progress=false
      exit 1
    fi

    # Check if worktree path already exists
    if [[ -e "$WORKTREE_PATH" ]]; then
      $EWW update edit_form_error="Path already exists: $WORKTREE_PATH"
      # Feature 096 T024: Show error notification
      $EWW update error_notification="Path already exists: $WORKTREE_PATH"
      $EWW update error_notification_visible=true
      $EWW update save_in_progress=false
      exit 1
    fi

    # Create Git worktree using i3pm CLI (Feature 126: Unified logic)
    SPECKIT_FLAG=""
    if [[ "$SETUP_SPECKIT" == "true" ]]; then
      SPECKIT_FLAG="--speckit"
    fi

    # Execute i3pm worktree create
    # Use qualified repo name and specify agent
    if ! i3pm worktree create "$BRANCH_NAME" --repo "$PARENT_PROJECT" --agent "$AGENT_TYPE" $SPECKIT_FLAG 2>&1; then
      $EWW update edit_form_error="Worktree creation failed. Check console for details."
      $EWW update error_notification="Worktree creation failed"
      $EWW update error_notification_visible=true
      $EWW update save_in_progress=false
      exit 1
    fi

    # Feature 101: Generate qualified worktree name
    # Format: account/repo:branch (e.g., vpittamp/nixos-config:101-worktree-click-switch)
    WORKTREE_NAME="''${PARENT_PROJECT}:''${BRANCH_NAME}"
    if [[ -z "$DISPLAY_NAME" ]]; then
      DISPLAY_NAME="$BRANCH_NAME"
    fi

    # Success: clear form state and refresh
    # Feature 114: Disable focus mode to return to click-through
    $EWW update panel_focus_mode=false
    $EWW update worktree_creating=false
    $EWW update worktree_form_description=""
    $EWW update worktree_form_branch_name=""
    $EWW update worktree_form_path=""
    $EWW update worktree_form_parent_project=""
    $EWW update worktree_form_repo_path=""
    $EWW update worktree_form_speckit=true  # Feature 112: Reset to default (checked)
    $EWW update worktree_form_agent="claude" # Feature 126: Reset to default
    $EWW update edit_form_display_name=""
    $EWW update edit_form_icon=""
    $EWW update edit_form_error=""
  '';

  # Feature 094 US5: Worktree delete script (T060)
  worktreeDeleteScript = pkgs.writeShellScriptBin "worktree-delete" ''
    #!${pkgs.bash}/bin/bash
    # Delete a Git worktree and its project config
    # Usage: worktree-delete <project-name>

    PROJECT_NAME="$1"
    EWW="${pkgs.eww}/bin/eww --config $HOME/.config/eww-monitoring-panel"

    if [[ -z "$PROJECT_NAME" ]]; then
      echo "Usage: worktree-delete <project-name>" >&2
      exit 1
    fi

    # Check if user confirmed deletion
    CONFIRM=$($EWW get worktree_delete_confirm)
    if [[ "$CONFIRM" != "$PROJECT_NAME" ]]; then
      # First click - set confirmation state
      $EWW update worktree_delete_confirm="$PROJECT_NAME"
      echo "Click again to confirm deletion of: $PROJECT_NAME"
      exit 0
    fi

    # Feature 096 T022: Set loading state
    $EWW update save_in_progress=true

    # Feature 101: User confirmed - proceed with deletion using repos.json
    # PROJECT_NAME is now a qualified name: account/repo:branch
    REPOS_FILE="$HOME/.config/i3/repos.json"
    if [[ ! -f "$REPOS_FILE" ]]; then
      $EWW update edit_form_error="repos.json not found"
      $EWW update error_notification="repos.json not found. Run 'i3pm discover' first."
      $EWW update error_notification_visible=true
      $EWW update worktree_delete_confirm=""
      $EWW update save_in_progress=false
      exit 1
    fi

    # Parse qualified name: account/repo:branch
    REPO_PART=$(echo "$PROJECT_NAME" | cut -d':' -f1)
    BRANCH_NAME=$(echo "$PROJECT_NAME" | cut -d':' -f2)
    REPO_ACCOUNT=$(echo "$REPO_PART" | cut -d'/' -f1)
    REPO_NAME=$(echo "$REPO_PART" | cut -d'/' -f2)

    # Find worktree in repos.json
    WORKTREE_PATH=$(${pkgs.jq}/bin/jq -r --arg acc "$REPO_ACCOUNT" --arg name "$REPO_NAME" --arg branch "$BRANCH_NAME" \
      '.repositories[] | select(.account == $acc and .name == $name) | .worktrees[] | select(.branch == $branch) | .path // empty' "$REPOS_FILE")
    PARENT_DIR=$(${pkgs.jq}/bin/jq -r --arg acc "$REPO_ACCOUNT" --arg name "$REPO_NAME" \
      '.repositories[] | select(.account == $acc and .name == $name) | .path // empty' "$REPOS_FILE")

    if [[ -z "$WORKTREE_PATH" ]]; then
      $EWW update edit_form_error="Worktree not found: $PROJECT_NAME"
      # Feature 096 T024: Show error notification
      $EWW update error_notification="Worktree not found: $PROJECT_NAME"
      $EWW update error_notification_visible=true
      $EWW update worktree_delete_confirm=""
      $EWW update save_in_progress=false
      exit 1
    fi

    # Get parent directory for git worktree removal
    GIT_CLEANUP_WARNING=""
    if [[ -n "$PARENT_DIR" ]] && [[ -d "$PARENT_DIR" ]]; then
      cd "$PARENT_DIR"
      # Remove git worktree (use --force if dirty)
      if ! git worktree remove "$WORKTREE_PATH" --force 2>/dev/null; then
        GIT_CLEANUP_WARNING=" (Git cleanup may have failed)"
      fi
    fi

    # Feature 101: Trigger rediscovery to update repos.json
    # The git worktree remove above already deleted the worktree
    # Now we just need to refresh repos.json via discovery
    if ! i3pm discover >/dev/null 2>&1; then
      # Non-fatal warning - worktree was still deleted
      GIT_CLEANUP_WARNING="$GIT_CLEANUP_WARNING (repos.json refresh may have failed)"
    fi

    # Success: clear state and refresh
    $EWW update worktree_delete_confirm=""
    $EWW update edit_form_error=""

    # Note: Project list will be refreshed by the deflisten stream automatically

    # Feature 096 T023: Show success notification (with optional warning)
    if [[ -n "$GIT_CLEANUP_WARNING" ]]; then
      $EWW update warning_notification="Worktree '$PROJECT_NAME' deleted$GIT_CLEANUP_WARNING"
      $EWW update warning_notification_visible=true
      (sleep 5 && $EWW update warning_notification_visible=false warning_notification="") &
    else
      $EWW update success_notification="Worktree '$PROJECT_NAME' deleted successfully"
      $EWW update success_notification_visible=true
      (sleep 3 && $EWW update success_notification_visible=false success_notification="") &
    fi

    # Feature 096 T022: Clear loading state
    $EWW update save_in_progress=false

    echo "Worktree deleted successfully: $PROJECT_NAME"
  '';

  # Feature 099 T015: Toggle project expand/collapse script
  toggleProjectExpandedScript = pkgs.writeShellScriptBin "toggle-project-expanded" ''
    #!${pkgs.bash}/bin/bash
    # Toggle expand/collapse state for a repository project
    # Usage: toggle-project-expanded <project-name>

    PROJECT_NAME="$1"
    EWW="${pkgs.eww}/bin/eww --config $HOME/.config/eww-monitoring-panel"

    if [[ -z "$PROJECT_NAME" ]]; then
      echo "Usage: toggle-project-expanded <project-name>" >&2
      exit 1
    fi

    # Get current expanded projects state
    CURRENT=$($EWW get expanded_projects)

    # Handle "all" case - when all expanded, clicking collapses just this one
    if [[ "$CURRENT" == "all" ]]; then
      # Get all project names and remove the clicked one
      ALL_NAMES=$($EWW get projects_data | ${pkgs.jq}/bin/jq -r '[.repositories[]?.qualified_name // empty, .projects[]?.name // empty] | unique')
      NEW=$(echo "$ALL_NAMES" | ${pkgs.jq}/bin/jq -c "del(.[] | select(. == \"$PROJECT_NAME\"))")
      $EWW update "expanded_projects=$NEW" "projects_all_expanded=false"
    elif echo "$CURRENT" | ${pkgs.jq}/bin/jq -e "index(\"$PROJECT_NAME\")" > /dev/null 2>&1; then
      # Remove from array (collapse)
      NEW=$(echo "$CURRENT" | ${pkgs.jq}/bin/jq -c "del(.[] | select(. == \"$PROJECT_NAME\"))")
      $EWW update "expanded_projects=$NEW"
    else
      # Add to array (expand)
      NEW=$(echo "$CURRENT" | ${pkgs.jq}/bin/jq -c ". + [\"$PROJECT_NAME\"]")
      $EWW update "expanded_projects=$NEW"
    fi
  '';

  # Feature 099 UX3: Expand/collapse all repositories script
  toggleExpandAllScript = pkgs.writeShellScriptBin "toggle-expand-all-projects" ''
    #!${pkgs.bash}/bin/bash
    # Toggle expand/collapse all repositories
    # Usage: toggle-expand-all-projects

    EWW="${pkgs.eww}/bin/eww --config $HOME/.config/eww-monitoring-panel"

    # Get current all_expanded state
    CURRENT_STATE=$($EWW get projects_all_expanded)

    if [[ "$CURRENT_STATE" == "true" ]]; then
      # Currently expanded, collapse all
      $EWW update projects_all_expanded=false
      $EWW update 'expanded_projects=[]'
    else
      # Currently collapsed, expand all - use "all" marker
      $EWW update projects_all_expanded=true
      $EWW update 'expanded_projects=all'
    fi
  '';

  # Feature 094 US5: Worktree edit save script (T059)
  worktreeEditSaveScript = pkgs.writeShellScriptBin "worktree-edit-save" ''
    #!${pkgs.bash}/bin/bash
    # Save worktree edit form (only editable fields: display_name, icon)
    # Usage: worktree-edit-save <project-name>

    PROJECT_NAME="$1"
    EWW="${pkgs.eww}/bin/eww --config $HOME/.config/eww-monitoring-panel"

    if [[ -z "$PROJECT_NAME" ]]; then
      echo "Usage: worktree-edit-save <project-name>" >&2
      exit 1
    fi

    # Feature 096 T022: Set loading state to prevent double-submit
    $EWW update save_in_progress=true

    # Read form values (only editable fields for worktrees)
    DISPLAY_NAME=$($EWW get edit_form_display_name)
    ICON=$($EWW get edit_form_icon)

    # Build JSON update object (worktrees only allow display_name and icon changes)
    UPDATES=$(${pkgs.jq}/bin/jq -n \
      --arg display_name "$DISPLAY_NAME" \
      --arg icon "$ICON" \
      '{display_name: $display_name, icon: $icon}')

    # Call CRUD handler
    export PYTHONPATH="${../tools}"
    RESULT=$(${pythonForBackend}/bin/python3 -m i3_project_manager.cli.project_crud_handler edit "$PROJECT_NAME" --updates "$UPDATES")

    STATUS=$(echo "$RESULT" | ${pkgs.jq}/bin/jq -r '.status')
    CONFLICT=$(echo "$RESULT" | ${pkgs.jq}/bin/jq -r '.conflict // false')

    if [[ "$STATUS" == "success" ]]; then
      # Feature 096 T010: Handle conflicts as warnings, not errors
      if [[ "$CONFLICT" == "true" ]]; then
        $EWW update warning_notification="File was modified externally - your changes were saved (last write wins)"
        $EWW update warning_notification_visible=true
        (sleep 5 && $EWW update warning_notification_visible=false warning_notification="") &
      fi

      # Success: clear editing state and refresh
      # Feature 114: Disable focus mode to return to click-through
      $EWW update panel_focus_mode=false
      $EWW update editing_project_name=""
      $EWW update edit_form_error=""

      # Note: Project list will be refreshed by the deflisten stream automatically

      # Feature 096 T023: Show success notification
      $EWW update success_notification="Worktree saved successfully"
      $EWW update success_notification_visible=true
      (sleep 3 && $EWW update success_notification_visible=false success_notification="") &

      # Feature 096 T022: Clear loading state
      $EWW update save_in_progress=false

      echo "Worktree saved successfully"
    else
      ERROR=$(echo "$RESULT" | ${pkgs.jq}/bin/jq -r '.error // "Unknown error"')
      $EWW update edit_form_error="$ERROR"

      # Feature 096 T024: Show error notification
      $EWW update error_notification="Failed to save worktree: $ERROR"
      $EWW update error_notification_visible=true

      # Feature 096 T022: Clear loading state
      $EWW update save_in_progress=false

      echo "Error: $ERROR" >&2
      exit 1
    fi
  '';

  # Feature 094 US3: Project create form opener (T066)
  projectCreateOpenScript = pkgs.writeShellScriptBin "project-create-open" ''
    #!${pkgs.bash}/bin/bash
    # Open project create form by setting state and clearing form fields
    # Usage: project-create-open

    EWW_CMD="${pkgs.eww}/bin/eww --config $HOME/.config/eww-monitoring-panel"

    # Feature 114: Enable focus mode so form inputs are clickable
    $EWW_CMD update panel_focus_mode=true

    # Clear all form fields for new project
    $EWW_CMD update create_form_name=""
    $EWW_CMD update create_form_display_name=""
    $EWW_CMD update create_form_icon="📦"
    $EWW_CMD update create_form_working_dir=""
    $EWW_CMD update create_form_scope="scoped"
    $EWW_CMD update create_form_remote_enabled=false
    $EWW_CMD update create_form_remote_host=""
    $EWW_CMD update create_form_remote_user=""
    $EWW_CMD update create_form_remote_dir=""
    $EWW_CMD update create_form_remote_port="22"
    $EWW_CMD update create_form_error=""

    # Show the create form
    $EWW_CMD update project_creating=true
  '';

  # Feature 094 US3: Project create form save handler (T069)
  projectCreateSaveScript = pkgs.writeShellScriptBin "project-create-save" ''
    #!${pkgs.bash}/bin/bash
    # Save project create form by reading Eww variables and calling CRUD handler
    # Usage: project-create-save

    EWW="${pkgs.eww}/bin/eww --config $HOME/.config/eww-monitoring-panel"

    # Feature 096 T022: Set loading state to prevent double-submit
    $EWW update save_in_progress=true

    # Read form values from Eww variables
    NAME=$($EWW get create_form_name)
    DISPLAY_NAME=$($EWW get create_form_display_name)
    ICON=$($EWW get create_form_icon)
    WORKING_DIR=$($EWW get create_form_working_dir)
    SCOPE=$($EWW get create_form_scope)
    REMOTE_ENABLED=$($EWW get create_form_remote_enabled)
    REMOTE_HOST=$($EWW get create_form_remote_host)
    REMOTE_USER=$($EWW get create_form_remote_user)
    REMOTE_DIR=$($EWW get create_form_remote_dir)
    REMOTE_PORT=$($EWW get create_form_remote_port)

    # Client-side validation
    if [[ -z "$NAME" ]]; then
      $EWW update create_form_error="Project name is required"
      # Feature 096 T024: Show error notification
      $EWW update error_notification="Project name is required"
      $EWW update error_notification_visible=true
      $EWW update save_in_progress=false
      exit 1
    fi

    if [[ -z "$WORKING_DIR" ]]; then
      $EWW update create_form_error="Working directory is required"
      # Feature 096 T024: Show error notification
      $EWW update error_notification="Working directory is required"
      $EWW update error_notification_visible=true
      $EWW update save_in_progress=false
      exit 1
    fi

    # If display name is empty, use name
    if [[ -z "$DISPLAY_NAME" ]]; then
      DISPLAY_NAME="$NAME"
    fi

    # If icon is empty, use default
    if [[ -z "$ICON" ]]; then
      ICON="📦"
    fi

    # Build JSON config object
    if [[ "$REMOTE_ENABLED" == "true" ]]; then
      CONFIG=$(${pkgs.jq}/bin/jq -n \
        --arg name "$NAME" \
        --arg display_name "$DISPLAY_NAME" \
        --arg icon "$ICON" \
        --arg working_dir "$WORKING_DIR" \
        --arg scope "$SCOPE" \
        --argjson remote_enabled true \
        --arg remote_host "$REMOTE_HOST" \
        --arg remote_user "$REMOTE_USER" \
        --arg remote_dir "$REMOTE_DIR" \
        --argjson remote_port "$REMOTE_PORT" \
        '{
          name: $name,
          display_name: $display_name,
          icon: $icon,
          working_dir: $working_dir,
          scope: $scope,
          remote: {
            enabled: $remote_enabled,
            host: $remote_host,
            user: $remote_user,
            remote_dir: $remote_dir,
            port: $remote_port
          }
        }')
    else
      CONFIG=$(${pkgs.jq}/bin/jq -n \
        --arg name "$NAME" \
        --arg display_name "$DISPLAY_NAME" \
        --arg icon "$ICON" \
        --arg working_dir "$WORKING_DIR" \
        --arg scope "$SCOPE" \
        '{
          name: $name,
          display_name: $display_name,
          icon: $icon,
          working_dir: $working_dir,
          scope: $scope
        }')
    fi

    # Call Python CRUD handler
    export PYTHONPATH="${../tools}:${../tools/monitoring-panel}"
    RESULT=$(${pythonForBackend}/bin/python3 <<EOF
import asyncio
import json
import sys
sys.path.insert(0, "${../tools}")
sys.path.insert(0, "${../tools/monitoring-panel}")
from project_crud_handler import ProjectCRUDHandler

handler = ProjectCRUDHandler()
request = {"action": "create_project", "config": $CONFIG}
result = asyncio.run(handler.handle_request(request))
print(json.dumps(result))
EOF
)

    # Check result
    SUCCESS=$(echo "$RESULT" | ${pkgs.jq}/bin/jq -r '.success')
    if [[ "$SUCCESS" == "true" ]]; then
      # Success: clear form state and refresh
      # Feature 114: Disable focus mode to return to click-through
      $EWW update panel_focus_mode=false
      $EWW update project_creating=false
      $EWW update create_form_name=""
      $EWW update create_form_display_name=""
      $EWW update create_form_icon="📦"
      $EWW update create_form_working_dir=""
      $EWW update create_form_scope="scoped"
      $EWW update create_form_remote_enabled=false
      $EWW update create_form_remote_host=""
      $EWW update create_form_remote_user=""
      $EWW update create_form_remote_dir=""
      $EWW update create_form_remote_port="22"
      $EWW update create_form_error=""

      # Note: Project list will be refreshed by the deflisten stream automatically
      # Skipping manual refresh to avoid issues with large JSON payloads in eww update

      # Feature 096 T023: Show success notification
      $EWW update success_notification="Project '$NAME' created successfully"
      $EWW update success_notification_visible=true
      # Auto-dismiss after 3 seconds (T020)
      (sleep 3 && $EWW update success_notification_visible=false success_notification="") &

      # Feature 096 T022: Clear loading state
      $EWW update save_in_progress=false

      echo "Project created successfully: $NAME"
    else
      # Show error message
      ERROR_MSG=$(echo "$RESULT" | ${pkgs.jq}/bin/jq -r '.error_message')
      VALIDATION_ERRORS=$(echo "$RESULT" | ${pkgs.jq}/bin/jq -r '.validation_errors | length')

      if [[ "$VALIDATION_ERRORS" -gt 0 ]]; then
        FIRST_ERROR=$(echo "$RESULT" | ${pkgs.jq}/bin/jq -r '.validation_errors[0]')
        $EWW update create_form_error="$FIRST_ERROR"
        # Feature 096 T024: Show error notification
        $EWW update error_notification="Validation error: $FIRST_ERROR"
        $EWW update error_notification_visible=true
      elif [[ -n "$ERROR_MSG" ]] && [[ "$ERROR_MSG" != "null" ]]; then
        $EWW update create_form_error="$ERROR_MSG"
        # Feature 096 T024: Show error notification
        $EWW update error_notification="$ERROR_MSG"
        $EWW update error_notification_visible=true
      else
        $EWW update create_form_error="Failed to create project"
        # Feature 096 T024: Show error notification
        $EWW update error_notification="Failed to create project"
        $EWW update error_notification_visible=true
      fi

      # Feature 096 T022: Clear loading state on error
      $EWW update save_in_progress=false

      exit 1
    fi
  '';

  # Feature 094 US3: Project create form cancel handler (T066)
  projectCreateCancelScript = pkgs.writeShellScriptBin "project-create-cancel" ''
    #!${pkgs.bash}/bin/bash
    # Cancel project create form
    # Usage: project-create-cancel

    EWW="${pkgs.eww}/bin/eww --config $HOME/.config/eww-monitoring-panel"

    # Feature 114: Disable focus mode to return to click-through
    $EWW update panel_focus_mode=false

    # Hide form and clear all fields
    $EWW update project_creating=false
    $EWW update create_form_name=""
    $EWW update create_form_display_name=""
    $EWW update create_form_icon="📦"
    $EWW update create_form_working_dir=""
    $EWW update create_form_scope="scoped"
    $EWW update create_form_remote_enabled=false
    $EWW update create_form_remote_host=""
    $EWW update create_form_remote_user=""
    $EWW update create_form_remote_dir=""
    $EWW update create_form_remote_port="22"
    $EWW update create_form_error=""
  '';

  # Feature 094 US8: Application create form open handler (T076)
  appCreateOpenScript = pkgs.writeShellScriptBin "app-create-open" ''
    #!${pkgs.bash}/bin/bash
    # Open application create form
    # Usage: app-create-open

    EWW_CMD="${pkgs.eww}/bin/eww --config $HOME/.config/eww-monitoring-panel"

    # Feature 114: Enable focus mode so form inputs are clickable
    $EWW_CMD update panel_focus_mode=true

    # Clear any previous form state
    $EWW_CMD update create_app_type="regular"
    $EWW_CMD update create_app_name=""
    $EWW_CMD update create_app_display_name=""
    $EWW_CMD update create_app_command=""
    $EWW_CMD update create_app_parameters=""
    $EWW_CMD update create_app_expected_class=""
    $EWW_CMD update create_app_scope="scoped"
    $EWW_CMD update create_app_workspace="1"
    $EWW_CMD update create_app_monitor_role=""
    $EWW_CMD update create_app_icon=""
    $EWW_CMD update create_app_floating=false
    $EWW_CMD update create_app_floating_size=""
    $EWW_CMD update create_app_start_url=""
    $EWW_CMD update create_app_scope_url=""
    $EWW_CMD update create_app_error=""
    $EWW_CMD update create_app_ulid_result=""

    # Show the create form
    $EWW_CMD update app_creating=true
  '';

  # Feature 094 US8: Application create form save handler (T082)
  appCreateSaveScript = pkgs.writeShellScriptBin "app-create-save" ''
    #!${pkgs.bash}/bin/bash
    # Save application create form by reading Eww variables and calling CRUD handler
    # Usage: app-create-save

    EWW="${pkgs.eww}/bin/eww --config $HOME/.config/eww-monitoring-panel"

    # Read form values from Eww variables
    APP_TYPE=$($EWW get create_app_type)
    NAME=$($EWW get create_app_name)
    DISPLAY_NAME=$($EWW get create_app_display_name)
    COMMAND=$($EWW get create_app_command)
    PARAMETERS=$($EWW get create_app_parameters)
    EXPECTED_CLASS=$($EWW get create_app_expected_class)
    SCOPE=$($EWW get create_app_scope)
    WORKSPACE=$($EWW get create_app_workspace)
    MONITOR_ROLE=$($EWW get create_app_monitor_role)
    ICON=$($EWW get create_app_icon)
    FLOATING=$($EWW get create_app_floating)
    FLOATING_SIZE=$($EWW get create_app_floating_size)
    START_URL=$($EWW get create_app_start_url)
    SCOPE_URL=$($EWW get create_app_scope_url)

    # Build JSON based on app type
    if [[ "$APP_TYPE" == "pwa" ]]; then
      # PWA: auto-add -pwa suffix if missing
      if [[ "$NAME" != *-pwa ]]; then
        NAME="''${NAME}-pwa"
      fi
      # Generate ULID for PWA
      ULID=$(${pkgs.bash}/bin/bash /etc/nixos/scripts/generate-ulid.sh)
      EXPECTED_CLASS="FFPWA-$ULID"

      CONFIG_JSON=$(${pkgs.jq}/bin/jq -n \
        --arg name "$NAME" \
        --arg display_name "$DISPLAY_NAME" \
        --arg command "firefoxpwa" \
        --argjson parameters '["site", "launch", "'"$ULID"'"]' \
        --arg expected_class "$EXPECTED_CLASS" \
        --arg scope "global" \
        --argjson preferred_workspace "$WORKSPACE" \
        --arg icon "$ICON" \
        --arg ulid "$ULID" \
        --arg start_url "$START_URL" \
        --arg scope_url "$SCOPE_URL" \
        '{
          name: $name,
          display_name: $display_name,
          command: $command,
          parameters: $parameters,
          expected_class: $expected_class,
          scope: $scope,
          preferred_workspace: $preferred_workspace,
          icon: $icon,
          ulid: $ulid,
          start_url: $start_url,
          scope_url: $scope_url
        }')
    elif [[ "$APP_TYPE" == "terminal" ]]; then
      # Terminal app
      # Parse parameters string to array
      PARAMS_ARRAY=$(echo "$PARAMETERS" | ${pkgs.jq}/bin/jq -R 'split(" ") | map(select(. != ""))')

      CONFIG_JSON=$(${pkgs.jq}/bin/jq -n \
        --arg name "$NAME" \
        --arg display_name "$DISPLAY_NAME" \
        --arg command "$COMMAND" \
        --argjson parameters "$PARAMS_ARRAY" \
        --arg expected_class "$EXPECTED_CLASS" \
        --arg scope "$SCOPE" \
        --argjson preferred_workspace "$WORKSPACE" \
        --arg monitor_role "$MONITOR_ROLE" \
        --arg icon "$ICON" \
        --argjson floating "$FLOATING" \
        --arg floating_size "$FLOATING_SIZE" \
        --argjson terminal true \
        '{
          name: $name,
          display_name: $display_name,
          command: $command,
          parameters: $parameters,
          expected_class: $expected_class,
          scope: $scope,
          preferred_workspace: $preferred_workspace,
          icon: $icon,
          floating: $floating,
          terminal: $terminal
        } | if $monitor_role != "" then . + {preferred_monitor_role: $monitor_role} else . end
          | if $floating and $floating_size != "" then . + {floating_size: $floating_size} else . end')
    else
      # Regular app
      PARAMS_ARRAY=$(echo "$PARAMETERS" | ${pkgs.jq}/bin/jq -R 'split(" ") | map(select(. != ""))')

      CONFIG_JSON=$(${pkgs.jq}/bin/jq -n \
        --arg name "$NAME" \
        --arg display_name "$DISPLAY_NAME" \
        --arg command "$COMMAND" \
        --argjson parameters "$PARAMS_ARRAY" \
        --arg expected_class "$EXPECTED_CLASS" \
        --arg scope "$SCOPE" \
        --argjson preferred_workspace "$WORKSPACE" \
        --arg monitor_role "$MONITOR_ROLE" \
        --arg icon "$ICON" \
        --argjson floating "$FLOATING" \
        --arg floating_size "$FLOATING_SIZE" \
        '{
          name: $name,
          display_name: $display_name,
          command: $command,
          parameters: $parameters,
          expected_class: $expected_class,
          scope: $scope,
          preferred_workspace: $preferred_workspace,
          icon: $icon,
          floating: $floating
        } | if $monitor_role != "" then . + {preferred_monitor_role: $monitor_role} else . end
          | if $floating and $floating_size != "" then . + {floating_size: $floating_size} else . end')
    fi

    # Call the CRUD handler
    export PYTHONPATH="${../tools}"
    REQUEST_JSON=$(${pkgs.jq}/bin/jq -n \
      --arg action "create_app" \
      --argjson config "$CONFIG_JSON" \
      '{action: $action, config: $config}')

    RESULT=$(echo "$REQUEST_JSON" | ${pythonForBackend}/bin/python3 -c "
import sys
import json
import asyncio
sys.path.insert(0, '${../tools}')
sys.path.insert(0, '${../tools/monitoring-panel}')
from app_crud_handler import AppCRUDHandler

handler = AppCRUDHandler()
request = json.loads(sys.stdin.read())
result = asyncio.run(handler.handle_request(request))
print(json.dumps(result))
")

    # Check result
    SUCCESS=$(echo "$RESULT" | ${pkgs.jq}/bin/jq -r '.success')
    if [[ "$SUCCESS" == "true" ]]; then
      # Success: clear form state and refresh
      # Feature 114: Disable focus mode to return to click-through
      $EWW update panel_focus_mode=false
      $EWW update app_creating=false
      $EWW update create_app_type="regular"
      $EWW update create_app_name=""
      $EWW update create_app_display_name=""
      $EWW update create_app_command=""
      $EWW update create_app_parameters=""
      $EWW update create_app_expected_class=""
      $EWW update create_app_scope="scoped"
      $EWW update create_app_workspace="1"
      $EWW update create_app_monitor_role=""
      $EWW update create_app_icon=""
      $EWW update create_app_floating=false
      $EWW update create_app_floating_size=""
      $EWW update create_app_start_url=""
      $EWW update create_app_scope_url=""
      $EWW update create_app_error=""

      # If PWA, show generated ULID
      if [[ "$APP_TYPE" == "pwa" ]]; then
        ULID=$(echo "$RESULT" | ${pkgs.jq}/bin/jq -r '.ulid // empty')
        if [[ -n "$ULID" ]]; then
          $EWW update create_app_ulid_result="$ULID"
        fi
      fi

      # Refresh apps data
      APPS_DATA=$(${pythonForBackend}/bin/python3 ${../tools/i3_project_manager/cli/monitoring_data.py} --mode apps)
      $EWW update apps_data="$APPS_DATA"

      echo "Application created successfully: $NAME"
    else
      # Show error message
      ERROR_MSG=$(echo "$RESULT" | ${pkgs.jq}/bin/jq -r '.error_message')
      VALIDATION_ERRORS=$(echo "$RESULT" | ${pkgs.jq}/bin/jq -r '.validation_errors | join(", ")')
      if [[ -n "$VALIDATION_ERRORS" && "$VALIDATION_ERRORS" != "null" ]]; then
        $EWW update create_app_error="$VALIDATION_ERRORS"
      else
        $EWW update create_app_error="$ERROR_MSG"
      fi
      echo "Error creating application: $ERROR_MSG" >&2
      exit 1
    fi
  '';

  # Feature 094 US8: Application create form cancel handler (T076)
  appCreateCancelScript = pkgs.writeShellScriptBin "app-create-cancel" ''
    #!${pkgs.bash}/bin/bash
    # Cancel application create form
    # Usage: app-create-cancel

    EWW="${pkgs.eww}/bin/eww --config $HOME/.config/eww-monitoring-panel"

    # Feature 114: Disable focus mode to return to click-through
    $EWW update panel_focus_mode=false

    # Hide form and clear all fields
    $EWW update app_creating=false
    $EWW update create_app_type="regular"
    $EWW update create_app_name=""
    $EWW update create_app_display_name=""
    $EWW update create_app_command=""
    $EWW update create_app_parameters=""
    $EWW update create_app_expected_class=""
    $EWW update create_app_scope="scoped"
    $EWW update create_app_workspace="1"
    $EWW update create_app_monitor_role=""
    $EWW update create_app_icon=""
    $EWW update create_app_floating=false
    $EWW update create_app_floating_size=""
    $EWW update create_app_start_url=""
    $EWW update create_app_scope_url=""
    $EWW update create_app_error=""
    $EWW update create_app_ulid_result=""
  '';

  # Feature 094 US4: Project delete confirmation open handler (T087)
  projectDeleteOpenScript = pkgs.writeShellScriptBin "project-delete-open" ''
    #!${pkgs.bash}/bin/bash
    # Open project delete confirmation dialog
    # Usage: project-delete-open <project_name> <display_name>

    set -euo pipefail

    PROJECT_NAME="''${1:-}"
    DISPLAY_NAME="''${2:-}"

    EWW="${pkgs.eww}/bin/eww --config $HOME/.config/eww-monitoring-panel"

    if [[ -z "$PROJECT_NAME" ]]; then
      echo "Error: Project name required" >&2
      exit 1
    fi

    # Check if project has worktrees by looking for worktrees with this parent
    PROJECTS_DIR="$HOME/.config/i3/projects"
    HAS_WORKTREES="false"
    for f in "$PROJECTS_DIR"/*.json; do
      if [[ -f "$f" ]]; then
        PARENT=$(${pkgs.jq}/bin/jq -r '.parent_project // empty' "$f" 2>/dev/null || echo "")
        if [[ "$PARENT" == "$PROJECT_NAME" ]]; then
          HAS_WORKTREES="true"
          break
        fi
      fi
    done

    # Clear previous state
    $EWW update delete_error=""
    $EWW update delete_success_message=""
    $EWW update delete_force=false

    # Set dialog state
    $EWW update delete_project_name="$PROJECT_NAME"
    $EWW update delete_project_display_name="''${DISPLAY_NAME:-$PROJECT_NAME}"
    $EWW update delete_project_has_worktrees="$HAS_WORKTREES"
    $EWW update project_deleting=true
  '';

  # Feature 094 US4: Project delete confirm handler (T088)
  projectDeleteConfirmScript = pkgs.writeShellScriptBin "project-delete-confirm" ''
    #!${pkgs.bash}/bin/bash
    # Execute project deletion via CRUD handler
    # Usage: project-delete-confirm

    set -euo pipefail

    EWW="${pkgs.eww}/bin/eww --config $HOME/.config/eww-monitoring-panel"

    # Read deletion parameters
    PROJECT_NAME=$($EWW get delete_project_name)
    FORCE=$($EWW get delete_force)

    if [[ -z "$PROJECT_NAME" ]]; then
      $EWW update delete_error="No project selected for deletion"
      exit 1
    fi

    # Build request JSON
    if [[ "$FORCE" == "true" ]]; then
      REQUEST=$(${pkgs.jq}/bin/jq -n \
        --arg name "$PROJECT_NAME" \
        '{"action": "delete_project", "project_name": $name, "force": true}')
    else
      REQUEST=$(${pkgs.jq}/bin/jq -n \
        --arg name "$PROJECT_NAME" \
        '{"action": "delete_project", "project_name": $name}')
    fi

    echo "Deleting project: $PROJECT_NAME (force=$FORCE)" >&2

    # Call the CRUD handler
    export PYTHONPATH="${../tools}:${../tools/monitoring-panel}"
    RESULT=$(echo "$REQUEST" | ${pythonForBackend}/bin/python3 -c "
import sys
sys.path.insert(0, '${../tools}')
sys.path.insert(0, '${../tools/monitoring-panel}')
from project_crud_handler import ProjectCRUDHandler
import asyncio
import json

handler = ProjectCRUDHandler()
request = json.loads(sys.stdin.read())
result = asyncio.run(handler.handle_request(request))
print(json.dumps(result))
")

    # Check result
    SUCCESS=$(echo "$RESULT" | ${pkgs.jq}/bin/jq -r '.success')

    if [[ "$SUCCESS" == "true" ]]; then
      # Success - close dialog
      $EWW update project_deleting=false
      $EWW update delete_project_name=""
      $EWW update delete_project_display_name=""
      $EWW update delete_project_has_worktrees=false
      $EWW update delete_force=false
      $EWW update delete_error=""

      # Note: Project list will be refreshed by the deflisten stream automatically

      # Feature 096 T023: Show success notification via eww (consistent with create/edit)
      $EWW update success_notification="Project '$PROJECT_NAME' deleted successfully"
      $EWW update success_notification_visible=true
      # Auto-dismiss after 3 seconds (T020)
      (sleep 3 && $EWW update success_notification_visible=false success_notification="") &

      echo "Project deleted successfully: $PROJECT_NAME"
    else
      # Show error in dialog
      ERROR_MSG=$(echo "$RESULT" | ${pkgs.jq}/bin/jq -r '.error_message')
      $EWW update delete_error="$ERROR_MSG"

      # Feature 096 T024: Show error notification via eww
      $EWW update error_notification="Delete failed: $ERROR_MSG"
      $EWW update error_notification_visible=true

      echo "Error deleting project: $ERROR_MSG" >&2
      exit 1
    fi
  '';

  # Feature 094 US4: Project delete cancel handler (T089)
  projectDeleteCancelScript = pkgs.writeShellScriptBin "project-delete-cancel" ''
    #!${pkgs.bash}/bin/bash
    # Cancel project delete confirmation dialog
    # Usage: project-delete-cancel

    EWW="${pkgs.eww}/bin/eww --config $HOME/.config/eww-monitoring-panel"

    # Hide dialog and clear state
    $EWW update project_deleting=false
    $EWW update delete_project_name=""
    $EWW update delete_project_display_name=""
    $EWW update delete_project_has_worktrees=false
    $EWW update delete_force=false
    $EWW update delete_error=""
  '';

  # Feature 094 US9: Application delete confirmation open handler (T093)
  appDeleteOpenScript = pkgs.writeShellScriptBin "app-delete-open" ''
    #!${pkgs.bash}/bin/bash
    # Open application delete confirmation dialog
    # Usage: app-delete-open <app_name> <display_name> [is_pwa] [ulid]

    set -euo pipefail

    APP_NAME="''${1:-}"
    DISPLAY_NAME="''${2:-}"
    IS_PWA="''${3:-false}"
    ULID="''${4:-}"

    EWW="${pkgs.eww}/bin/eww --config $HOME/.config/eww-monitoring-panel"

    if [[ -z "$APP_NAME" ]]; then
      echo "Error: App name required" >&2
      exit 1
    fi

    # Clear previous state
    $EWW update delete_app_error=""

    # Set dialog state
    $EWW update delete_app_name="$APP_NAME"
    $EWW update delete_app_display_name="''${DISPLAY_NAME:-$APP_NAME}"
    $EWW update delete_app_is_pwa="$IS_PWA"
    $EWW update delete_app_ulid="$ULID"
    $EWW update app_deleting=true
  '';

  # Feature 094 US9: Application delete confirm handler (T094)
  appDeleteConfirmScript = pkgs.writeShellScriptBin "app-delete-confirm" ''
    #!${pkgs.bash}/bin/bash
    # Execute application deletion via CRUD handler
    # Usage: app-delete-confirm

    set -euo pipefail

    EWW="${pkgs.eww}/bin/eww --config $HOME/.config/eww-monitoring-panel"

    # Read deletion parameters
    APP_NAME=$($EWW get delete_app_name)

    if [[ -z "$APP_NAME" ]]; then
      $EWW update delete_app_error="No application selected for deletion"
      exit 1
    fi

    # Build request JSON
    REQUEST=$(${pkgs.jq}/bin/jq -n \
      --arg name "$APP_NAME" \
      '{"action": "delete_app", "app_name": $name}')

    echo "Deleting application: $APP_NAME" >&2

    # Call the CRUD handler
    export PYTHONPATH="${../tools}:${../tools/monitoring-panel}"
    RESULT=$(echo "$REQUEST" | ${pythonForBackend}/bin/python3 -c "
import sys
sys.path.insert(0, '${../tools}')
sys.path.insert(0, '${../tools/monitoring-panel}')
from app_crud_handler import AppCRUDHandler
import asyncio
import json

handler = AppCRUDHandler()
request = json.loads(sys.stdin.read())
result = asyncio.run(handler.handle_request(request))
print(json.dumps(result))
")

    # Check result
    SUCCESS=$(echo "$RESULT" | ${pkgs.jq}/bin/jq -r '.success')

    if [[ "$SUCCESS" == "true" ]]; then
      # Check for PWA warning
      PWA_WARNING=$(echo "$RESULT" | ${pkgs.jq}/bin/jq -r '.pwa_warning // empty')

      # Success - close dialog
      $EWW update app_deleting=false
      $EWW update delete_app_name=""
      $EWW update delete_app_display_name=""
      $EWW update delete_app_is_pwa=false
      $EWW update delete_app_ulid=""
      $EWW update delete_app_error=""

      # Refresh apps data
      APPS_DATA=$(${pythonForBackend}/bin/python3 ${../tools/i3_project_manager/cli/monitoring_data.py} --mode apps)
      $EWW update apps_data="$APPS_DATA"

      # Show notification with PWA warning if applicable
      if [[ -n "$PWA_WARNING" ]]; then
        ${pkgs.libnotify}/bin/notify-send -t 8000 "Application Deleted" "$APP_NAME deleted. Note: $PWA_WARNING"
      else
        ${pkgs.libnotify}/bin/notify-send -t 3000 "Application Deleted" "$APP_NAME has been deleted. Rebuild required."
      fi

      echo "Application deleted successfully: $APP_NAME"
    else
      # Show error in dialog
      ERROR_MSG=$(echo "$RESULT" | ${pkgs.jq}/bin/jq -r '.error_message')
      $EWW update delete_app_error="$ERROR_MSG"
      echo "Error deleting application: $ERROR_MSG" >&2
      exit 1
    fi
  '';

  # Feature 094 Phase 12 T099: Success notification helper with auto-dismiss
  showSuccessNotificationScript = pkgs.writeShellScriptBin "monitoring-panel-notify" ''
    #!${pkgs.bash}/bin/bash
    # Show success notification toast with auto-dismiss
    # Usage: monitoring-panel-notify "Message text" [timeout_seconds]

    MESSAGE="''${1:-Operation completed}"
    TIMEOUT="''${2:-3}"

    EWW="${pkgs.eww}/bin/eww --config $HOME/.config/eww-monitoring-panel"

    # Show notification
    $EWW update success_notification="$MESSAGE"
    $EWW update success_notification_visible=true

    # Auto-dismiss after timeout
    (sleep "$TIMEOUT" && $EWW update success_notification_visible=false success_notification="") &
  '';

  # Feature 094 US9: Application delete cancel handler (T095)
  appDeleteCancelScript = pkgs.writeShellScriptBin "app-delete-cancel" ''
    #!${pkgs.bash}/bin/bash
    # Cancel application delete confirmation dialog
    # Usage: app-delete-cancel

    EWW="${pkgs.eww}/bin/eww --config $HOME/.config/eww-monitoring-panel"

    # Hide dialog and clear state
    $EWW update app_deleting=false
    $EWW update delete_app_name=""
    $EWW update delete_app_display_name=""
    $EWW update delete_app_is_pwa=false
    $EWW update delete_app_ulid=""
    $EWW update delete_app_error=""
  '';

  # Feature 093: Focus window action script (T009-T015)
  # Focuses a window with automatic project switching if needed
  focusWindowScript = pkgs.writeShellScriptBin "focus-window-action" ''
    #!${pkgs.bash}/bin/bash
    # Feature 093: Focus window with automatic project switching
    set -euo pipefail

    PROJECT_NAME="''${1:-}"
    WINDOW_ID="''${2:-}"

    # Validate inputs (T010)
    if [[ -z "$PROJECT_NAME" ]]; then
        ${pkgs.libnotify}/bin/notify-send -u critical "Focus Action Failed" "No project name provided"
        exit 1
    fi

    if [[ -z "$WINDOW_ID" ]]; then
        ${pkgs.libnotify}/bin/notify-send -u critical "Focus Action Failed" "No window ID provided"
        exit 1
    fi

    # Lock file mechanism for debouncing (T011)
    LOCK_FILE="/tmp/eww-monitoring-focus-''${WINDOW_ID}.lock"

    if [[ -f "$LOCK_FILE" ]]; then
        # Silently ignore if previous action still in progress
        exit 1
    fi

    touch "$LOCK_FILE"
    trap "rm -f $LOCK_FILE" EXIT

    # Get current project (T012) - Read from active-worktree.json (Feature 101 single source of truth)
    CURRENT_PROJECT=$(${pkgs.jq}/bin/jq -r '.qualified_name // "global"' "$HOME/.config/i3/active-worktree.json" 2>/dev/null || echo "global")

    # Conditional project switch (T013)
    if [[ "$PROJECT_NAME" != "$CURRENT_PROJECT" ]]; then
        if ! i3pm worktree switch "$PROJECT_NAME"; then
            EXIT_CODE=$?
            ${pkgs.libnotify}/bin/notify-send -u critical "Project Switch Failed" \
                "Failed to switch to project $PROJECT_NAME (exit code: $EXIT_CODE)"
            exit 1
        fi
    fi

    # Focus window (T014)
    if ${pkgs.sway}/bin/swaymsg "[con_id=$WINDOW_ID] focus"; then
        # Success path (T015) - Visual feedback only, no notification
        ${pkgs.eww}/bin/eww --config $HOME/.config/eww-monitoring-panel update clicked_window_id=$WINDOW_ID
        (sleep 2 && ${pkgs.eww}/bin/eww --config $HOME/.config/eww-monitoring-panel update clicked_window_id=0) &
        exit 0
    else
        # Failure path - Keep critical notification for actual errors
        ${pkgs.libnotify}/bin/notify-send -u critical "Focus Failed" "Window no longer available"
        ${pkgs.eww}/bin/eww --config $HOME/.config/eww-monitoring-panel update clicked_window_id=0
        exit 1
    fi
  '';

  # Feature 093: Switch project action script (T016-T020)
  # Switches to a different project context by name
  switchProjectScript = pkgs.writeShellScriptBin "switch-project-action" ''
    #!${pkgs.bash}/bin/bash
    # Feature 093: Switch to a different project context
    set -euo pipefail

    PROJECT_NAME="''${1:-}"

    # Validate input (T017)
    if [[ -z "$PROJECT_NAME" ]]; then
        ${pkgs.libnotify}/bin/notify-send -u critical "Project Switch Failed" "No project name provided"
        exit 1
    fi

    # Lock file mechanism for debouncing (T018)
    LOCK_FILE="/tmp/eww-monitoring-project-''${PROJECT_NAME}.lock"

    if [[ -f "$LOCK_FILE" ]]; then
        ${pkgs.libnotify}/bin/notify-send -u low "Project Switch" "Previous action still in progress"
        exit 1
    fi

    touch "$LOCK_FILE"
    trap "rm -f $LOCK_FILE" EXIT

    # Get current project (T019) - Read from active-worktree.json (Feature 101 single source of truth)
    CURRENT_PROJECT=$(${pkgs.jq}/bin/jq -r '.qualified_name // "global"' "$HOME/.config/i3/active-worktree.json" 2>/dev/null || echo "global")

    # Check if already in target project
    if [[ "$PROJECT_NAME" == "$CURRENT_PROJECT" ]]; then
        ${pkgs.libnotify}/bin/notify-send -u low "Already in project $PROJECT_NAME"
        ${pkgs.eww}/bin/eww --config $HOME/.config/eww-monitoring-panel update clicked_project="$PROJECT_NAME"
        (sleep 2 && ${pkgs.eww}/bin/eww --config $HOME/.config/eww-monitoring-panel update clicked_project="") &
        exit 0
    fi

    # Execute project switch (T020)
    if i3pm worktree switch "$PROJECT_NAME"; then
        ${pkgs.libnotify}/bin/notify-send -u normal "Switched to project $PROJECT_NAME"
        ${pkgs.eww}/bin/eww --config $HOME/.config/eww-monitoring-panel update clicked_project="$PROJECT_NAME"
        (sleep 2 && ${pkgs.eww}/bin/eww --config $HOME/.config/eww-monitoring-panel update clicked_project="") &
        exit 0
    else
        EXIT_CODE=$?
        ${pkgs.libnotify}/bin/notify-send -u critical "Project Switch Failed" \
            "Failed to switch to $PROJECT_NAME (exit code: $EXIT_CODE)"
        ${pkgs.eww}/bin/eww --config $HOME/.config/eww-monitoring-panel update clicked_project=""
        exit 1
    fi
  '';

  # Close worktree action script - closes all windows for a specific project/worktree
  # Feature 119: Improved close worktree script with rate limiting and error handling
  closeWorktreeScript = pkgs.writeShellScriptBin "close-worktree-action" ''
    #!${pkgs.bash}/bin/bash
    # Feature 119: Close all windows belonging to a specific worktree/project
    # Improved with rate limiting, error handling, and state validation
    set -euo pipefail

    PROJECT_NAME="''${1:-}"

    # Validate input
    if [[ -z "$PROJECT_NAME" ]]; then
        ${pkgs.libnotify}/bin/notify-send -u critical "Close Worktree Failed" "No project name provided"
        exit 1
    fi

    # Feature 119: Rate limiting instead of lock file (1 second debounce for batch operations)
    LOCK_FILE="/tmp/eww-close-worktree-''${PROJECT_NAME//\//_}.lock"
    CURRENT_TIME=$(date +%s%N)

    if [[ -f "$LOCK_FILE" ]]; then
        LAST_TIME=$(cat "$LOCK_FILE" 2>/dev/null || echo "0")
        TIME_DIFF=$(( (CURRENT_TIME - LAST_TIME) / 1000000000 ))  # Convert to seconds
        if [[ $TIME_DIFF -lt 1 ]]; then
            # Within rate limit window, silently ignore
            exit 0
        fi
    fi

    # Update lock file with current timestamp
    echo "$CURRENT_TIME" > "$LOCK_FILE"
    trap "rm -f $LOCK_FILE" EXIT

    # Get all window IDs with marks matching this project
    # Feature 119: Marks are in format: scoped:<app_name>:<project_name>:<window_id>
    # The regex must skip the app name component between scoped: and project name
    WINDOW_IDS=$(${pkgs.sway}/bin/swaymsg -t get_tree | ${pkgs.jq}/bin/jq -r --arg proj "$PROJECT_NAME" '
      .. | objects | select(.marks? != null) |
      select(.marks | map(test("^scoped:[^:]+:" + $proj + ":")) | any) |
      .id
    ' 2>/dev/null || echo "")

    if [[ -z "$WINDOW_IDS" ]]; then
        ${pkgs.libnotify}/bin/notify-send -u low "Close Worktree" "No windows found for $PROJECT_NAME"
        exit 0
    fi

    # Count windows to close
    WINDOW_COUNT=$(echo "$WINDOW_IDS" | wc -l)

    # Feature 119: Close each window with explicit error handling
    CLOSED=0
    FAILED=0
    for WID in $WINDOW_IDS; do
        if ${pkgs.sway}/bin/swaymsg "[con_id=$WID] kill" 2>/dev/null; then
            ((CLOSED++)) || true
        else
            ((FAILED++)) || true
            # Log failure but continue
            echo "Failed to close window $WID" >&2
        fi
    done

    # Feature 119: Re-query sway tree to confirm close
    sleep 0.2  # Brief wait for window close to propagate
    REMAINING=$(${pkgs.sway}/bin/swaymsg -t get_tree | ${pkgs.jq}/bin/jq -r --arg proj "$PROJECT_NAME" '
      .. | objects | select(.marks? != null) |
      select(.marks | map(test("^scoped:" + $proj + ":")) | any) |
      .id
    ' 2>/dev/null | wc -l || echo "0")

    # Feature 119: Send notification with actual close count
    if [[ "$REMAINING" -gt 0 ]]; then
        ${pkgs.libnotify}/bin/notify-send -u normal "Worktree Closed" \
            "Closed $CLOSED/$WINDOW_COUNT windows for $PROJECT_NAME\n$REMAINING windows still open"
    else
        ${pkgs.libnotify}/bin/notify-send -u normal "Worktree Closed" \
            "Closed all $CLOSED windows for $PROJECT_NAME"
    fi
  '';

  # Feature 119: Improved close all windows script with rate limiting and error handling
  closeAllWindowsScript = pkgs.writeShellScriptBin "close-all-windows-action" ''
    #!${pkgs.bash}/bin/bash
    # Feature 119: Close all windows tracked by the monitoring panel
    # Improved with rate limiting, error handling, and state validation
    set -euo pipefail

    # Feature 119: Rate limiting instead of lock file (1 second debounce)
    LOCK_FILE="/tmp/eww-close-all-windows.lock"
    CURRENT_TIME=$(date +%s%N)

    if [[ -f "$LOCK_FILE" ]]; then
        LAST_TIME=$(cat "$LOCK_FILE" 2>/dev/null || echo "0")
        TIME_DIFF=$(( (CURRENT_TIME - LAST_TIME) / 1000000000 ))  # Convert to seconds
        if [[ $TIME_DIFF -lt 1 ]]; then
            # Within rate limit window, silently ignore
            exit 0
        fi
    fi

    # Update lock file with current timestamp
    echo "$CURRENT_TIME" > "$LOCK_FILE"
    trap "rm -f $LOCK_FILE" EXIT

    # Get all window IDs with i3pm marks (scoped windows)
    WINDOW_IDS=$(${pkgs.sway}/bin/swaymsg -t get_tree | ${pkgs.jq}/bin/jq -r '
      .. | objects | select(.marks? != null) |
      select(.marks | map(startswith("scoped:")) | any) |
      .id
    ' 2>/dev/null || echo "")

    if [[ -z "$WINDOW_IDS" ]]; then
        ${pkgs.libnotify}/bin/notify-send -u low "Close All" "No scoped windows to close"
        exit 0
    fi

    # Count windows to close
    WINDOW_COUNT=$(echo "$WINDOW_IDS" | wc -l)

    # Feature 119: Close each window with explicit error handling
    CLOSED=0
    FAILED=0
    for WID in $WINDOW_IDS; do
        if ${pkgs.sway}/bin/swaymsg "[con_id=$WID] kill" 2>/dev/null; then
            ((CLOSED++)) || true
        else
            ((FAILED++)) || true
            echo "Failed to close window $WID" >&2
        fi
    done

    # Feature 119: Re-query sway tree to confirm close
    sleep 0.2  # Brief wait for window close to propagate
    REMAINING=$(${pkgs.sway}/bin/swaymsg -t get_tree | ${pkgs.jq}/bin/jq -r '
      .. | objects | select(.marks? != null) |
      select(.marks | map(startswith("scoped:")) | any) |
      .id
    ' 2>/dev/null | wc -l || echo "0")

    # Feature 119: Send notification with actual close count
    if [[ "$REMAINING" -gt 0 ]]; then
        ${pkgs.libnotify}/bin/notify-send -u normal "All Windows Closed" \
            "Closed $CLOSED/$WINDOW_COUNT scoped windows\n$REMAINING windows still open"
    else
        ${pkgs.libnotify}/bin/notify-send -u normal "All Windows Closed" \
            "Closed all $CLOSED scoped windows"
    fi
  '';

  # Feature 119: Close individual window script with rate limiting
  # Prevents double-click race conditions and handles missing windows gracefully
  closeWindowScript = pkgs.writeShellScriptBin "close-window-action" ''
    #!${pkgs.bash}/bin/bash
    # Feature 119: Close individual window with rate limiting and error handling
    set -euo pipefail

    WINDOW_ID="''${1:-}"

    # Validate input
    if [[ -z "$WINDOW_ID" ]] || [[ "$WINDOW_ID" == "0" ]]; then
        exit 1
    fi

    # Rate limiting: Use lock file with timestamp check (200ms debounce)
    LOCK_FILE="/tmp/eww-close-window-''${WINDOW_ID}.lock"
    CURRENT_TIME=$(date +%s%N)

    if [[ -f "$LOCK_FILE" ]]; then
        LAST_TIME=$(cat "$LOCK_FILE" 2>/dev/null || echo "0")
        TIME_DIFF=$(( (CURRENT_TIME - LAST_TIME) / 1000000 ))  # Convert to ms
        if [[ $TIME_DIFF -lt 200 ]]; then
            # Within rate limit window, silently ignore
            exit 0
        fi
    fi

    # Update lock file with current timestamp
    echo "$CURRENT_TIME" > "$LOCK_FILE"

    # Clear context menu state first (optimistic update)
    ${pkgs.eww}/bin/eww --config $HOME/.config/eww-monitoring-panel update context_menu_window_id=0 &

    # Check if window still exists before trying to close
    WINDOW_EXISTS=$(${pkgs.sway}/bin/swaymsg -t get_tree | ${pkgs.jq}/bin/jq -r --arg id "$WINDOW_ID" '
        .. | objects | select(.type=="con") | select(.id == ($id | tonumber)) | .id
    ' 2>/dev/null | head -1 || echo "")

    if [[ -z "$WINDOW_EXISTS" ]]; then
        # Window already gone, just clean up state
        rm -f "$LOCK_FILE"
        exit 0
    fi

    # Close the window
    if ${pkgs.sway}/bin/swaymsg "[con_id=$WINDOW_ID] kill" 2>/dev/null; then
        # Success - clean up lock file after brief delay
        (sleep 0.5 && rm -f "$LOCK_FILE") &
        exit 0
    else
        # Failed to close - clean up lock file
        rm -f "$LOCK_FILE"
        exit 1
    fi
  '';

  # Toggle context menu for project in Windows view
  toggleProjectContextScript = pkgs.writeShellScriptBin "toggle-project-context" ''
    #!${pkgs.bash}/bin/bash
    # Toggle the project context menu in monitoring panel
    PROJECT_NAME="''${1:-}"
    if [[ -z "$PROJECT_NAME" ]]; then
        exit 1
    fi

    # Get current value
    CURRENT=$(${pkgs.eww}/bin/eww --config $HOME/.config/eww-monitoring-panel get context_menu_project 2>/dev/null || echo "")

    if [[ "$CURRENT" == "$PROJECT_NAME" ]]; then
        ${pkgs.eww}/bin/eww --config $HOME/.config/eww-monitoring-panel update context_menu_project='''
    else
        ${pkgs.eww}/bin/eww --config $HOME/.config/eww-monitoring-panel update "context_menu_project=$PROJECT_NAME"
    fi
  '';

  # Toggle individual project expand/collapse in Windows view
  # Handles: "all" mode (switch to array), array mode (add/remove project)
  toggleWindowsProjectExpandScript = pkgs.writeShellScriptBin "toggle-windows-project-expand" ''
    #!${pkgs.bash}/bin/bash
    # Toggle individual project expand/collapse state
    PROJECT_NAME="''${1:-}"
    if [[ -z "$PROJECT_NAME" ]]; then
        exit 1
    fi

    EWW="${pkgs.eww}/bin/eww --config $HOME/.config/eww-monitoring-panel"

    # Get current state
    CURRENT=$($EWW get windows_expanded_projects 2>/dev/null || echo "all")

    if [[ "$CURRENT" == "all" ]]; then
        # Currently all expanded - clicking collapses this one only
        # Get all project names and remove the clicked one
        ALL_PROJECTS=$($EWW get monitoring_data 2>/dev/null | ${pkgs.jq}/bin/jq -r '[.projects[].name]')
        NEW_LIST=$(echo "$ALL_PROJECTS" | ${pkgs.jq}/bin/jq -c --arg name "$PROJECT_NAME" '[.[] | select(. != $name)]')
        $EWW update "windows_expanded_projects=$NEW_LIST" "windows_all_expanded=false"
    else
        # Array mode - toggle this project in/out
        IS_EXPANDED=$(echo "$CURRENT" | ${pkgs.jq}/bin/jq -e --arg name "$PROJECT_NAME" '. | index($name) != null' 2>/dev/null || echo "false")

        if [[ "$IS_EXPANDED" == "true" ]]; then
            # Remove from array
            NEW_LIST=$(echo "$CURRENT" | ${pkgs.jq}/bin/jq -c --arg name "$PROJECT_NAME" '[.[] | select(. != $name)]')
        else
            # Add to array
            NEW_LIST=$(echo "$CURRENT" | ${pkgs.jq}/bin/jq -c --arg name "$PROJECT_NAME" '. + [$name]')
        fi

        # Check if all projects are now expanded
        PROJECT_COUNT=$($EWW get monitoring_data 2>/dev/null | ${pkgs.jq}/bin/jq '.projects | length')
        EXPANDED_COUNT=$(echo "$NEW_LIST" | ${pkgs.jq}/bin/jq 'length')

        if [[ "$EXPANDED_COUNT" -ge "$PROJECT_COUNT" ]]; then
            # All expanded - switch to "all" mode
            $EWW update "windows_expanded_projects=all" "windows_all_expanded=true"
        else
            $EWW update "windows_expanded_projects=$NEW_LIST" "windows_all_expanded=false"
        fi
    fi
  '';

  # SwayNC toggle wrapper - DISABLED pending removal
  # Notification center is being removed, so this is now a no-op
  swayNCToggleScript = pkgs.writeShellScriptBin "toggle-swaync" ''
    #!${pkgs.bash}/bin/bash
    # DISABLED: Notification center is being removed
    # This is now a no-op to prevent any interaction
    exit 0
  '';

  # Feature 088 US3: Service restart script with sudo handling (T025)
  # Usage: restart-service <service_name> <is_user_service>
  # Example: restart-service eww-top-bar true
  # Example: restart-service tailscaled.service false
  restartServiceScript = pkgs.writeShellScriptBin "restart-service" ''
    #!${pkgs.bash}/bin/bash
    # Feature 088 US3: Service restart script with sudo handling and notifications
    set -euo pipefail

    SERVICE_NAME="''${1:-}"
    IS_USER_SERVICE="''${2:-false}"

    # Validate arguments
    if [[ -z "$SERVICE_NAME" ]]; then
        ${pkgs.libnotify}/bin/notify-send -u critical "Service Restart Failed" "No service name provided"
        echo "Error: Service name required" >&2
        echo "Usage: restart-service <service_name> <is_user_service>" >&2
        exit 1
    fi

    # Build systemctl command
    SYSTEMCTL_CMD=("${pkgs.systemd}/bin/systemctl")

    if [[ "$IS_USER_SERVICE" == "true" ]]; then
        SYSTEMCTL_CMD+=("--user")
    else
        # System service - use sudo
        SYSTEMCTL_CMD=(${pkgs.sudo}/bin/sudo ${pkgs.systemd}/bin/systemctl)
    fi

    SYSTEMCTL_CMD+=("restart" "$SERVICE_NAME")

    # Execute restart
    echo "Restarting service: $SERVICE_NAME (user service: $IS_USER_SERVICE)"
    if "''${SYSTEMCTL_CMD[@]}"; then
        ${pkgs.libnotify}/bin/notify-send -u normal "Service Restarted" "Successfully restarted $SERVICE_NAME"
        echo "Success: $SERVICE_NAME restarted" >&2
        exit 0
    else
        EXIT_CODE=$?
        ${pkgs.libnotify}/bin/notify-send -u critical "Service Restart Failed" "Failed to restart $SERVICE_NAME (exit code: $EXIT_CODE)"
        echo "Error: Failed to restart $SERVICE_NAME (exit code: $EXIT_CODE)" >&2
        exit $EXIT_CODE
    fi
  '';

  # Feature 086: Navigation script for monitoring panel
  monitorPanelNavScript = pkgs.writeShellScriptBin "monitor-panel-nav" ''
    #!${pkgs.bash}/bin/bash
    # Feature 086: Handle navigation within monitoring panel
    ACTION="$1"
    EWW_CMD="${pkgs.eww}/bin/eww --config $HOME/.config/eww-monitoring-panel"

    # Get current state
    current_index=$($EWW_CMD get selected_index 2>/dev/null || echo "0")
    current_view_index=$($EWW_CMD get current_view_index 2>/dev/null || echo "0")
    selected_window=$($EWW_CMD get selected_window_id 2>/dev/null || echo "0")

    # Get window count from monitoring data
    window_count=$($EWW_CMD get monitoring_data 2>/dev/null | ${pkgs.jq}/bin/jq -r '.window_count // 10')
    max_items=$((window_count > 0 ? window_count : 10))

    case "$ACTION" in
      down)
        new_index=$((current_index + 1))
        if [ "$new_index" -ge "$max_items" ]; then
          new_index=$((max_items - 1))
        fi
        $EWW_CMD update selected_index=$new_index
        ;;
      up)
        new_index=$((current_index - 1))
        if [ "$new_index" -lt 0 ]; then
          new_index=0
        fi
        $EWW_CMD update selected_index=$new_index
        ;;
      first)
        $EWW_CMD update selected_index=0
        ;;
      last)
        $EWW_CMD update selected_index=$((max_items - 1))
        ;;
      select)
        # Get window ID at current index and show detail view
        window_id=$($EWW_CMD get monitoring_data 2>/dev/null | ${pkgs.jq}/bin/jq -r --argjson idx "$current_index" '
          [.projects[].workspaces[].windows[]] | .[$idx].id // 0
        ')
        if [ "$window_id" != "0" ] && [ "$window_id" != "null" ] && [ -n "$window_id" ]; then
          $EWW_CMD update selected_window_id=$window_id
        fi
        ;;
      back)
        # Clear selection - go back to list view
        $EWW_CMD update selected_window_id=0
        ;;
      focus)
        # Focus the selected window in Sway
        if [ "$selected_window" != "0" ] && [ "$selected_window" != "null" ]; then
          ${pkgs.sway}/bin/swaymsg "[con_id=$selected_window] focus"
          # Feature 125: exit-monitor-mode removed (focus mode replaced by dock mode)
        fi
        ;;
    esac
  '';

  # Feature 099 UX2: Projects tab keyboard navigation script
  projectsNavScript = pkgs.writeShellScriptBin "projects-nav" ''
    #!${pkgs.bash}/bin/bash
    # Feature 099 UX2: Handle keyboard navigation within Projects tab
    # Usage: projects-nav <action>
    # Actions: down, up, select, expand, edit, delete, copy, new

    ACTION="$1"
    EWW_CMD="${pkgs.eww}/bin/eww --config $HOME/.config/eww-monitoring-panel"

    # Get current state
    current_index=$($EWW_CMD get project_selected_index 2>/dev/null || echo "-1")
    filter_text=$($EWW_CMD get project_filter 2>/dev/null || echo "")

    # Get filtered project list
    projects_data=$($EWW_CMD get projects_data 2>/dev/null)

    # Build combined list: main projects + worktrees (matching filter)
    # Each entry: { name, type: "project"|"worktree", parent?, index }
    all_items=$(echo "$projects_data" | ${pkgs.jq}/bin/jq -c --arg filter "$filter_text" '
      def matches_filter:
        if $filter == "" then true
        else
          (.name | ascii_downcase | contains($filter | ascii_downcase)) or
          ((.display_name // "") | ascii_downcase | contains($filter | ascii_downcase)) or
          ((.branch_name // "") | ascii_downcase | contains($filter | ascii_downcase))
        end;

      [
        (.main_projects // [])[] |
        select(matches_filter) |
        {name, type: "project", display_name, directory}
      ] +
      [
        (.worktrees // [])[] |
        select(matches_filter) |
        {name, type: "worktree", parent: .parent_project, display_name, directory}
      ]
    ')

    max_items=$(echo "$all_items" | ${pkgs.jq}/bin/jq 'length')

    # If no items, skip navigation
    if [ "$max_items" -eq 0 ]; then
      exit 0
    fi

    # Helper function to update selection by index
    update_selection() {
      local idx=$1
      local name=$(echo "$all_items" | ${pkgs.jq}/bin/jq -r --argjson i "$idx" '.[$i].name // ""')
      $EWW_CMD update project_selected_index=$idx
      $EWW_CMD update "project_selected_name=$name"
    }

    case "$ACTION" in
      down|j)
        new_index=$((current_index + 1))
        if [ "$new_index" -ge "$max_items" ]; then
          new_index=$((max_items - 1))
        fi
        update_selection $new_index
        ;;
      up|k)
        new_index=$((current_index - 1))
        if [ "$new_index" -lt 0 ]; then
          new_index=0
        fi
        update_selection $new_index
        ;;
      first|g)
        update_selection 0
        ;;
      last|G)
        update_selection $((max_items - 1))
        ;;
      select|enter)
        # Switch to selected project
        if [ "$current_index" -ge 0 ] && [ "$current_index" -lt "$max_items" ]; then
          project_name=$(echo "$all_items" | ${pkgs.jq}/bin/jq -r --argjson idx "$current_index" '.[$idx].name')
          if [ -n "$project_name" ] && [ "$project_name" != "null" ]; then
            i3pm worktree switch "$project_name"
            # Feature 125: exit-monitor-mode removed (focus mode replaced by dock mode)
          fi
        fi
        ;;
      expand|space)
        # Toggle expand/collapse for selected project (if it's a main project)
        if [ "$current_index" -ge 0 ] && [ "$current_index" -lt "$max_items" ]; then
          item_type=$(echo "$all_items" | ${pkgs.jq}/bin/jq -r --argjson idx "$current_index" '.[$idx].type')
          project_name=$(echo "$all_items" | ${pkgs.jq}/bin/jq -r --argjson idx "$current_index" '.[$idx].name')
          if [ "$item_type" = "project" ] && [ -n "$project_name" ]; then
            toggle-project-expanded "$project_name"
          fi
        fi
        ;;
      edit|e)
        # Open edit form for selected project
        if [ "$current_index" -ge 0 ] && [ "$current_index" -lt "$max_items" ]; then
          project_name=$(echo "$all_items" | ${pkgs.jq}/bin/jq -r --argjson idx "$current_index" '.[$idx].name')
          item_type=$(echo "$all_items" | ${pkgs.jq}/bin/jq -r --argjson idx "$current_index" '.[$idx].type')
          if [ -n "$project_name" ] && [ "$project_name" != "null" ]; then
            if [ "$item_type" = "worktree" ]; then
              # Get worktree data for edit form
              worktree_data=$(echo "$projects_data" | ${pkgs.jq}/bin/jq -r --arg name "$project_name" '
                .worktrees[] | select(.name == $name) |
                "\(.display_name // .name)\t\(.icon)\t\(.branch_name // "")\t\(.worktree_path // "")\t\(.parent_project // "")"
              ')
              IFS=$'\t' read -r display_name icon branch_name worktree_path parent_project <<< "$worktree_data"
              worktree-edit-open "$project_name" "$display_name" "$icon" "$branch_name" "$worktree_path" "$parent_project"
            else
              # Get project data for edit form
              project_data=$(echo "$projects_data" | ${pkgs.jq}/bin/jq -r --arg name "$project_name" '
                .main_projects[] | select(.name == $name) |
                "\(.display_name // .name)\t\(.icon)\t\(.directory)\t\(.scope // "scoped")\t\(.remote.enabled // false)\t\(.remote.host // "")\t\(.remote.user // "")\t\(.remote.remote_dir // "")\t\(.remote.port // 22)"
              ')
              IFS=$'\t' read -r display_name icon directory scope remote_enabled remote_host remote_user remote_dir remote_port <<< "$project_data"
              project-edit-open "$project_name" "$display_name" "$icon" "$directory" "$scope" "$remote_enabled" "$remote_host" "$remote_user" "$remote_dir" "$remote_port"
            fi
          fi
        fi
        ;;
      delete|d)
        # Open delete confirmation for selected project
        if [ "$current_index" -ge 0 ] && [ "$current_index" -lt "$max_items" ]; then
          project_name=$(echo "$all_items" | ${pkgs.jq}/bin/jq -r --argjson idx "$current_index" '.[$idx].name')
          display_name=$(echo "$all_items" | ${pkgs.jq}/bin/jq -r --argjson idx "$current_index" '.[$idx].display_name // .[$idx].name')
          item_type=$(echo "$all_items" | ${pkgs.jq}/bin/jq -r --argjson idx "$current_index" '.[$idx].type')
          if [ -n "$project_name" ] && [ "$project_name" != "null" ]; then
            if [ "$item_type" = "worktree" ]; then
              worktree-delete "$project_name"
            else
              project-delete-open "$project_name" "$display_name"
            fi
          fi
        fi
        ;;
      copy|y)
        # Copy directory path of selected project
        if [ "$current_index" -ge 0 ] && [ "$current_index" -lt "$max_items" ]; then
          directory=$(echo "$all_items" | ${pkgs.jq}/bin/jq -r --argjson idx "$current_index" '.[$idx].directory')
          if [ -n "$directory" ] && [ "$directory" != "null" ]; then
            echo -n "$directory" | ${pkgs.wl-clipboard}/bin/wl-copy
            $EWW_CMD update success_notification="Copied: $directory" success_notification_visible=true
            (sleep 2 && $EWW_CMD update success_notification_visible=false) &
          fi
        fi
        ;;
      new|n)
        # Open new project form
        project-create-open
        ;;
      git|Shift+l)
        # Feature 109 T028: Launch lazygit for selected worktree with context-aware view
        if [ "$current_index" -ge 0 ] && [ "$current_index" -lt "$max_items" ]; then
          directory=$(echo "$all_items" | ${pkgs.jq}/bin/jq -r --argjson idx "$current_index" '.[$idx].directory')
          project_name=$(echo "$all_items" | ${pkgs.jq}/bin/jq -r --argjson idx "$current_index" '.[$idx].name')
          if [ -n "$directory" ] && [ "$directory" != "null" ] && [ -d "$directory" ]; then
            # Get git status for context-aware view selection
            git_dirty=$(cd "$directory" && ${pkgs.git}/bin/git status --porcelain 2>/dev/null | head -1)
            git_behind=$(cd "$directory" && ${pkgs.git}/bin/git rev-list --count HEAD..@{u} 2>/dev/null || echo "0")

            # Select view: dirty -> status, behind -> branch, else status
            if [ -n "$git_dirty" ]; then
              view="status"
            elif [ "$git_behind" -gt 0 ]; then
              view="branch"
            else
              view="status"
            fi

            # Launch lazygit using the worktree-lazygit script
            worktree-lazygit "$directory" "$view" &
            # Feature 125: exit-monitor-mode removed (focus mode replaced by dock mode)
          fi
        fi
        ;;
      filter|/)
        # Focus filter input (handled by Sway keybinding - this is a placeholder)
        # The actual focus requires direct eww interaction
        ;;
      clear-filter|escape)
        # Clear filter and reset selection
        $EWW_CMD update "project_filter="
        $EWW_CMD update project_selected_index=-1
        $EWW_CMD update "project_selected_name="
        ;;
      create-worktree|c)
        # Feature 109 T035: Open worktree create form for selected project
        if [ "$current_index" -ge 0 ] && [ "$current_index" -lt "$max_items" ]; then
          item_type=$(echo "$all_items" | ${pkgs.jq}/bin/jq -r --argjson idx "$current_index" '.[$idx].type')
          project_name=$(echo "$all_items" | ${pkgs.jq}/bin/jq -r --argjson idx "$current_index" '.[$idx].name')

          # If selected item is a worktree, use its parent project; otherwise use the project itself
          if [ "$item_type" = "worktree" ]; then
            parent_project=$(echo "$all_items" | ${pkgs.jq}/bin/jq -r --argjson idx "$current_index" '.[$idx].parent // ""')
            if [ -n "$parent_project" ] && [ "$parent_project" != "null" ]; then
              worktree-create-open "$parent_project"
            fi
          elif [ "$item_type" = "project" ]; then
            worktree-create-open "$project_name"
          fi
        fi
        ;;
      terminal|t)
        # Feature 109 T060: Open scratchpad terminal in selected worktree
        if [ "$current_index" -ge 0 ] && [ "$current_index" -lt "$max_items" ]; then
          project_name=$(echo "$all_items" | ${pkgs.jq}/bin/jq -r --argjson idx "$current_index" '.[$idx].name')
          if [ -n "$project_name" ] && [ "$project_name" != "null" ]; then
            i3pm scratchpad toggle "$project_name" &
            # Feature 125: exit-monitor-mode removed (focus mode replaced by dock mode)
          fi
        fi
        ;;
      editor|Shift+e)
        # Feature 109 T061: Open VS Code in selected worktree
        if [ "$current_index" -ge 0 ] && [ "$current_index" -lt "$max_items" ]; then
          directory=$(echo "$all_items" | ${pkgs.jq}/bin/jq -r --argjson idx "$current_index" '.[$idx].directory')
          if [ -n "$directory" ] && [ "$directory" != "null" ] && [ -d "$directory" ]; then
            code --folder-uri "file://$directory" &
            # Feature 125: exit-monitor-mode removed (focus mode replaced by dock mode)
          fi
        fi
        ;;
      files|Shift+f)
        # Feature 109 T055: Open file manager (yazi) in selected worktree
        if [ "$current_index" -ge 0 ] && [ "$current_index" -lt "$max_items" ]; then
          directory=$(echo "$all_items" | ${pkgs.jq}/bin/jq -r --argjson idx "$current_index" '.[$idx].directory')
          if [ -n "$directory" ] && [ "$directory" != "null" ] && [ -d "$directory" ]; then
            ${pkgs.ghostty}/bin/ghostty -e ${pkgs.yazi}/bin/yazi "$directory" &
            # Feature 125: exit-monitor-mode removed (focus mode replaced by dock mode)
          fi
        fi
        ;;
      refresh|r)
        # Feature 109 T059: Refresh project list
        i3pm discover --quiet &
        $EWW_CMD update success_notification="Refreshing projects..." success_notification_visible=true
        (sleep 2 && $EWW_CMD update success_notification_visible=false) &
        ;;
    esac
  '';

  # Feature 094: Copy window JSON helper script (used by Windows tab)
  copyWindowJsonScript = pkgs.writeShellScript "copy-window-json" ''
    #!/usr/bin/env bash
    set -euo pipefail

    EWW_CMD="${pkgs.eww}/bin/eww --config $HOME/.config/eww-monitoring-panel"
    JSON_BASE64="''${1:-}"
    WINDOW_ID="''${2:-0}"

    if [[ -z "$JSON_BASE64" ]]; then
      echo "Usage: copy-window-json <window-json-b64> <window-id>" >&2
      exit 1
    fi

    # Decode payload and copy to clipboard
    ${pkgs.coreutils}/bin/printf %s "$JSON_BASE64" \
      | ${pkgs.coreutils}/bin/base64 -d \
      | ${pkgs.wl-clipboard}/bin/wl-copy

    # Toggle copied state for visual feedback
    $EWW_CMD update copied_window_id="$WINDOW_ID"
    (${pkgs.coreutils}/bin/sleep 2 && $EWW_CMD update copied_window_id=0) &
  '';

  # Feature 096: Copy project JSON to clipboard (similar to window JSON)
  # Feature 101: Updated to extract worktree data from repos.json
  copyProjectJsonScript = pkgs.writeShellScript "copy-project-json" ''
    #!/usr/bin/env bash
    set -euo pipefail

    EWW_CMD="${pkgs.eww}/bin/eww --config $HOME/.config/eww-monitoring-panel"
    PROJECT_NAME="''${1:-}"

    if [[ -z "$PROJECT_NAME" ]]; then
      echo "Usage: copy-project-json <qualified-name>" >&2
      echo "  qualified-name: account/repo:branch (e.g., vpittamp/nixos-config:main)" >&2
      exit 1
    fi

    # Feature 101: Extract worktree data from repos.json
    REPOS_FILE="$HOME/.config/i3/repos.json"
    if [[ ! -f "$REPOS_FILE" ]]; then
      echo "repos.json not found" >&2
      exit 1
    fi

    # Parse qualified name: account/repo:branch
    REPO_PART=$(echo "$PROJECT_NAME" | cut -d':' -f1)
    BRANCH_NAME=$(echo "$PROJECT_NAME" | cut -d':' -f2)
    REPO_ACCOUNT=$(echo "$REPO_PART" | cut -d'/' -f1)
    REPO_NAME=$(echo "$REPO_PART" | cut -d'/' -f2)

    # Extract worktree data and copy to clipboard
    ${pkgs.jq}/bin/jq --arg acc "$REPO_ACCOUNT" --arg name "$REPO_NAME" --arg branch "$BRANCH_NAME" \
      '.repositories[] | select(.account == $acc and .name == $name) | {
        repository: {account: .account, name: .name, path: .path, default_branch: .default_branch},
        worktree: (.worktrees[] | select(.branch == $branch))
      }' "$REPOS_FILE" | ${pkgs.wl-clipboard}/bin/wl-copy

    # Toggle copied state for visual feedback
    $EWW_CMD update copied_project_name="$PROJECT_NAME"
    (${pkgs.coreutils}/bin/sleep 2 && $EWW_CMD update copied_project_name="") &
  '';

  # Feature 101: Copy trace data to clipboard for LLM analysis
  # Formats trace with timeline, timing analysis, and context for easy analysis
  copyTraceDataScript = pkgs.writeShellScript "copy-trace-data" ''
    #!/usr/bin/env bash
    set -euo pipefail

    EWW_CMD="${pkgs.eww}/bin/eww --config $HOME/.config/eww-monitoring-panel"
    TRACE_ID="''${1:-}"

    if [[ -z "$TRACE_ID" ]]; then
      echo "Usage: copy-trace-data <trace-id>" >&2
      exit 1
    fi

    # Query daemon for full trace data in timeline format
    # Feature 117: User socket only (daemon runs as user service)
    SOCKET="''${XDG_RUNTIME_DIR:-/run/user/$(id -u)}/i3-project-daemon/ipc.sock"
    if [[ ! -S "$SOCKET" ]]; then
      echo "Daemon not running" >&2
      exit 1
    fi

    # Request trace with timeline format for LLM-friendly output
    RESPONSE=$(${pkgs.coreutils}/bin/printf '{"jsonrpc":"2.0","method":"trace.get","params":{"trace_id":"%s","format":"timeline"},"id":1}\n' "$TRACE_ID" \
      | ${pkgs.socat}/bin/socat - UNIX-CONNECT:"$SOCKET" 2>/dev/null || echo '{"error":"Connection failed"}')

    # Extract timeline text and copy to clipboard
    TIMELINE=$(${pkgs.jq}/bin/jq -r '.result.timeline // "Error: Could not fetch trace"' <<< "$RESPONSE")
    ${pkgs.coreutils}/bin/printf '%s' "$TIMELINE" | ${pkgs.wl-clipboard}/bin/wl-copy

    # Toggle copied state for visual feedback
    $EWW_CMD update copied_trace_id="$TRACE_ID"
    (${pkgs.coreutils}/bin/sleep 2 && $EWW_CMD update copied_trace_id="") &
  '';

  # Feature 099: Fetch window environment variables via IPC
  # This script queries the daemon for environment variables and updates Eww state
  fetchWindowEnvScript = pkgs.writeShellScript "fetch-window-env" ''
    #!/usr/bin/env bash
    set -euo pipefail

    EWW_CMD="${pkgs.eww}/bin/eww --config $HOME/.config/eww-monitoring-panel"
    WINDOW_PID="''${1:-}"
    WINDOW_ID="''${2:-0}"

    if [[ -z "$WINDOW_PID" ]] || [[ "$WINDOW_PID" == "0" ]] || [[ "$WINDOW_PID" == "null" ]]; then
      # No PID available - update state to show error
      $EWW_CMD update env_window_id="$WINDOW_ID"
      $EWW_CMD update env_loading=false
      $EWW_CMD update env_error="No process ID available for this window"
      $EWW_CMD update env_i3pm_vars="[]"
      $EWW_CMD update env_other_vars="[]"
      exit 0
    fi

    # Set loading state
    $EWW_CMD update env_window_id="$WINDOW_ID"
    $EWW_CMD update env_loading=true
    $EWW_CMD update env_error=""

    # Query daemon for environment variables
    # Feature 117: User socket only (daemon runs as user service)
    SOCKET="''${XDG_RUNTIME_DIR:-/run/user/$(id -u)}/i3-project-daemon/ipc.sock"
    if [[ ! -S "$SOCKET" ]]; then
      $EWW_CMD update env_loading=false
      $EWW_CMD update env_error="Daemon not running"
      $EWW_CMD update env_i3pm_vars="[]"
      $EWW_CMD update env_other_vars="[]"
      exit 0
    fi

    # Send JSON-RPC request and parse response
    RESPONSE=$(${pkgs.coreutils}/bin/printf '{"jsonrpc":"2.0","method":"window.get_env","params":{"pid":%s},"id":1}\n' "$WINDOW_PID" \
      | ${pkgs.socat}/bin/socat - UNIX-CONNECT:"$SOCKET" 2>/dev/null || echo '{"error":"Connection failed"}')

    # Extract result using jq
    ERROR=$(${pkgs.jq}/bin/jq -r '.result.error // .error.message // ""' <<< "$RESPONSE")
    I3PM_VARS=$(${pkgs.jq}/bin/jq -c '.result.i3pm_vars // []' <<< "$RESPONSE")
    OTHER_VARS=$(${pkgs.jq}/bin/jq -c '.result.other_vars // []' <<< "$RESPONSE")

    # Update Eww state
    $EWW_CMD update env_loading=false
    $EWW_CMD update env_error="$ERROR"
    $EWW_CMD update env_i3pm_vars="$I3PM_VARS"
    $EWW_CMD update env_other_vars="$OTHER_VARS"
  '';

  # Feature 101: Start tracing a window by ID
  # Uses the window's Sway container ID as the deterministic identifier
  startWindowTraceScript = pkgs.writeShellScript "start-window-trace" ''
    #!/usr/bin/env bash
    set -euo pipefail

    EWW_CMD="${pkgs.eww}/bin/eww --config $HOME/.config/eww-monitoring-panel"
    WINDOW_ID="''${1:-}"
    WINDOW_TITLE="''${2:-Window}"

    if [[ -z "$WINDOW_ID" ]] || [[ "$WINDOW_ID" == "0" ]]; then
      ${pkgs.libnotify}/bin/notify-send -u critical "Trace Failed" "No window ID provided"
      exit 1
    fi

    # Close the context menu
    $EWW_CMD update context_menu_window_id=0

    # Start trace using window ID (most deterministic identifier)
    RESULT=$(i3pm trace start --id "$WINDOW_ID" 2>&1) || {
      ${pkgs.libnotify}/bin/notify-send -u critical "Trace Failed" "$RESULT"
      exit 1
    }

    # Extract trace ID from result
    TRACE_ID=$(echo "$RESULT" | ${pkgs.gnugrep}/bin/grep -oP 'trace-\d+-\d+' | head -1)

    # Show success notification
    ${pkgs.libnotify}/bin/notify-send -t 3000 "Trace Started" "Tracing window: $WINDOW_TITLE\nTrace ID: $TRACE_ID"

    # Switch to Traces tab to show the new trace (index 5)
    $EWW_CMD update current_view_index=5
  '';

  # Feature 101: Fetch trace events for expanded trace card
  # Toggles expansion and fetches events via IPC
  fetchTraceEventsScript = pkgs.writeShellScript "fetch-trace-events" ''
    #!/usr/bin/env bash
    set -euo pipefail

    EWW_CMD="${pkgs.eww}/bin/eww --config $HOME/.config/eww-monitoring-panel"
    TRACE_ID="''${1:-}"

    if [[ -z "$TRACE_ID" ]]; then
      exit 1
    fi

    # Check if already expanded - if so, collapse
    CURRENT_EXPANDED=$($EWW_CMD get expanded_trace_id 2>/dev/null || echo "")
    if [[ "$CURRENT_EXPANDED" == "$TRACE_ID" ]]; then
      # Collapse: clear expanded state
      $EWW_CMD update expanded_trace_id=""
      $EWW_CMD update trace_events="[]"
      exit 0
    fi

    # Expand: set loading state and fetch events
    $EWW_CMD update expanded_trace_id="$TRACE_ID"
    $EWW_CMD update trace_events_loading=true
    $EWW_CMD update trace_events="[]"

    # Query daemon for trace events
    # Feature 117: User socket only (daemon runs as user service)
    SOCKET="''${XDG_RUNTIME_DIR:-/run/user/$(id -u)}/i3-project-daemon/ipc.sock"
    if [[ ! -S "$SOCKET" ]]; then
      $EWW_CMD update trace_events_loading=false
      $EWW_CMD update trace_events='[{"time_display":"Error","event_type":"error","description":"Daemon not running"}]'
      exit 0
    fi

    # Send JSON-RPC request
    RESPONSE=$(${pkgs.coreutils}/bin/printf '{"jsonrpc":"2.0","method":"trace.get","params":{"trace_id":"%s"},"id":1}\n' "$TRACE_ID" \
      | ${pkgs.socat}/bin/socat - UNIX-CONNECT:"$SOCKET" 2>/dev/null || echo '{"error":"Connection failed"}')

    # Extract and format events using jq
    EVENTS=$(${pkgs.jq}/bin/jq -c '[.result.trace.events[] | {
      time_display: (.time_iso | split("T")[1] | split(".")[0]),
      event_type: .event_type,
      description: .description,
      changes: (
        if .state_before and .state_after then
          (
            (if .state_before.floating != .state_after.floating then ["floating: \(.state_before.floating) → \(.state_after.floating)"] else [] end) +
            (if .state_before.focused != .state_after.focused then ["focused: \(.state_before.focused) → \(.state_after.focused)"] else [] end) +
            (if .state_before.hidden != .state_after.hidden then ["hidden: \(.state_before.hidden) → \(.state_after.hidden)"] else [] end) +
            (if .state_before.workspace_num != .state_after.workspace_num then ["workspace: \(.state_before.workspace_num) → \(.state_after.workspace_num)"] else [] end) +
            (if .state_before.output != .state_after.output then ["output: \(.state_before.output) → \(.state_after.output)"] else [] end)
          ) | join(", ")
        else
          ""
        end
      )
    }]' <<< "$RESPONSE" 2>/dev/null || echo '[]')

    # Handle empty/error response
    if [[ "$EVENTS" == "[]" ]] || [[ "$EVENTS" == "null" ]]; then
      EVENTS='[{"time_display":"--:--:--","event_type":"info","description":"No events recorded","changes":""}]'
    fi

    # Update Eww state
    $EWW_CMD update trace_events_loading=false
    $EWW_CMD update trace_events="$EVENTS"
  '';

  # Feature 102 (T029-T031): Navigate between Log and Traces tabs with highlight
  # Used for click-to-navigate from trace indicator to Traces tab, and vice versa
  navigateToTraceScript = pkgs.writeShellScript "navigate-to-trace" ''
    #!/usr/bin/env bash
    EWW_CMD="${pkgs.eww}/bin/eww --config $HOME/.config/eww-monitoring-panel"
    TRACE_ID="''${1:-}"

    if [[ -z "$TRACE_ID" ]]; then
      exit 0
    fi

    # Set highlight state and switch to traces tab (index 5)
    $EWW_CMD update highlight_trace_id="$TRACE_ID"
    $EWW_CMD update current_view_index=5

    # Clear highlight after 2 seconds
    (${pkgs.coreutils}/bin/sleep 2 && $EWW_CMD update highlight_trace_id="") &
  '';

  # Feature 102 (T029-T031): Navigate from Traces tab to Log tab and highlight event
  navigateToEventScript = pkgs.writeShellScript "navigate-to-event" ''
    #!/usr/bin/env bash
    EWW_CMD="${pkgs.eww}/bin/eww --config $HOME/.config/eww-monitoring-panel"
    EVENT_ID="''${1:-}"

    if [[ -z "$EVENT_ID" ]]; then
      exit 0
    fi

    # Set highlight state and switch to events tab (index 4)
    $EWW_CMD update highlight_event_id="$EVENT_ID"
    $EWW_CMD update current_view_index=4

    # Clear highlight after 2 seconds
    (${pkgs.coreutils}/bin/sleep 2 && $EWW_CMD update highlight_event_id="") &
  '';

  # Feature 102 T059: Start trace from template
  startTraceFromTemplateScript = pkgs.writeShellScript "start-trace-from-template" ''
    #!/usr/bin/env bash
    set -euo pipefail

    EWW_CMD="${pkgs.eww}/bin/eww --config $HOME/.config/eww-monitoring-panel"
    TEMPLATE_ID="''${1:-}"

    if [[ -z "$TEMPLATE_ID" ]]; then
      ${pkgs.libnotify}/bin/notify-send -u critical "Trace Error" "No template ID provided"
      exit 1
    fi

    # Close the dropdown
    $EWW_CMD update template_dropdown_open=false

    # Query daemon to start trace from template
    # Feature 117: User socket only (daemon runs as user service)
    SOCKET="''${XDG_RUNTIME_DIR:-/run/user/$(id -u)}/i3-project-daemon/ipc.sock"
    if [[ ! -S "$SOCKET" ]]; then
      ${pkgs.libnotify}/bin/notify-send -u critical "Trace Error" "i3pm daemon not running"
      exit 1
    fi

    # Send JSON-RPC request
    RESPONSE=$(${pkgs.coreutils}/bin/printf '{"jsonrpc":"2.0","method":"traces.start_from_template","params":{"template_id":"%s"},"id":1}\n' "$TEMPLATE_ID" \
      | ${pkgs.socat}/bin/socat - UNIX-CONNECT:"$SOCKET" 2>/dev/null || echo '{"error":"Connection failed"}')

    # Check for error
    ERROR=$(${pkgs.jq}/bin/jq -r '.error.message // .result.error // empty' <<< "$RESPONSE" 2>/dev/null)
    if [[ -n "$ERROR" ]]; then
      ${pkgs.libnotify}/bin/notify-send -u critical "Trace Error" "$ERROR"
      exit 1
    fi

    # Extract trace ID
    TRACE_ID=$(${pkgs.jq}/bin/jq -r '.result.trace_id // empty' <<< "$RESPONSE" 2>/dev/null)
    if [[ -z "$TRACE_ID" ]]; then
      ${pkgs.libnotify}/bin/notify-send -u critical "Trace Error" "Failed to start trace"
      exit 1
    fi

    # Show success notification
    TEMPLATE_NAME=$(${pkgs.jq}/bin/jq -r '.result.template_name // "Template"' <<< "$RESPONSE" 2>/dev/null)
    ${pkgs.libnotify}/bin/notify-send -t 3000 "Trace Started" "Template: $TEMPLATE_NAME\nTrace ID: $TRACE_ID"
  '';

  # Keyboard handler script for view switching (Alt+1-7 or just 1-7)
  # Index mapping: 0=windows, 1=projects, 2=apps, 3=health, 4=events, 5=traces, 6=devices
  handleKeyScript = pkgs.writeShellScript "monitoring-panel-keyhandler" ''
    KEY="$1"
    EWW_CMD="${pkgs.eww}/bin/eww --config $HOME/.config/eww-monitoring-panel"
    # Debug: log the key to journal
    echo "Monitoring panel key pressed: '$KEY'" | ${pkgs.systemd}/bin/systemd-cat -t eww-keyhandler
    case "$KEY" in
      1|Alt+1) $EWW_CMD update current_view_index=0 ;;
      2|Alt+2) $EWW_CMD update current_view_index=1 ;;
      3|Alt+3) $EWW_CMD update current_view_index=2 ;;
      4|Alt+4) $EWW_CMD update current_view_index=3 ;;
      5|Alt+5) $EWW_CMD update current_view_index=4 ;;
      6|Alt+6) $EWW_CMD update current_view_index=5 ;;
      7|Alt+7) $EWW_CMD update current_view_index=6 ;;
      Escape|q) $EWW_CMD close monitoring-panel ;;
    esac
  '';

in
{
  options.programs.eww-monitoring-panel = {
    enable = mkEnableOption "Eww monitoring panel for window/project state visualization";

    toggleKey = mkOption {
      type = types.str;
      default = "$mod+m";
      description = ''
        Keybinding to toggle monitoring panel visibility.
        Uses Sway mod variable (typically Super/Win key).
      '';
    };

    updateInterval = mkOption {
      type = types.int;
      default = 10;
      description = ''
        DEPRECATED: This option is no longer used since migrating to deflisten.
        Kept for backward compatibility but has no effect.
        Updates are now real-time via event stream (<100ms latency).
      '';
    };

    panelWidth = mkOption {
      type = types.int;
      # Feature 119: Reduced default width by ~33%
      default = if hostname == "thinkpad" then 213 else 307;
      description = ''
        Width of the monitoring panel in pixels.
        Default is 213px for ThinkPad (1.25 scale) and 307px for other hosts.
        Feature 119: Reduced by ~33% from previous defaults (320/460).
        Adjust based on display scaling to prevent panel from being too wide.
      '';
    };
  };

  config = mkIf cfg.enable {
    # Add required packages
    home.packages = [
      pkgs.eww              # Widget framework
      pkgs.inotify-tools    # Feature 107: inotifywait for badge file watching
      monitoringDataScript  # Python backend script wrapper
      toggleScript          # Toggle visibility script
      toggleDockModeScript  # Feature 125: Toggle between overlay and docked modes
      monitorPanelTabScript       # Tab switching wrapper (centralizes variable name)
      monitorPanelGetViewScript   # Get current view index
      monitorPanelIsProjectsScript # Check if on projects tab (for conditional routing)
      monitorPanelNavScript # Feature 086: Navigation within panel
      swayNCToggleScript    # SwayNC toggle with mutual exclusivity
      restartServiceScript  # Feature 088 US3: Service restart script
      focusWindowScript     # Feature 093: Focus window action
      switchProjectScript   # Feature 093: Switch project action
      closeWorktreeScript     # Close all windows for a worktree
      closeAllWindowsScript   # Close all scoped windows
      closeWindowScript       # Feature 119: Close individual window with rate limiting
      toggleProjectContextScript # Toggle project context menu in Windows view
      toggleWindowsProjectExpandScript # Toggle individual project expand in Windows view
      projectCrudScript     # Feature 094: Project CRUD handler (T037)
      projectEditOpenScript # Feature 094: Project edit form opener (T038)
      projectEditSaveScript # Feature 094: Project edit save handler (T038)
      worktreeEditOpenScript  # Feature 094 US5: Worktree edit form opener (T059)
      worktreeCreateScript    # Feature 094 US5: Worktree create handler (T057-T058)
      worktreeDeleteScript    # Feature 094 US5: Worktree delete handler (T060)
      worktreeEditSaveScript  # Feature 094 US5: Worktree edit save handler (T059)
      toggleProjectExpandedScript # Feature 099 T015: Toggle project expand/collapse
      toggleExpandAllScript       # Feature 099 UX3: Expand/collapse all projects
      projectsNavScript           # Feature 099 UX2: Projects tab keyboard navigation
      worktreeCreateOpenScript    # Feature 099 T021: Worktree create form opener
      worktreeAutoPopulateScript  # Feature 102: Auto-populate form fields from branch name
      worktreeValidateBranchScript # Feature 102: Validate branch name and check duplicates
      worktreeDeleteOpenScript    # Feature 102: Open worktree delete confirmation dialog
      worktreeDeleteConfirmScript # Feature 102: Confirm and execute worktree deletion
      worktreeDeleteCancelScript  # Feature 102: Cancel worktree deletion
      projectCreateOpenScript   # Feature 094 US3: Project create form opener (T066)
      projectCreateSaveScript   # Feature 094 US3: Project create save handler (T069)
      projectCreateCancelScript # Feature 094 US3: Project create cancel handler (T066)
      appCreateOpenScript       # Feature 094 US8: App create form opener (T076)
      appCreateSaveScript       # Feature 094 US8: App create save handler (T082)
      appCreateCancelScript     # Feature 094 US8: App create cancel handler (T076)
      projectDeleteOpenScript   # Feature 094 US4: Project delete dialog opener (T087)
      projectDeleteConfirmScript # Feature 094 US4: Project delete confirm handler (T088)
      projectDeleteCancelScript # Feature 094 US4: Project delete cancel handler (T089)
      appDeleteOpenScript       # Feature 094 US9: App delete dialog opener (T093)
      appDeleteConfirmScript    # Feature 094 US9: App delete confirm handler (T094)
      appDeleteCancelScript     # Feature 094 US9: App delete cancel handler (T095)
      showSuccessNotificationScript # Feature 094 Phase 12 T099: Success notification helper
    ];

    # Eww Yuck widget configuration (T009-T014)
    # Version: v9-dynamic-sizing (Build: 2025-11-21-18:15)
    xdg.configFile."eww-monitoring-panel/eww.yuck".text = ''
      ;; Live Window/Project Monitoring Panel - Multi-View Edition
      ;; Feature 085: Sway Monitoring Widget
      ;; Build: 2025-12-15 - Fix run-while variable ordering

      ;; CRITICAL: Define current_view_index BEFORE defpolls that use :run-while
      ;; Otherwise :run-while conditions don't work and all polls run continuously
      (defvar current_view_index 0)  ;; Default to Windows tab (tabs 2,3,4,5,6 disabled)

      ;; Deflisten: Windows view data (event-driven with 5s heartbeat)
      ;; Uses --listen mode for instant updates on Sway events + inotify for badges
      ;; Much lower CPU than defpoll (no Python startup overhead every poll)
      (deflisten monitoring_data
        :initial "{\"status\":\"connecting\",\"projects\":[],\"project_count\":0,\"monitor_count\":0,\"workspace_count\":0,\"window_count\":0,\"timestamp\":0,\"timestamp_friendly\":\"Initializing...\",\"error\":null}"
        `${monitoringDataScript}/bin/monitoring-data-backend --listen`)

      ;; Feature 123: AI sessions data via OpenTelemetry (same source as eww-top-bar)
      ;; Used to show pulsating indicator on windows running AI assistants
      ;; Falls back to empty state if pipe doesn't exist
      (deflisten ai_sessions_data
        :initial "{\"type\":\"session_list\",\"sessions\":[],\"timestamp\":0,\"has_working\":false}"
        `cat $XDG_RUNTIME_DIR/otel-ai-monitor.pipe 2>/dev/null || echo '{"type":"error","error":"pipe_missing","sessions":[],"timestamp":0,"has_working":false}'`)

      ;; Defpoll: Projects view data (10s refresh - slowed from 5s for CPU savings)
      ;; Only runs when Projects tab is active (index 1)
      (defpoll projects_data
        :interval "10s"
        :run-while {current_view_index == 1}
        :initial "{\"status\":\"loading\",\"projects\":[],\"project_count\":0,\"active_project\":null}"
        `${monitoringDataScript}/bin/monitoring-data-backend --mode projects`)

      ;; Defpoll: Apps view data - DISABLED for CPU savings
      ;; Tab 2 is hidden, so this poll never needs to run
      (defpoll apps_data
        :interval "5s"
        :run-while false
        :initial "{\"status\":\"disabled\",\"apps\":[],\"app_count\":0}"
        `echo '{}'`)

      ;; Defpoll: Health view data - DISABLED for CPU savings
      ;; Tab 3 is hidden, so this poll never needs to run
      (defpoll health_data
        :interval "30s"
        :run-while false
        :initial "{\"status\":\"disabled\",\"health\":{}}"
        `echo '{"status":"disabled","health":{}}'`)

      ;; Feature 101: Defpoll: Window traces view data - DISABLED for CPU savings
      ;; Tab 5 is hidden, so this poll never needs to run
      (defpoll traces_data
        :interval "2s"
        :run-while false
        :initial "{\"status\":\"disabled\",\"traces\":[],\"trace_count\":0,\"active_count\":0,\"stopped_count\":0}"
        `echo '{"status":"disabled","traces":[],"trace_count":0,"active_count":0,"stopped_count":0}'`)

      ;; Feature 110: Efficient pulsating animation using CSS transition
      ;; defpoll toggles state every 1s, CSS transition smoothly animates opacity
      ;; Much more efficient than 120ms defpoll (8+ calls/sec) - only 1 call/sec
      (defpoll pulse_phase
        :interval "1s"
        :run-while {monitoring_data.otel_sessions.has_working ?: false}
        :initial "0"
        `cat /tmp/eww-pulse-phase 2>/dev/null || echo 0; echo $(( ($(cat /tmp/eww-pulse-phase 2>/dev/null || echo 0) + 1) % 2 )) > /tmp/eww-pulse-phase`)

      ;; Feature 092: Defpoll: Sway event log - DISABLED for CPU savings
      ;; Tab 4 is hidden, so this poll never needs to run
      (defpoll events_data
        :interval "2s"
        :run-while false
        :initial "{\"status\":\"disabled\",\"events\":[],\"event_count\":0,\"daemon_available\":false,\"ipc_connected\":false,\"timestamp\":0,\"timestamp_friendly\":\"Disabled\"}"
        `echo '{}'`)

      ;; Feature 094 T039: Form validation state
      ;; Changed from deflisten to defvar - validation is rarely used and causes process issues
      ;; Validation handled via explicit update commands when forms are opened
      (defvar validation_state "{\"valid\":true,\"editing\":false,\"errors\":{},\"warnings\":{},\"timestamp\":\"\"}")

      ;; Feature 116: Defpoll: Device state - DISABLED for CPU savings
      ;; Tab 6 is hidden, so this poll never needs to run
      (defpoll devices_state
        :interval "2s"
        :run-while false
        :initial "{\"volume\":{\"volume\":50,\"muted\":false,\"icon\":\"󰕾\",\"current_device\":\"Unknown\"},\"bluetooth\":{\"enabled\":false,\"scanning\":false,\"devices\":[]},\"brightness\":{\"display\":50,\"keyboard\":0},\"battery\":{\"percentage\":100,\"state\":\"full\",\"icon\":\"󰁹\",\"level\":\"normal\",\"time_remaining\":\"\"},\"thermal\":{\"cpu_temp\":0,\"level\":\"normal\",\"icon\":\"󰔏\"},\"network\":{\"tailscale_connected\":false,\"wifi_connected\":false},\"hardware\":{\"has_battery\":false,\"has_brightness\":false,\"has_keyboard_backlight\":false,\"has_bluetooth\":true,\"has_power_profiles\":false,\"has_thermal_sensors\":true},\"power_profile\":{\"current\":\"balanced\",\"available\":[],\"icon\":\"󰾅\"}}"
        `echo '{}'`)

      ;; NOTE: current_view_index is defined at the TOP of this file (before defpolls)
      ;; This is required for :run-while conditions to work correctly

      ;; Selected window ID for detail view (0 = none selected)
      (defvar selected_window_id 0)

      ;; Panel visibility state (toggled by Mod+M)
      ;; Uses CSS-based hiding instead of open/close which crashes eww daemon
      (defvar panel_visible true)

      ;; Feature 086: Panel focus state (updated by toggle-panel-focus script)
      ;; When true, panel has keyboard focus and shows visual indicator
      (defvar panel_focused false)

      ;; Feature 114: Panel focus mode for click-through behavior
      ;; When false (default), clicks pass through to windows beneath
      ;; When true, panel receives clicks (interactive mode via Mod+M)
      (defvar panel_focus_mode false)

      ;; Feature 125: Panel dock mode state (toggled by Mod+Shift+M)
      ;; When false, panel floats over windows (overlay mode)
      ;; When true (default), panel reserves screen space (docked mode with exclusive zone)
      ;; Read from state file - no external 'eww update' needed (avoids daemon race)
      (defpoll panel_dock_mode :interval "2s"
        :initial "true"
        "MODE=$(${pkgs.coreutils}/bin/cat $HOME/.local/state/eww-monitoring-panel/dock-mode 2>/dev/null); [[ \"$MODE\" == \"docked\" ]] && echo true || echo false")

      ;; Feature 086: Selected index for keyboard navigation (-1 = none)
      ;; Updated by j/k or up/down in monitoring mode
      (defvar selected_index -1)

      ;; Feature 119: Debug mode toggle - Controls visibility of JSON and env var features
      ;; When false (default), JSON inspect and env var features are hidden
      ;; When true, debug features are visible
      (defvar debug_mode false)

      ;; Hover tooltip state - Window ID being hovered (0 = none)
      ;; Updated by onhover/onhoverlost events on window items
      (defvar hover_window_id 0)

      ;; UX Enhancement: Inline action bar state - tracks which window has action bar visible
      (defvar context_menu_window_id 0)

      ;; Project context menu state - Project name for action bar ("" = none)
      (defvar context_menu_project "")

      ;; Windows view expand state - Multiple projects can be expanded simultaneously
      ;; JSON array of expanded project names, or "all" to expand all
      ;; Default "all" means all projects expanded by default
      (defvar windows_expanded_projects "all")
      ;; Track if all are expanded (for toggle button state)
      (defvar windows_all_expanded true)

      ;; Copy state - Window ID that was just copied (0 = none)
      ;; Set when copy button clicked, auto-resets after 2 seconds
      (defvar copied_window_id 0)

      ;; Feature 099: Environment variables view state
      ;; Window ID whose env vars are being displayed (0 = none)
      (defvar env_window_id 0)
      ;; True while fetching env vars from daemon
      (defvar env_loading false)
      ;; Error message from env fetch (empty = no error)
      (defvar env_error "")
      ;; Array of I3PM_* variables: [{key, value}, ...]
      (defvar env_i3pm_vars "[]")
      ;; Array of other notable variables: [{key, value}, ...]
      (defvar env_other_vars "[]")
      ;; Filter text for env vars (case-insensitive contains match on key or value)
      (defvar env_filter "")

      ;; Event-driven state variable (updated by daemon publisher)
      (defvar panel_state "{}")

      ;; Feature 093: Click interaction state variables (T021-T023)
      ;; Window ID of last clicked window (0 = no window clicked or auto-reset after 2s)
      (defvar clicked_window_id 0)

      ;; Project name of last clicked project header ("" = no project clicked or auto-reset after 2s)
      (defvar clicked_project "")

      ;; True if a click action is currently executing (lock file exists)
      (defvar click_in_progress false)

      ;; Panel transparency control (10-100, default 100% = fully opaque)
      ;; Adjustable via slider in header - persists across tabs
      (defvar panel_opacity 100)

      ;; Feature 092: Event filter state (all enabled by default)
      ;; Individual event type filters (true = show, false = hide)
      (defvar filter_window_new true)
      (defvar filter_window_close true)
      (defvar filter_window_focus true)
      (defvar filter_window_move true)
      (defvar filter_window_floating true)
      (defvar filter_window_fullscreen_mode true)
      (defvar filter_window_title true)
      (defvar filter_window_mark true)
      (defvar filter_window_urgent true)
      ;; Feature 102 T049: Window blur filter
      (defvar filter_window_blur true)
      (defvar filter_workspace_focus true)
      (defvar filter_workspace_init true)
      (defvar filter_workspace_empty true)
      (defvar filter_workspace_move true)
      (defvar filter_workspace_rename true)
      (defvar filter_workspace_urgent true)
      (defvar filter_workspace_reload true)
      ;; Feature 102 T047: Output event type filters
      (defvar filter_output_connected true)
      (defvar filter_output_disconnected true)
      (defvar filter_output_profile_changed true)
      (defvar filter_output_unspecified true)
      (defvar filter_binding_run true)
      (defvar filter_mode_change true)
      (defvar filter_shutdown_exit true)
      (defvar filter_tick_manual true)

      ;; Feature 102: i3pm internal event filters (T014)
      ;; Project events
      (defvar filter_i3pm_project_switch true)
      (defvar filter_i3pm_project_clear true)
      ;; Visibility events
      (defvar filter_i3pm_visibility_hidden true)
      (defvar filter_i3pm_visibility_shown true)
      ;; Scratchpad events
      (defvar filter_i3pm_scratchpad_move true)
      (defvar filter_i3pm_scratchpad_show true)
      ;; Launch events
      (defvar filter_i3pm_launch_intent true)
      (defvar filter_i3pm_launch_queued true)
      (defvar filter_i3pm_launch_complete true)
      (defvar filter_i3pm_launch_failed true)
      ;; State events
      (defvar filter_i3pm_state_cached true)
      (defvar filter_i3pm_state_restored true)
      ;; Command events (placeholder for US2)
      (defvar filter_i3pm_command_queued true)
      (defvar filter_i3pm_command_executed true)
      (defvar filter_i3pm_command_result true)
      (defvar filter_i3pm_command_batch true)
      ;; Trace events
      (defvar filter_i3pm_trace_started true)
      (defvar filter_i3pm_trace_stopped true)
      (defvar filter_i3pm_trace_event true)

      ;; Filter panel visibility (false = collapsed, true = expanded)
      (defvar filter_panel_expanded false)

      ;; Feature 102 T053: Sort mode for events log (time = chronological, duration = slowest first)
      (defvar events_sort_mode "time")

      ;; Feature 094: Project hover and copy state
      (defvar hover_project_name "")

      ;; Feature 094: Hover state for Applications tab detail tooltips
      (defvar hover_app_name "")
      (defvar copied_project_name "")
      ;; Feature 108: Worktree hover state for copy/action buttons
      (defvar hover_worktree_name "")
      ;; Feature 096: JSON hover state for Projects tab (separate from general hover)
      (defvar json_hover_project "")

      ;; Feature 094: Edit mode state for Projects tab (T038)
      (defvar editing_project_name "")
      (defvar edit_form_display_name "")
      (defvar edit_form_icon "")
      (defvar edit_form_directory "")
      (defvar edit_form_scope "scoped")
      (defvar edit_form_remote_enabled false)
      (defvar edit_form_remote_host "")
      (defvar edit_form_remote_user "")
      (defvar edit_form_remote_dir "")
      (defvar edit_form_remote_port "22")
      (defvar edit_form_error "")  ;; T041: Error message for save failures

      ;; Feature 094 US3: Project create form state (T066-T069)
      (defvar project_creating false)               ;; True when create project form is visible
      (defvar create_form_name "")                  ;; Project name (unique identifier)
      (defvar create_form_display_name "")          ;; Display name
      (defvar create_form_icon "📦")                ;; Icon emoji
      (defvar create_form_working_dir "")           ;; Working directory path
      (defvar create_form_scope "scoped")           ;; Scope: scoped or global
      (defvar create_form_remote_enabled false)     ;; Remote project toggle
      (defvar create_form_remote_host "")           ;; Remote SSH host
      (defvar create_form_remote_user "")           ;; Remote SSH user
      (defvar create_form_remote_dir "")            ;; Remote working directory
      (defvar create_form_remote_port "22")         ;; Remote SSH port
      (defvar create_form_error "")                 ;; Error message for create failures

      ;; Feature 094 US8: Application create form state (T076-T082)
      (defvar app_creating false)                    ;; True when create app form is visible
      (defvar create_app_type "regular")             ;; App type: regular, terminal, pwa
      (defvar create_app_name "")                    ;; Application name (unique identifier)
      (defvar create_app_display_name "")            ;; Display name
      (defvar create_app_command "")                 ;; Executable command
      (defvar create_app_parameters "")              ;; Command-line parameters (space-separated)
      (defvar create_app_expected_class "")          ;; Window class for matching
      (defvar create_app_scope "scoped")             ;; Scope: scoped or global
      (defvar create_app_workspace "1")              ;; Preferred workspace (1-50 for regular, 50+ for PWA)
      (defvar create_app_monitor_role "")            ;; Monitor role: primary, secondary, tertiary, or empty
      (defvar create_app_icon "")                    ;; Icon name, emoji, or file path
      (defvar create_app_floating false)             ;; Launch as floating window
      (defvar create_app_floating_size "")           ;; Floating size: scratchpad, small, medium, large
      (defvar create_app_start_url "")               ;; PWA start URL
      (defvar create_app_scope_url "")               ;; PWA scope URL
      (defvar create_app_error "")                   ;; Error message for create failures
      (defvar create_app_ulid_result "")             ;; Generated ULID after successful PWA creation

      ;; Feature 094 US5: Worktree form state (T057-T061)
      (defvar hover_worktree_name "")           ;; Worktree currently being hovered (for action bar visibility)
      (defvar worktree_creating false)            ;; True when create worktree form is visible
      (defvar worktree_form_description "")       ;; Feature 102: Primary input - feature description
      (defvar worktree_form_branch_name "")       ;; Branch name (auto-generated from description, editable)
      (defvar worktree_form_path "")              ;; Worktree path (auto-populated from branch name, editable)
      (defvar worktree_form_parent_project "")    ;; Parent project qualified name (account/repo)
      (defvar worktree_form_repo_path "")         ;; Parent project directory path
      (defvar worktree_form_speckit true)         ;; Feature 112: Speckit scaffolding checkbox (default: checked)
      (defvar worktree_form_agent "claude")       ;; Feature 126: AI agent to use (claude or gemini)
      (defvar worktree_delete_branch "")          ;; Branch name for deletion confirmation
      (defvar worktree_delete_is_dirty false)     ;; Whether worktree has uncommitted changes
<<<<<<< HEAD
      (defvar worktree_delete_dialog_visible false) ;; Worktree delete confirmation dialog visibility
      (defvar worktree_delete_confirm "")         ;; Project name awaiting delete confirmation
=======
      (defvar worktree_delete_confirm "")         ;; Project name to confirm deletion (click-to-confirm)
      (defvar worktree_delete_dialog_visible false)  ;; Whether delete dialog is visible
      (defvar worktree_delete_name "")            ;; Worktree qualified name to delete
>>>>>>> 36866031

      ;; Feature 099 T008: Expanded projects state (list of expanded project names as JSON array)
      (defvar expanded_projects "all")            ;; "all" = all expanded, or JSON array of expanded names

      ;; Feature 099 UX Enhancements
      (defvar project_filter "")                  ;; UX1: Filter text for projects search
      (defvar project_selected_index -1)          ;; UX2: Currently selected project index for keyboard nav
      (defvar project_selected_name "")           ;; UX2: Name of currently selected project (for highlighting)
      (defvar projects_all_expanded true)         ;; UX3: Toggle state for expand/collapse all (default: expanded)

      ;; Feature 094 US4: Project delete confirmation state (T086-T089)
      (defvar project_deleting false)              ;; True when delete confirmation dialog is visible
      (defvar delete_project_name "")              ;; Name of project to delete
      (defvar delete_project_display_name "")      ;; Display name for confirmation message
      (defvar delete_project_has_worktrees false)  ;; True if project has worktrees
      (defvar delete_force false)                  ;; Force delete (even with worktrees)
      (defvar delete_error "")                     ;; Error message from delete operation
      (defvar delete_success_message "")           ;; Success message after deletion

      ;; Feature 094 US9: Application delete confirmation state (T093-T096)
      (defvar app_deleting false)                   ;; True when delete confirmation dialog is visible
      (defvar delete_app_name "")                   ;; Name of app to delete
      (defvar delete_app_display_name "")           ;; Display name for confirmation message
      (defvar delete_app_is_pwa false)              ;; True if app is a PWA
      (defvar delete_app_ulid "")                   ;; ULID for PWA (for uninstall command)
      (defvar delete_app_error "")                  ;; Error message from delete operation

      ;; Feature 094 Phase 12: Loading and notification states (T098-T099)
      ;; Feature 096 T017-T018: Enhanced notification state for all CRUD operations
      (defvar save_in_progress false)               ;; True during save operations (disables form inputs)
      (defvar success_notification "")              ;; Success message to display (auto-dismiss after 3s)
      (defvar success_notification_visible false)   ;; Controls success notification visibility
      (defvar error_notification "")                ;; Error message to display (persist until dismissed)
      (defvar error_notification_visible false)     ;; Controls error notification visibility
      (defvar warning_notification "")              ;; Warning message (e.g., conflict detected but saved)
      (defvar warning_notification_visible false)   ;; Controls warning notification visibility

      ;; Feature 094 T040: Conflict resolution dialog state
      (defvar conflict_dialog_visible false)
      (defvar conflict_file_content "")  ;; JSON from disk
      (defvar conflict_ui_content "")    ;; JSON from UI form
      (defvar conflict_project_name "")

      ;; Feature 094 US7: Edit mode state for Applications tab (T048)
      (defvar editing_app_name "")
      (defvar edit_display_name "")
      (defvar edit_workspace "")
      (defvar edit_icon "")
      (defvar edit_start_url "")

      ;; Feature 101: Trace expansion state for inline event timeline
      (defvar expanded_trace_id "")           ;; Trace ID currently expanded (empty = none)
      (defvar trace_events "[]")              ;; JSON array of events for expanded trace
      (defvar trace_events_loading false)     ;; True while fetching events
      (defvar copied_trace_id "")             ;; Trace ID just copied (for visual feedback)

      ;; Feature 102 (T029-T031): Cross-navigation between Log and Traces tabs
      (defvar highlight_event_id "")          ;; Event ID to highlight after navigation
      (defvar highlight_trace_id "")          ;; Trace ID to highlight after navigation
      (defvar navigate_to_tab "")             ;; Tab to navigate to (triggers via revealer animation)

      ;; Feature 102 T059: Trace template selector state
      (defvar template_dropdown_open false)   ;; True when template dropdown is visible
      (defvar trace_templates "[{\"id\":\"debug-app-launch\",\"name\":\"Debug App Launch\",\"icon\":\"󰘳\",\"description\":\"Pre-launch trace for debugging app startup\"},{\"id\":\"debug-project-switch\",\"name\":\"Debug Project Switch\",\"icon\":\"󰓩\",\"description\":\"Trace all scoped windows during project switch\"},{\"id\":\"debug-focus-chain\",\"name\":\"Debug Focus Chain\",\"icon\":\"󰋴\",\"description\":\"Track focus and blur events for the currently focused window\"}]")

      ;; Feature 125: Two window definitions for overlay vs docked modes
      ;; Only one is open at a time, controlled by toggle-panel-dock-mode script
      ;; Both share the same monitoring-panel-content widget

      ;; Overlay mode window (default) - Floats over windows, no space reservation
      ;; Tab switching via global Sway keybindings (Alt+1-4) since widget doesn't capture input
      ;; Use output name directly since monitor indices vary by platform
      ;; Dynamic sizing: 90% height adapts to different screen sizes (M1: 720px, Hetzner: ~972px)
      (defwindow monitoring-panel-overlay
        :monitor "${primaryOutput}"
        :geometry (geometry
          :anchor "right center"
          :x "0px"
          :y "0px"
          :width "${toString cfg.panelWidth}px"
          :height "90%")
        :namespace "eww-monitoring-panel"
        :stacking "fg"
        ;; Feature 114: Use ondemand - clicks are received when user clicks on panel
        ;; The panel is now properly closed (not just hidden) so it won't intercept clicks when not visible
        :focusable "ondemand"
        :exclusive false
        :windowtype "dock"
        (monitoring-panel-content))

      ;; Docked mode window - Reserves screen space via exclusive zone
      ;; Uses 90% height to fit between top bar (26px) and bottom bar (36px)
      ;; Tiled windows will automatically resize to fit remaining space
      (defwindow monitoring-panel-docked
        :monitor "${primaryOutput}"
        :geometry (geometry
          :anchor "right center"
          :x "0px"
          :y "0px"
          :width "${toString cfg.panelWidth}px"
          :height "90%")
        :namespace "eww-monitoring-panel"
        :stacking "fg"
        :focusable "ondemand"
        :exclusive true
        :reserve (struts :side "right" :distance "${toString (cfg.panelWidth + 4)}px")
        :windowtype "dock"
        (monitoring-panel-content))

      ;; Main panel content widget with keyboard navigation
      ;; Feature 086: Dynamic class changes when panel has focus
      ;; Dynamic opacity controlled by panel_opacity variable (10-100%)
      ;; Note: Keyboard input is handled via Sway mode (📊 Panel), not eventbox
      ;; since eww layer-shell windows cannot capture keyboard events directly
      ;; Visibility controlled by revealer widget for proper show/hide behavior
      ;; Revealer collapses the widget completely when hidden (no mouse interception)
      (defwidget monitoring-panel-content []
        (revealer
          :transition "crossfade"
          :reveal {panel_visible}
          :duration "150ms"
          (eventbox
            :cursor "default"
            (box
              :class {panel_focused ? "panel-container focused" : "panel-container"}
              ;; Feature 125: Docked = solid (1.0), Overlay = moderate transparency (0.85)
              :style "background-color: rgba(30, 30, 46, ''${panel_dock_mode ? '1.0' : '0.85'});"
              :orientation "v"
              :space-evenly false
              (panel-header)
              (panel-body)
              (panel-footer)
              ;; Feature 094 T040: Conflict resolution dialog overlay
              (conflict-resolution-dialog)
              ;; Feature 094 Phase 12 T099: Success notification overlay (auto-dismiss)
              (success-notification-toast)
              ;; Feature 096 T019: Error and warning notification overlays
              (error-notification-toast)
              (warning-notification-toast)))))

      ;; Panel header with tab navigation
      ;; Index mapping: 0=windows, 1=projects, 2=apps, 3=health, 4=events, 5=traces
      (defwidget panel-header []
        (box
          :class "panel-header"
          :orientation "v"
          :space-evenly false
          ;; Tab navigation bar
          (box
            :class "tabs"
            :orientation "h"
            :space-evenly true
            (eventbox
              :cursor "pointer"
              :onclick "${pkgs.eww}/bin/eww --config $HOME/.config/eww-monitoring-panel update current_view_index=0"
              (button
                :class "tab ''${current_view_index == 0 ? 'active' : ""}"
                :tooltip "Windows (Alt+1)"
                "󰖯"))
            (eventbox
              :cursor "pointer"
              :onclick "${pkgs.eww}/bin/eww --config $HOME/.config/eww-monitoring-panel update current_view_index=1"
              (button
                :class "tab ''${current_view_index == 1 ? 'active' : ""}"
                :tooltip "Projects (Alt+2)"
                "󱂬"))
            ;; Feature 125: Mode toggle - use & at end to background (eww eventbox ignores :timeout)
            (eventbox
              :cursor "pointer"
              :onclick "${toggleDockModeScript}/bin/toggle-panel-dock-mode &"
              (button
                :class "tab mode-toggle"
                :tooltip "Toggle dock mode (Mod+Shift+M)"
                "󰔡"))
            ;; Tab 2 (Apps) - DISABLED for CPU savings
            ;; (eventbox
            ;;   :cursor "pointer"
            ;;   :onclick "${pkgs.eww}/bin/eww --config $HOME/.config/eww-monitoring-panel update current_view_index=2"
            ;;   (button
            ;;     :class "tab ''${current_view_index == 2 ? 'active' : ""}"
            ;;     :tooltip "Apps (Alt+3)"
            ;;     "󰀻"))
            ;; Tab 3 (Health) - DISABLED for CPU savings
            ;; (eventbox
            ;;   :cursor "pointer"
            ;;   :onclick "${pkgs.eww}/bin/eww --config $HOME/.config/eww-monitoring-panel update current_view_index=3"
            ;;   (button
            ;;     :class "tab ''${current_view_index == 3 ? 'active' : ""}"
            ;;     :tooltip "Health (Alt+4)"
            ;;     "󰓙"))
            ;; Feature 092: Logs tab (5th tab) - DISABLED for CPU savings
            ;; (eventbox
            ;;   :cursor "pointer"
            ;;   :onclick "${pkgs.eww}/bin/eww --config $HOME/.config/eww-monitoring-panel update current_view_index=4"
            ;;   (button
            ;;     :class "tab ''${current_view_index == 4 ? 'active' : ""}"
            ;;     :tooltip "Logs (Alt+5)"
            ;;     "󰌱"))
            ;; Feature 101: Traces tab (6th tab) - DISABLED for CPU savings
            ;; (eventbox
            ;;   :cursor "pointer"
            ;;   :onclick "${pkgs.eww}/bin/eww --config $HOME/.config/eww-monitoring-panel update current_view_index=5"
            ;;   (button
            ;;     :class "tab ''${current_view_index == 5 ? 'active' : ""}"
            ;;     :tooltip "Traces (Alt+6)"
            ;;     "󱂛"))
            ;; Feature 116: Devices tab (7th tab) - DISABLED for CPU savings
            ;; (eventbox
            ;;   :cursor "pointer"
            ;;   :onclick "${pkgs.eww}/bin/eww --config $HOME/.config/eww-monitoring-panel update current_view_index=6"
            ;;   (button
            ;;     :class "tab ''${current_view_index == 6 ? 'active' : ""}"
            ;;     :tooltip "Devices (Alt+7)"
            ;;     "󰒓"))
)
))

      ;; Panel body - uses stack widget for proper tab switching
      ;; Note: Previous "multiple tabs" issue was caused by orphaned eww processes, not stack bugs
      ;; GitHub #1192 (index reset on reopen) is handled by ExecStartPost re-sync
      ;; Index mapping: 0=windows, 1=projects, 2-6=disabled (empty placeholders)
      ;; Tabs 2-6 disabled for CPU savings - using empty boxes to preserve stack indexes
      (defwidget panel-body []
        (stack
          :selected current_view_index
          :transition "none"
          :vexpand true
          :same-size false
          (box :class "view-container" :vexpand true (windows-view))
          (box :class "view-container" :vexpand true (projects-view))
          (box :class "view-container" :vexpand true (label :text "Apps view disabled"))
          (box :class "view-container" :vexpand true (label :text "Health view disabled"))
          (box :class "view-container" :vexpand true (label :text "Events view disabled"))
          (box :class "view-container" :vexpand true (label :text "Traces view disabled"))
          (box :class "view-container" :vexpand true (label :text "Devices view disabled"))))

      ;; Include view-specific widget definitions from separate files
      ;; This improves maintainability and allows selective loading
      (include "./windows-view.yuck")
      (include "./projects-view.yuck")
      (include "./disabled-stubs.yuck")
    '';

    # ============================================================================
    # WINDOWS VIEW - Split into separate file for maintainability
    # ============================================================================
    xdg.configFile."eww-monitoring-panel/windows-view.yuck".text = ''
      ;; Windows View - Project-based hierarchy with real-time updates
      ;; Shows detail view when a window is selected, otherwise shows list
      (defwidget windows-view []
        (scroll
          :vscroll true
          :hscroll false
          :vexpand true
          (box
            :class "content-container"
            :orientation "v"
            :space-evenly false
            :vexpand true
            ;; Show detail view when window is selected
            (box
              :visible {selected_window_id != 0}
              :vexpand true
              (window-detail-view))
            ;; Show list view when no window is selected
            (box
              :visible {selected_window_id == 0}
              :orientation "v"
              :space-evenly false
              :vexpand true
              ; Show error state when status is "error"
              (box
                :visible {monitoring_data.status == "error"}
                (error-state))
              ; Show empty state when no projects and no error
              (box
                :visible {monitoring_data.status != "error" && arraylength(monitoring_data.projects ?: []) == 0}
                (empty-state))
              ; Show projects when no error and has projects
              (box
                :visible {monitoring_data.status != "error" && arraylength(monitoring_data.projects ?: []) > 0}
                :orientation "v"
                :space-evenly false
                ;; Action button row at top
                (box
                  :class "windows-actions-row"
                  :orientation "h"
                  :space-evenly false
                  :halign "end"
                  :spacing 8
                  ;; Expand/Collapse All button
                  (eventbox
                    :cursor "pointer"
                    :onclick {windows_all_expanded ? "eww --config $HOME/.config/eww-monitoring-panel update windows_expanded_projects='[]' windows_all_expanded=false" : "eww --config $HOME/.config/eww-monitoring-panel update windows_expanded_projects='all' windows_all_expanded=true"}
                    :tooltip {windows_all_expanded ? "Collapse all worktrees" : "Expand all worktrees"}
                    (box
                      :class "expand-all-btn"
                      :orientation "h"
                      :space-evenly false
                      :spacing 4
                      (label :class "expand-all-icon" :text {windows_all_expanded ? "󰅀" : "󰅂"})
                      (label :class "expand-all-text" :text {windows_all_expanded ? "Collapse" : "Expand"})))
                  ;; Close All button
                  (eventbox
                    :cursor "pointer"
                    :onclick "${closeAllWindowsScript}/bin/close-all-windows-action &"
                    :tooltip "Close all scoped windows"
                    (box
                      :class "close-all-btn"
                      :orientation "h"
                      :space-evenly false
                      :spacing 4
                      (label :class "close-all-icon" :text "󰅖")
                      (label :class "close-all-text" :text "Close All"))))
                ;; Feature 117: Active AI Sessions bar - DISABLED (duplicates top bar indicator)
                ;; Re-enable by setting :visible to true if needed
                ;; Three visual states:
                ;;   - working: AI actively processing (pulsating red indicator)
                ;;   - needs_attention: AI finished, awaiting user (bell icon, highlight border)
                ;;   - idle: AI session ready for more work (muted indicator)
                (box
                  :class "ai-sessions-bar"
                  :visible false  ;; Disabled - duplicates top bar AI indicator
                  :orientation "h"
                  :space-evenly false
                  :spacing 6
                  ;; Chips for each AI session
                  (for session in {monitoring_data.ai_sessions ?: []}
                    (eventbox
                      :cursor "pointer"
                      :onclick "${focusWindowScript}/bin/focus-window-action ''${session.project} ''${session.id} &"
                      :tooltip {"󱜙 Click to focus\n󰙅 " + (session.project != "" ? session.project : "Unknown") + "\n󰚩 " + (session.source == "claude-code" ? "Claude Code" : (session.source == "codex" ? "Codex" : session.source)) + "\n" + (session.state == "working" ? "⏳ Processing..." : (session.needs_attention ? "🔔 Needs attention" : "💤 Ready for input"))}
                      (box
                        ;; Dynamic class based on state: working, attention, idle
                        :class {"ai-session-chip" + (session.state == "working" ? " working" : (session.needs_attention ? " attention" : " idle"))}
                        :orientation "h"
                        :space-evenly false
                        :spacing 4
                        ;; Animated SVG icon - Claude/Codex logo with rotation animation
                        ;; Working: rotating with glow, Attention: static with warm glow, Idle: dimmed
                        (image
                          :class {"ai-badge-icon" +
                            (session.state == "working"
                              ? " working" + (pulse_phase == "1" ? " rotate-phase" : "")
                              : (session.needs_attention ? " attention" : " idle"))}
                          :path {session.source == "claude-code"
                            ? "/etc/nixos/assets/icons/claude.svg"
                            : (session.source == "codex"
                              ? "/etc/nixos/assets/icons/chatgpt.svg"
                              : (session.source == "gemini"
                                ? "/etc/nixos/assets/icons/gemini.svg"
                                : "/etc/nixos/assets/icons/anthropic.svg"))}
                          :image-width 18
                          :image-height 18)))))
                ;; Projects list
                (for project in {monitoring_data.projects ?: []}
                  (project-widget :project project)))))))

      ;; Project display widget
      ;; UX Enhancement: Active project gets highlighted
      ;; Multiple projects can be expanded simultaneously
      ;; Click header to toggle expand/collapse, right-click reveals actions
      (defwidget project-widget [project]
        (box
          :class {"project " + (project.scope == "scoped" ? "scoped-project" : "global-project") + (project.is_active ? " project-active" : "")}
          :orientation "v"
          :space-evenly false
          ; Project header - click to toggle individual expand/collapse, right-click for actions
          (eventbox
            :onclick "${toggleWindowsProjectExpandScript}/bin/toggle-windows-project-expand ''${project.name} &"
            :onrightclick "${toggleProjectContextScript}/bin/toggle-project-context ''${project.name} &"
            :cursor "pointer"
            :tooltip {(windows_expanded_projects == "all" || jq(windows_expanded_projects, ". | index(\"" + project.name + "\") != null")) ? "Click to collapse" : "Click to expand"}
            (box
              :class "project-header"
              :orientation "h"
              :space-evenly false
              ;; Expand/collapse icon
              (label
                :class "expand-icon"
                :text {(windows_expanded_projects == "all" || jq(windows_expanded_projects, ". | index(\"" + project.name + "\") != null")) ? "󰅀" : "󰅂"})
              (label
                :class "project-name"
                :text "''${project.scope == 'scoped' ? '󱂬' : '󰞇'} ''${project.name}")
              ;; UX Enhancement: Active indicator (filled circle)
              (label
                :class "active-indicator"
                :visible {project.is_active}
                :tooltip "Active project"
                :text "●")
              (box
                :hexpand true
                :halign "end"
                :orientation "h"
                :space-evenly false
                (label
                  :class "window-count-badge"
                  :text "''${project.window_count}")
                ;; Feature 119: Hover-visible close button for quick project close
                (eventbox
                  :cursor "pointer"
                  :class "hover-close-btn project-hover-close"
                  :onclick "${closeWorktreeScript}/bin/close-worktree-action ''${project.name} &"
                  :tooltip "Close all windows in this project"
                  (label
                    :class "hover-close-icon"
                    :text "󰅖")))))
          ;; Project action bar (reveals on right-click)
          (revealer
            :reveal {context_menu_project == project.name}
            :transition "slidedown"
            :duration "100ms"
            (box
              :class "project-action-bar"
              :orientation "h"
              :space-evenly false
              :halign "end"
              ;; Switch to project button (only for scoped projects)
              (eventbox
                :visible {project.scope == "scoped"}
                :cursor "pointer"
                :onclick "${switchProjectScript}/bin/switch-project-action ''${project.name}; ${pkgs.eww}/bin/eww --config $HOME/.config/eww-monitoring-panel update context_menu_project= &"
                :tooltip "Switch to this worktree"
                (label :class "action-btn action-switch" :text "󰌑"))
              ;; Close all windows for this project
              (eventbox
                :cursor "pointer"
                :onclick "${closeWorktreeScript}/bin/close-worktree-action ''${project.name}; ${pkgs.eww}/bin/eww --config $HOME/.config/eww-monitoring-panel update context_menu_project= &"
                :tooltip "Close all windows for this project"
                (label :class "action-btn action-close-project" :text "󰅖"))
              ;; Dismiss action bar
              (eventbox
                :cursor "pointer"
                :onclick "${pkgs.eww}/bin/eww --config $HOME/.config/eww-monitoring-panel update context_menu_project="
                :tooltip "Close menu"
                (label :class "action-btn action-dismiss" :text "󰅙"))))
          ;; Windows list - shown when this project is expanded
          ;; Expanded when: "all" mode OR project name is in the expanded array
          (revealer
            :reveal {windows_expanded_projects == "all" || jq(windows_expanded_projects, ". | index(\"" + project.name + "\") != null")}
            :transition "slidedown"
            :duration "150ms"
            (box
              :class "windows-container"
              :orientation "v"
              :space-evenly false
              (for window in {project.windows ?: []}
                (window-widget :window window))))))

      ;; Compact window widget for sidebar - Single line with badges + JSON expand
      ;; Click main area to focus window
      ;; Hover expand icon (󰅂) to reveal JSON panel - intentional action required
      ;; Right-click shows inline action bar below the window item
      (defwidget window-widget [window]
        (box
          :class "window-container"
          :orientation "v"
          :space-evenly false
          ;; Main window row with icon trigger for JSON expand
          (box
            :class "window-row"
            :orientation "h"
            :space-evenly false
            ;; Main clickable area (focuses window)
            ;; Feature 093: Added click handler for window focus with project switching
            ;; Right-click toggles inline action bar for this specific window
            (eventbox
              :onclick "${focusWindowScript}/bin/focus-window-action ''${window.project} ''${window.id} &"
              :onrightclick "${pkgs.eww}/bin/eww --config $HOME/.config/eww-monitoring-panel update context_menu_window_id=''${context_menu_window_id == window.id ? 0 : window.id}"
              :cursor "pointer"
              :hexpand true
              (box
                :class "window ''${window.scope == 'scoped' ? 'scoped-window' : 'global-window'} ''${window.state_classes} ''${clicked_window_id == window.id ? ' clicked' : ""} ''${strlength(window.icon_path) > 0 ? 'has-icon' : 'no-icon'}"
                :orientation "h"
                :space-evenly false
                :hexpand true
                ; App icon (image if available, fallback emoji otherwise)
                (box
                  :class "window-icon-container"
                  :valign "center"
                  (image :class "window-icon-image"
                         :path {strlength(window.icon_path) > 0 ? window.icon_path : "/etc/nixos/assets/icons/tmux-original.svg"}
                         :image-width 20
                         :image-height 20
                         :visible {strlength(window.icon_path) > 0})
                  (label
                    :class "window-icon-fallback"
                    :text "''${window.floating ? '⚓' : '󱂬'}"
                    :visible {strlength(window.icon_path) == 0}))
                ; App name and truncated title
                (box
                  :class "window-info"
                  :orientation "v"
                  :space-evenly false
                  :hexpand true
                  (label
                    :class "window-app-name"
                    :halign "start"
                    :text "''${window.display_name}"
                    :limit-width 18
                    :truncate true)
                  (label
                    :class "window-title"
                    :halign "start"
                    :text "''${window.title ?: '#' + window.id}"
                    :limit-width 25
                    :truncate true))
                ; Compact badges for states
                (box
                  :class "window-badges"
                  :orientation "h"
                  :space-evenly false
                  :halign "end"
                  ;; Feature 119: Removed workspace badge - user doesn't use workspace numbers
                  (label
                    :class "badge badge-pwa"
                    :text "PWA"
                    :visible {window.is_pwa ?: false})
                  ;; Feature 123: AI Session badge with animated SVG icons
                  ;; Uses Claude/Codex/Gemini SVG icons with rotation animation for working state
                  ;; Optimization: Uses pre-merged badge.otel_state from backend (no jq lookups!)
                  ;; Animation: CSS transition rotates icon, defpoll toggles rotation phase
                  (image
                    :class {"ai-badge-icon" +
                      ((window.badge.otel_state ?: "none") == "working"
                        ? " working" + (pulse_phase == "1" ? " rotate-phase" : "")
                        : " attention")}
                    :path {(window.badge.otel_tool ?: "unknown") == "claude-code"
                      ? "/etc/nixos/assets/icons/claude.svg"
                      : ((window.badge.otel_tool ?: "unknown") == "codex"
                        ? "/etc/nixos/assets/icons/chatgpt.svg"
                        : ((window.badge.otel_tool ?: "unknown") == "gemini"
                          ? "/etc/nixos/assets/icons/gemini.svg"
                          : "/etc/nixos/assets/icons/anthropic.svg"))}
                    :image-width 16
                    :image-height 16
                    :tooltip {(window.badge.otel_tool ?: "unknown") == "claude-code"
                      ? "Claude Code - " + (window.badge.otel_state ?: "unknown")
                      : (window.badge.otel_tool ?: "unknown") + " - " + (window.badge.otel_state ?: "unknown")}
                    :visible {(window.badge.otel_state ?: "none") == "working" || (window.badge.otel_state ?: "none") == "completed"}))))
            ;; JSON/Env debug triggers - REMOVED to reduce widget tree complexity
            ;; Feature 119: Hover-visible close button for quick window close
            (eventbox
              :cursor "pointer"
              :class "hover-close-btn"
              :onclick "${closeWindowScript}/bin/close-window-action ''${window.id}"
              :tooltip "Close window"
              (label
                :class "hover-close-icon"
                :text "󰅖")))
          ;; Inline action bar (slides down on right-click)
          (revealer
            :reveal {context_menu_window_id == window.id}
            :transition "slidedown"
            :duration "100ms"
            (box
              :class "window-action-bar"
              :orientation "h"
              :space-evenly false
              :halign "end"
              (eventbox
                :cursor "pointer"
                :onclick "swaymsg [con_id=''${window.id}] focus && eww --config $HOME/.config/eww-monitoring-panel update context_menu_window_id=0"
                :tooltip "Focus window"
                (label :class "action-btn action-focus" :text "󰈈"))
              (eventbox
                :cursor "pointer"
                :onclick "swaymsg [con_id=''${window.id}] floating toggle && eww --config $HOME/.config/eww-monitoring-panel update context_menu_window_id=0"
                :tooltip "Toggle floating"
                (label :class "action-btn action-float" :text "󰖲"))
              (eventbox
                :cursor "pointer"
                :onclick "swaymsg [con_id=''${window.id}] fullscreen toggle && eww --config $HOME/.config/eww-monitoring-panel update context_menu_window_id=0"
                :tooltip "Toggle fullscreen"
                (label :class "action-btn action-fullscreen" :text "󰊓"))
              (eventbox
                :cursor "pointer"
                :onclick "swaymsg [con_id=''${window.id}] move scratchpad && eww --config $HOME/.config/eww-monitoring-panel update context_menu_window_id=0"
                :tooltip "Move to scratchpad"
                (label :class "action-btn action-scratchpad" :text "󰘓"))
              ;; Feature 101: Start trace action
              (eventbox
                :cursor "pointer"
                :onclick "${startWindowTraceScript} ''${window.id} '\"''${window.title}\"' &"
                :tooltip "Start tracing this window"
                (label :class "action-btn action-trace" :text "󱂛"))
              (eventbox
                :cursor "pointer"
                :onclick "${closeWindowScript}/bin/close-window-action ''${window.id}"
                :tooltip "Close window"
                (label :class "action-btn action-close" :text "󰅖"))))
          ;; JSON panel (slides down when expand icon is clicked - Feature 109: Removed hover handlers for stability)
          ;; Feature 119: Only visible when debug_mode is enabled
          (revealer
            :reveal {debug_mode && hover_window_id == window.id}
            :transition "slidedown"
            :duration "150ms"
            (box
              :class "window-json-tooltip"
              :orientation "v"
              :space-evenly false
              ;; Header with title and copy button
              (box
                :class "json-tooltip-header"
                :orientation "h"
                :space-evenly false
                (label
                  :class "json-tooltip-title"
                  :halign "start"
                  :hexpand true
                  :text "Window JSON (ID: ''${window.id})")
                (eventbox
                  :cursor "pointer"
                  :onclick "notify-send 'JSON Preview Disabled' 'JSON copy is temporarily disabled to reduce CPU usage' &"
                  :tooltip "Copy JSON to clipboard"
                  (label
                    :class "json-copy-btn''${copied_window_id == window.id ? ' copied' : ""}"
                    :text "''${copied_window_id == window.id ? '󰄬' : '󰆏'}")))
              ;; Scrollable JSON content with syntax highlighting
              (scroll
                :vscroll true
                :hscroll false
                :vexpand false
                :height 200
                (label
                  :class "json-content"
                  :halign "start"
                  :text "(JSON preview disabled to reduce CPU)"
                  :wrap false))))
          ;; Feature 099: Environment variables panel (slides down when env icon is clicked)
          ;; Feature 119: Only visible when debug_mode is enabled
          (revealer
            :reveal {debug_mode && env_window_id == window.id}
            :transition "slidedown"
            :duration "150ms"
            (box
              :class "window-env-panel"
              :orientation "v"
              :space-evenly false
              ;; Header with title and close button
              (box
                :class "env-panel-header"
                :orientation "h"
                :space-evenly false
                (label
                  :class "env-panel-title"
                  :halign "start"
                  :hexpand true
                  :text "󰀫 Environment Variables (PID: ''${window.pid ?: 'N/A'})")
                (eventbox
                  :cursor "pointer"
                  :onclick "eww --config $HOME/.config/eww-monitoring-panel update env_window_id=0 env_filter=''''''"
                  :tooltip "Close"
                  (label
                    :class "env-close-btn"
                    :text "󰅖")))
              ;; Filter input
              (box
                :class "env-filter-box"
                :orientation "h"
                :space-evenly false
                (label
                  :class "env-filter-icon"
                  :text "󰈲")
                (input
                  :class "env-filter-input"
                  :hexpand true
                  :value env_filter
                  :onchange "eww --config $HOME/.config/eww-monitoring-panel update env_filter='{}'"
                  :timeout "150ms")
                (eventbox
                  :cursor "pointer"
                  :onclick "eww --config $HOME/.config/eww-monitoring-panel update env_filter=''''''"
                  :tooltip "Clear filter"
                  :visible {env_filter != ""}
                  (label
                    :class "env-filter-clear"
                    :text "󰅖")))
              ;; Loading state
              (revealer
                :reveal {env_loading}
                :transition "slidedown"
                :duration "100ms"
                (box
                  :class "env-loading"
                  :halign "center"
                  (label :text "󰦖 Loading environment...")))
              ;; Error state
              (revealer
                :reveal {env_error != ""}
                :transition "slidedown"
                :duration "100ms"
                (box
                  :class "env-error"
                  :halign "start"
                  (label :text "󰀦 ''${env_error}")))
              ;; I3PM variables section (prominent display)
              ;; Note: Using fixed classes and structure to prevent scroll reset on parent updates
              (box
                :class "env-section env-section-i3pm"
                :orientation "v"
                :space-evenly false
                :visible {!env_loading && env_error == "" && arraylength(env_i3pm_vars) > 0}
                (label
                  :class "env-section-title"
                  :halign "start"
                  :text "I3PM Variables")
                (scroll
                  :class "env-scroll-i3pm"
                  :vscroll true
                  :hscroll false
                  :vexpand false
                  :height 120
                  (box
                    :class "env-vars-list env-vars-list-i3pm"
                    :orientation "v"
                    :space-evenly false
                    (for var in {env_i3pm_vars}
                      (box
                        :class "env-var-row"
                        :orientation "h"
                        :space-evenly false
                        :visible {env_filter == "" || matches(var.key, "(?i).*''${env_filter}.*") || matches(var.value, "(?i).*''${env_filter}.*")}
                        (label
                          :class "env-var-key"
                          :halign "start"
                          :text "''${var.key}")
                        (label
                          :class "env-var-value"
                          :halign "start"
                          :hexpand true
                          :limit-width 50
                          :text "''${var.value}")))))
              ;; Other variables section
              ;; Note: Using fixed classes and structure to prevent scroll reset on parent updates
              (box
                :class "env-section env-section-other"
                :orientation "v"
                :space-evenly false
                :visible {!env_loading && env_error == "" && arraylength(env_other_vars) > 0}
                (label
                  :class "env-section-title"
                  :halign "start"
                  :text "Other Variables (''${arraylength(env_other_vars)})")
                (scroll
                  :class "env-scroll-other"
                  :vscroll true
                  :hscroll false
                  :vexpand false
                  :height 100
                  (box
                    :class "env-vars-list env-vars-list-other"
                    :orientation "v"
                    :space-evenly false
                    (for var in {env_other_vars}
                      (box
                        :class "env-var-row"
                        :orientation "h"
                        :space-evenly false
                        :visible {env_filter == "" || matches(var.key, "(?i).*''${env_filter}.*") || matches(var.value, "(?i).*''${env_filter}.*")}
                        (label
                          :class "env-var-key env-var-key-other"
                          :halign "start"
                          :text "''${var.key}")
                        (label
                          :class "env-var-value env-var-value-other"
                          :halign "start"
                          :hexpand true
                          :limit-width 50
                          :text "''${var.value}")))))))))))

      ;; Empty state display (T041)
      (defwidget empty-state []
        (box
          :class "empty-state"
          :orientation "v"
          :valign "center"
          :halign "center"
          :vexpand true
          (label
            :class "empty-icon"
            :text "󰝧")
          (label
            :class "empty-title"
            :text "No Windows Open")
          (label
            :class "empty-message"
            :text "Open a window to see it here")))

      ;; Feature 094 Phase 12 T102: Empty state for projects tab
      (defwidget projects-empty-state []
        (box
          :class "empty-state"
          :orientation "v"
          :valign "center"
          :halign "center"
          :vexpand true
          (label
            :class "empty-icon"
            :text "󱂬")
          (label
            :class "empty-title"
            :text "No Projects Configured")
          (label
            :class "empty-message"
            :text "Create a project to manage workspaces")
          (button
            :class "empty-action-button"
            :onclick "${projectCreateOpenScript}/bin/project-create-open"
            "+ Create Project")))

      ;; Feature 094 Phase 12 T102: Empty state for apps tab
      (defwidget apps-empty-state []
        (box
          :class "empty-state"
          :orientation "v"
          :valign "center"
          :halign "center"
          :vexpand true
          (label
            :class "empty-icon"
            :text "󰀻")
          (label
            :class "empty-title"
            :text "No Applications Registered")
          (label
            :class "empty-message"
            :text "Add applications to manage workspaces")
          (button
            :class "empty-action-button"
            :onclick "${appCreateOpenScript}/bin/app-create-open"
            "+ Add Application")))

      ;; Error state display (T042)
      (defwidget error-state []
        (box
          :class "error-state"
          :orientation "v"
          :valign "center"
          :halign "center"
          :vexpand true
          (label
            :class "error-icon"
            :text "󰀪")
          (label
            :class "error-message"
            :text "''${monitoring_data.error ?: 'Unknown error'}")))

      ;; Window Detail View - DISABLED to reduce payload (all_windows removed)
      (defwidget window-detail-view []
        (box :class "detail-view" (label :text "Detail view disabled")))

      ;; Detail row widget - DISABLED (stub)
      (defwidget detail-row [label value]
        (box))
    '';

    # ============================================================================
    # PROJECTS VIEW - Split into separate file for maintainability
    # ============================================================================
    xdg.configFile."eww-monitoring-panel/projects-view.yuck".text = ''
      ;; Projects View - Project list with metadata
      ;; Projects View - matches windows-view structure with scroll at top level
      (defwidget projects-view []
        (scroll
          :vscroll true
          :hscroll false
          :vexpand true
          (box
            :class "content-container"
            :orientation "v"
            :space-evenly false
            :vexpand true
            ;; Feature 094 US3: Projects tab header with New Project button (T066)
            ;; Feature 099 UX: Added filter, expand/collapse all (icons only)
            (box
              :class "projects-header-container"
              :orientation "v"
              :space-evenly false
              :visible {!project_creating}
              ;; Row 1: Title and action buttons
              (box
                :class "projects-header"
                :orientation "h"
                :space-evenly false
                (label
                  :class "projects-header-title"
                  :halign "start"
                  :hexpand true
                  :text "Projects")
                ;; Expand/Collapse All toggle (icon only)
                (button
                  :class "header-icon-button expand-collapse-btn"
                  :onclick "${toggleExpandAllScript}/bin/toggle-expand-all-projects"
                  :tooltip {projects_all_expanded ? "Collapse all" : "Expand all"}
                  {projects_all_expanded ? "󰅀" : "󰅂"})
                ;; New project button (icon only)
                (button
                  :class "header-icon-button new-project-btn"
                  :onclick "${projectCreateOpenScript}/bin/project-create-open"
                  :tooltip "Create new project"
                  "󰐕"))
              ;; Row 2: Filter/search input
              (box
                :class "projects-filter-row"
                :orientation "h"
                :space-evenly false
                (box
                  :class "filter-input-container"
                  :orientation "h"
                  :space-evenly false
                  :hexpand true
                  (label
                    :class "filter-icon"
                    :text "󰍉")
                  (input
                    :class "project-filter-input"
                    :hexpand true
                    :value project_filter
                    :onchange "eww --config $HOME/.config/eww-monitoring-panel update project_filter={}"
                    :timeout "100ms")
                  (button
                    :class "filter-clear-button"
                    :visible {project_filter != ""}
                    :onclick "eww --config $HOME/.config/eww-monitoring-panel update 'project_filter='"
                    :tooltip "Clear filter"
                    "󰅖"))
                ;; Result count when filtering - count matching worktrees
                (label
                  :class "filter-count"
                  :visible {project_filter != ""}
                  :text {jq(projects_data.discovered_repositories ?: [], "[.[].worktrees[]? | select((.branch // \"\") | test(\"(?i).*" + project_filter + ".*\") or ((.branch_number // \"\") | test(\"^" + project_filter + "\")))] | length")})))
            ;; Feature 094 US3: Project create form (T067)
            (revealer
              :transition "slidedown"
              :reveal project_creating
              :duration "200ms"
              (project-create-form))
            ;; Feature 099 T020: Worktree create form
            (revealer
              :transition "slidedown"
              :reveal worktree_creating
              :duration "200ms"
              (worktree-create-form :parent_project worktree_form_parent_project))
            ;; Feature 094 US4: Delete confirmation dialog (T088)
            (project-delete-confirmation)
            ;; Feature 102: Worktree delete confirmation dialog
            (worktree-delete-confirmation)
            ;; Error state
            (box
              :class "error-message"
              :visible {projects_data.status == "error"}
              (label :text "Error: ''${projects_data.error ?: 'Unknown error'}"))
            ;; Feature 100: Bare Repositories from repos.json (replaces legacy main_projects)
            ;; Shows repositories discovered via `i3pm discover`
            (box
              :class "projects-list"
              :orientation "v"
              :space-evenly false
              (for repo in {projects_data.discovered_repositories ?: []}
                (box
                  :orientation "v"
                  :space-evenly false
                  ;; Filter matches: repo fields OR any worktree branch/number
                  :visible {project_filter == "" ||
                            matches(repo.name ?: "", "(?i).*" + replace(project_filter, " ", ".*") + ".*") ||
                            matches(repo.qualified_name ?: "", "(?i).*" + replace(project_filter, " ", ".*") + ".*") ||
                            matches(repo.account ?: "", "(?i).*" + project_filter + ".*") ||
                            matches(repo.display_name ?: "", "(?i).*" + replace(project_filter, " ", ".*") + ".*") ||
                            jq(repo.worktrees ?: [], "any(.[]; (.branch // \"\") | test(\"(?i).*" + project_filter + ".*\"))") ||
                            jq(repo.worktrees ?: [], "any(.[]; (.branch_number // \"\") | test(\"^" + project_filter + "\"))")}
                  (discovered-repo-card :repo repo)
                  ;; Nested worktrees (visible when parent is expanded)
                  (revealer
                    :transition "slidedown"
                    :duration "150ms"
                    :reveal {expanded_projects == "all" || jq(expanded_projects, "index(\"" + repo.qualified_name + "\") != null")}
                    (box
                      :orientation "v"
                      :space-evenly false
                      :class "worktrees-container"
                      (for wt in {repo.worktrees ?: []}
                        (box
                          :visible {project_filter == "" ||
                                    matches(wt.branch ?: "", "(?i).*" + project_filter + ".*") ||
                                    matches(wt.branch_number ?: "", "^" + project_filter) ||
                                    matches(wt.display_name ?: "", "(?i).*" + project_filter + ".*")}
                          (discovered-worktree-card :worktree wt)))))))))))

      ;; Feature 100: Discovered bare repository card
      (defwidget discovered-repo-card [repo]
        (eventbox
          :onhover "eww --config $HOME/.config/eww-monitoring-panel update hover_project_name=''${repo.qualified_name}"
          :onhoverlost "eww --config $HOME/.config/eww-monitoring-panel update hover_project_name='''"
          (box
            :class {"repository-card project-card discovered-repo" + (repo.is_active ? " active-project" : "") + (repo.has_dirty_worktrees ? " has-dirty" : "")}
            :orientation "v"
            :space-evenly false
            (box
              :class "project-card-header"
              :orientation "h"
              :space-evenly false
              :hexpand true
              ;; Expand/collapse toggle
              (eventbox
                :cursor "pointer"
                :onclick "${toggleProjectExpandedScript}/bin/toggle-project-expanded ''${repo.qualified_name}"
                :tooltip {(expanded_projects == "all" || jq(expanded_projects, "index(\"" + repo.qualified_name + "\") != null")) ? "Collapse worktrees" : "Expand worktrees"}
                (box
                  :class "expand-toggle"
                  :valign "center"
                  (label
                    :class "expand-icon"
                    :text {(expanded_projects == "all" || jq(expanded_projects, "index(\"" + repo.qualified_name + "\") != null")) ? "󰅀" : "󰅂"})))
              ;; Main content
              (box
                :class "project-main-content"
                :orientation "h"
                :space-evenly false
                :hexpand true
                (box
                  :class "project-icon-container"
                  :orientation "v"
                  :valign "center"
                  (label
                    :class "project-icon"
                    :text "''${repo.icon}"))
                (box
                  :class "project-info"
                  :orientation "v"
                  :space-evenly false
                  :hexpand true
                  (box
                    :orientation "h"
                    :space-evenly false
                    (label
                      :class "project-card-name"
                      :halign "start"
                      :limit-width 20
                      :truncate true
                      :text "''${repo.qualified_name}"
                      :tooltip "''${repo.qualified_name}")
                    (label
                      :class "worktree-count-badge"
                      :visible {(repo.worktree_count ?: 0) > 0}
                      :text "''${repo.worktree_count} 🌿"))
                  (label
                    :class "project-card-path"
                    :halign "start"
                    :limit-width 25
                    :truncate true
                    :text "''${repo.directory_display ?: repo.directory}"
                    :tooltip "''${repo.directory}")))
              ;; Action buttons (visible on hover) - Feature 102: Added to discovered-repo-card
              (box
                :class "project-action-bar"
                :orientation "h"
                :space-evenly false
                :visible {hover_project_name == repo.qualified_name && !project_deleting}
                ;; Copy directory path to clipboard
                (eventbox
                  :cursor "pointer"
                  :onclick "echo -n ''\'''${repo.directory}' | ${pkgs.wl-clipboard}/bin/wl-copy && ${pkgs.eww}/bin/eww --config $HOME/.config/eww-monitoring-panel update success_notification='Copied: ''${repo.directory}' success_notification_visible=true && (sleep 2 && ${pkgs.eww}/bin/eww --config $HOME/.config/eww-monitoring-panel update success_notification_visible=false) &"
                  :tooltip "Copy directory path"
                  (label :class "action-btn action-copy" :text "󰆏"))
                ;; [+ New Worktree] button
                (eventbox
                  :cursor "pointer"
                  :onclick "${worktreeCreateOpenScript}/bin/worktree-create-open ''${repo.qualified_name}"
                  :tooltip "Create new worktree"
                  (label :class "action-btn action-add" :text "󰐕")))
              ;; Status badges
              (box
                :class "project-badges"
                :orientation "h"
                :space-evenly false
                (label
                  :class "badge badge-active"
                  :visible {repo.is_active}
                  :text "●"
                  :tooltip "Active")
                (label
                  :class "badge badge-dirty"
                  :visible {repo.has_dirty_worktrees}
                  :text "●"
                  :tooltip "Has uncommitted changes"))))))

      ;; Feature 100: Discovered worktree card (nested under repo)
      ;; Feature 101: Click to switch to worktree context for app launching
      ;; Feature 102: Discovered worktree card with hover actions for delete
      ;; Note: Using Eww onhover/onhoverlost because CSS :hover doesn't work with nested eventbox
      (defwidget discovered-worktree-card [worktree]
        (box
          :class {"worktree-card-wrapper" + (worktree.is_main ? " is-main-worktree" : "")}
          (eventbox
            :cursor "pointer"
            :onclick "i3pm worktree switch ''${worktree.qualified_name}"
            :onhover "${pkgs.eww}/bin/eww --config $HOME/.config/eww-monitoring-panel update hover_worktree_name=''${worktree.qualified_name}"
            :onhoverlost "${pkgs.eww}/bin/eww --config $HOME/.config/eww-monitoring-panel update hover_worktree_name='''"
            (box
              :class {"worktree-card" + (worktree.is_active ? " active-worktree" : "") + (worktree.git_is_dirty ? " dirty-worktree" : "")}
              :orientation "h"
              :space-evenly false
              ;; Main content
              (box
                :orientation "h"
                :space-evenly false
                :hexpand true
                ;; Active indicator dot - valign start to prevent stretching on hover
                (label
                  :class {worktree.is_active ? "active-indicator" : "active-indicator-placeholder"}
                  :valign "start"
                  :text "●"
                  :tooltip {worktree.is_active ? "Active worktree" : ""})
                ;; Feature 109: Branch number badge, main icon, or feature branch icon - valign start to prevent stretching
                (box
                  :class "branch-number-badge-container"
                  :valign "start"
                  (eventbox
                    :cursor {(worktree.branch_number ?: "") != "" ? "pointer" : "default"}
                    :onclick {(worktree.branch_number ?: "") != "" ? "echo -n '#''${worktree.branch_number}' | wl-copy && notify-send -t 1500 'Copied' '#''${worktree.branch_number}'" : ""}
                    :tooltip {(worktree.branch_number ?: "") != "" ? "Click to copy #''${worktree.branch_number}" : (worktree.is_main ? "Main branch" : "Feature branch")}
                    (label
                      :class {(worktree.branch_number ?: "") != "" ? "branch-number-badge" : (worktree.is_main ? "branch-main-badge" : "branch-feature-badge")}
                      :text {(worktree.branch_number ?: "") != "" ? worktree.branch_number : (worktree.is_main ? "⚑" : "🌿")})))
                (box
                  :class "worktree-info"
                  :orientation "v"
                  :space-evenly false
                  :hexpand true
                  (box
                    :orientation "h"
                    :space-evenly false
                    ;; Feature 109: Show description for numbered branches, full name otherwise
                    (label
                      :class "worktree-branch"
                      :halign "start"
                      :limit-width 25
                      :truncate true
                      :text {(worktree.has_branch_number ?: false) ? (worktree.branch_description ?: worktree.branch) : worktree.branch}
                      :tooltip "''${worktree.branch}")
                    (label
                      :class "worktree-commit"
                      :halign "start"
                      :limit-width 10
                      :text {" @ " + (worktree.commit ?: "unknown")})
                    ;; Feature 108 T019: Conflict indicator (highest priority)
                    (label
                      :class "git-conflict"
                      :visible {worktree.git_has_conflicts ?: false}
                      :text " ''${worktree.git_conflict_indicator}"
                      :tooltip "Has unresolved merge conflicts")
                    ;; Dirty indicator (T027: with tooltip showing file breakdown)
                    (label
                      :class "git-dirty"
                      :visible {worktree.git_is_dirty}
                      :text " ''${worktree.git_dirty_indicator}"
                      :tooltip {(worktree.git_staged_count ?: 0) > 0 || (worktree.git_modified_count ?: 0) > 0 || (worktree.git_untracked_count ?: 0) > 0 ?
                        ((worktree.git_staged_count ?: 0) > 0 ? "''${worktree.git_staged_count} staged" : "") +
                        ((worktree.git_staged_count ?: 0) > 0 && ((worktree.git_modified_count ?: 0) > 0 || (worktree.git_untracked_count ?: 0) > 0) ? ", " : "") +
                        ((worktree.git_modified_count ?: 0) > 0 ? "''${worktree.git_modified_count} modified" : "") +
                        ((worktree.git_modified_count ?: 0) > 0 && (worktree.git_untracked_count ?: 0) > 0 ? ", " : "") +
                        ((worktree.git_untracked_count ?: 0) > 0 ? "''${worktree.git_untracked_count} untracked" : "")
                        : "Uncommitted changes"})
                    ;; T028: Sync indicator with tooltip showing commit counts
                    (label
                      :class "git-sync"
                      :visible {(worktree.git_sync_indicator ?: "") != ""}
                      :text " ''${worktree.git_sync_indicator}"
                      :tooltip {((worktree.git_ahead ?: 0) > 0 ? "''${worktree.git_ahead} commits to push" : "") +
                        ((worktree.git_ahead ?: 0) > 0 && (worktree.git_behind ?: 0) > 0 ? ", " : "") +
                        ((worktree.git_behind ?: 0) > 0 ? "''${worktree.git_behind} commits to pull" : "")})
                    ;; Feature 108 T018/T037: Merge badge with tooltip
                    (label
                      :class "badge-merged"
                      :visible {worktree.git_is_merged ?: false}
                      :text " ✓"
                      :tooltip "Branch merged into main")
                    ;; Feature 108 T032/T034: Stale indicator with tooltip
                    (label
                      :class "badge-stale"
                      :visible {worktree.git_is_stale ?: false}
                      :text " 💤"
                      :tooltip "No activity in 30+ days"))
                  ;; Feature 109: Path row with copy button on hover
                  (box
                    :class "worktree-path-row"
                    :orientation "h"
                    :space-evenly false
                    (label
                      :class "worktree-path"
                      :halign "start"
                      :limit-width 28
                      :truncate true
                      :text "''${worktree.directory_display}"
                      :tooltip "''${worktree.path}")
                    ;; Copy directory button (visible on hover)
                    (eventbox
                      :class {"copy-btn-container" + (hover_worktree_name == worktree.qualified_name ? " visible" : "")}
                      :cursor "pointer"
                      :onclick "echo -n '#{worktree.path}' | wl-copy && notify-send -t 1500 'Copied' '#{worktree.directory_display}'"
                      :tooltip "Copy directory path"
                      (label
                        :class "copy-btn"
                        :text "")))
                  ;; Feature 108 T029: Last commit info (visible on hover)
                  (label
                    :class "worktree-last-commit"
                    :halign "start"
                    :visible {hover_worktree_name == worktree.qualified_name && (worktree.git_last_commit_relative ?: "") != ""}
                    :limit-width 50
                    :truncate true
                    :text {(worktree.git_last_commit_relative ?: "") + (worktree.git_last_commit_message != "" ? " - " + (worktree.git_last_commit_message ?: "") : "")}
                    :tooltip {worktree.git_status_tooltip ?: ""})))
              ;; Feature 102: Action buttons (visible on hover, hidden for main worktree)
              ;; Feature 109 T027: Added Git action button for lazygit launch
              ;; Feature 109 T052-T057: Added Terminal, Editor, File Manager, Copy Path buttons
              (box
                :class {"worktree-action-bar" + (hover_worktree_name == worktree.qualified_name && !worktree.is_main ? " visible" : "")}
                :orientation "h"
                :space-evenly false
                :halign "end"
                ;; Feature 109 T053: Terminal button - opens scratchpad terminal in worktree directory
                (eventbox
                  :cursor "pointer"
                  :onclick "i3pm scratchpad toggle ''${worktree.qualified_name}"
                  :tooltip "Open terminal (t)"
                  (label :class "action-btn action-terminal" :text ""))
                ;; Feature 109 T054: VS Code button - opens code editor in worktree directory
                (eventbox
                  :cursor "pointer"
                  :onclick "code --folder-uri file://''${worktree.path}"
                  :tooltip "Open in VS Code (e)"
                  (label :class "action-btn action-editor" :text "󰨞"))
                ;; Feature 109 T055: File Manager button - opens yazi in worktree directory
                (eventbox
                  :cursor "pointer"
                  :onclick "ghostty -e yazi ''${worktree.path}"
                  :tooltip "Open file manager (f)"
                  (label :class "action-btn action-files" :text "󰉋"))
                ;; Feature 109 T027: Git button - launches lazygit with context-aware view
                (eventbox
                  :cursor "pointer"
                  :onclick "${pkgs.ghostty}/bin/ghostty -e lazygit -p ''${worktree.path}"
                  :tooltip "Open lazygit (Shift+L)"
                  (label :class "action-btn action-git" :text "󰊢"))
                ;; Feature 109 T056: Copy Path button
                (eventbox
                  :cursor "pointer"
                  :onclick "echo -n ''\'''${worktree.path}' | ${pkgs.wl-clipboard}/bin/wl-copy && ${pkgs.eww}/bin/eww --config $HOME/.config/eww-monitoring-panel update success_notification='Copied: ''${worktree.path}' success_notification_visible=true && (sleep 2 && ${pkgs.eww}/bin/eww --config $HOME/.config/eww-monitoring-panel update success_notification_visible=false) &"
                  :tooltip "Copy path (y)"
                  (label :class "action-btn action-copy" :text "󰆏"))
                ;; Delete button with confirmation
                (eventbox
                  :cursor "pointer"
                  :onclick "${worktreeDeleteOpenScript}/bin/worktree-delete-open ''${worktree.qualified_name} ''${worktree.branch} ''${worktree.git_is_dirty}"
                  :tooltip "Delete worktree (d)"
                  (label :class "action-btn action-delete" :text "󰆴")))
              ;; Status badges
              (box
                :class "worktree-badges"
                :orientation "h"
                :space-evenly false
                (label
                  :class "badge badge-active"
                  :visible {worktree.is_active}
                  :text "●"
                  :tooltip "Active worktree")
                (label
                  :class "badge badge-main"
                  :visible {worktree.is_main}
                  :text "M"
                  :tooltip "Main worktree"))))))

      ;; Feature 099 T012: Repository project card with expand/collapse toggle, worktree count badge
      (defwidget repository-project-card [project]
        (eventbox
          :onhover "${pkgs.eww}/bin/eww --config $HOME/.config/eww-monitoring-panel update hover_project_name=''${project.name}"
          :onhoverlost "${pkgs.eww}/bin/eww --config $HOME/.config/eww-monitoring-panel update hover_project_name='''"
          (box
            ;; UX2: Add "selected" class when this project is keyboard-selected
            :class {"repository-card project-card" + (project.is_active ? " active-project" : "") + (project.has_dirty_worktrees ? " has-dirty" : "") + (project_selected_name == project.name ? " selected" : "")}
            :orientation "v"
            :space-evenly false
            ;; Row 1: Expand toggle + Icon + Name/Path + Badges + Actions
            (box
              :class "project-card-header"
              :orientation "h"
              :space-evenly false
              :hexpand true
              ;; Feature 099 T015: Expand/collapse toggle
              (eventbox
                :cursor "pointer"
                :onclick "${toggleProjectExpandedScript}/bin/toggle-project-expanded ''${project.name}"
                :tooltip {(expanded_projects == "all" || jq(expanded_projects, "index(\"" + project.name + "\") != null")) ? "Collapse worktrees" : "Expand worktrees"}
                (box
                  :class "expand-toggle"
                  :valign "center"
                  (label
                    :class "expand-icon"
                    :text {(expanded_projects == "all" || jq(expanded_projects, "index(\"" + project.name + "\") != null")) ? "󰅀" : "󰅂"})))
              ;; Main content area - clickable for project switch
              (eventbox
                :cursor "pointer"
                :hexpand true
                :onclick "i3pm worktree switch ''${project.name}"
                (box
                  :class "project-main-content"
                  :orientation "h"
                  :space-evenly false
                  :hexpand true
                  ;; Icon
                  (box
                    :class "project-icon-container"
                    :orientation "v"
                    :valign "center"
                    (label
                      :class "project-icon"
                      :text "''${project.icon}"))
                  ;; Project info
                  (box
                    :class "project-info"
                    :orientation "v"
                    :space-evenly false
                    :hexpand true
                    (box
                      :orientation "h"
                      :space-evenly false
                      (label
                        :class "project-card-name"
                        :halign "start"
                        :limit-width 15
                        :truncate true
                        :text "''${project.display_name ?: project.name}"
                        :tooltip "''${project.display_name ?: project.name}")
                      ;; Feature 099 T012: Worktree count badge (when collapsed or always)
                      (label
                        :class "worktree-count-badge"
                        :visible {(project.worktree_count ?: 0) > 0}
                        :text "''${project.worktree_count} 🌿"
                        :tooltip "''${project.worktree_count} worktrees"))
                    (label
                      :class "project-card-path"
                      :halign "start"
                      :limit-width 18
                      :truncate true
                      :text "''${project.directory_display ?: project.directory}"
                      :tooltip "''${project.directory}"))))
              ;; Action buttons (visible on hover)
              (box
                :class "project-action-bar"
                :orientation "h"
                :space-evenly false
                :visible {hover_project_name == project.name && editing_project_name != project.name && !project_deleting}
                ;; UX4: Copy directory path to clipboard
                (eventbox
                  :cursor "pointer"
                  :onclick "echo -n ''\'''${project.directory}' | ${pkgs.wl-clipboard}/bin/wl-copy && ${pkgs.eww}/bin/eww --config $HOME/.config/eww-monitoring-panel update success_notification='Copied: ''${project.directory}' success_notification_visible=true && (sleep 2 && ${pkgs.eww}/bin/eww --config $HOME/.config/eww-monitoring-panel update success_notification_visible=false) &"
                  :tooltip "Copy directory path"
                  (label :class "action-btn action-copy" :text "󰆏"))
                ;; Feature 099 T019: [+ New Worktree] button
                (eventbox
                  :cursor "pointer"
                  :onclick "${worktreeCreateOpenScript}/bin/worktree-create-open ''${project.name}"
                  :tooltip "Create new worktree"
                  (label :class "action-btn action-add" :text "󰐕"))
                (eventbox
                  :cursor "pointer"
                  :onclick "${projectEditOpenScript}/bin/project-edit-open \"''${project.name}\" \"''${project.display_name ?: project.name}\" \"''${project.icon}\" \"''${project.directory}\" \"''${project.scope ?: 'scoped'}\" \"''${project.remote.enabled}\" \"''${project.remote.host}\" \"''${project.remote.user}\" \"''${project.remote.remote_dir}\" \"''${project.remote.port}\""
                  :tooltip "Edit project"
                  (label :class "action-btn action-edit" :text "󰏫"))
                (eventbox
                  :cursor "pointer"
                  :onclick "${projectDeleteOpenScript}/bin/project-delete-open \"''${project.name}\" \"''${project.display_name ?: project.name}\""
                  :tooltip "Delete project"
                  (label :class "action-btn action-delete" :text "󰆴")))
              ;; Status badges
              (box
                :class "project-badges"
                :orientation "h"
                :space-evenly false
                (label
                  :class "badge badge-active"
                  :visible {project.is_active}
                  :text "●"
                  :tooltip "Active project")
                (label
                  :class "badge badge-dirty"
                  :visible {project.has_dirty_worktrees}
                  :text "●"
                  :tooltip "Has dirty worktrees")
                (label
                  :class "badge badge-missing"
                  :visible {project.status == "missing"}
                  :text "⚠"
                  :tooltip "Directory not found")))
            ;; Row 2: Git branch (full width row)
            (box
              :class "git-branch-row"
              :orientation "h"
              :space-evenly false
              :visible {(project.git_branch ?: "") != ""}
              (label
                :class "git-branch-icon"
                :text "󰘬")
              (label
                :class "git-branch-text"
                :wrap true
                :xalign 0
                :text "''${project.git_branch}"
                :tooltip "Branch: ''${project.git_branch}")
              (label
                :class "git-dirty"
                :visible {project.git_is_dirty}
                :text "''${project.git_dirty_indicator}"
                :tooltip "Uncommitted changes")))))

      ;; Feature 099 T054: Orphaned worktree card widget
      (defwidget orphaned-worktree-card [project]
        (box
          :class "orphaned-worktree-card"
          :orientation "h"
          :space-evenly false
          (label
            :class "orphaned-icon"
            :text "⚠️")
          (box
            :class "orphaned-info"
            :orientation "v"
            :space-evenly false
            :hexpand true
            (label
              :class "orphaned-name"
              :halign "start"
              :text "''${project.display_name ?: project.name}")
            (label
              :class "orphaned-path"
              :halign "start"
              :text "''${project.directory_display ?: project.directory}"))
          (box
            :class "orphaned-actions"
            :orientation "h"
            :space-evenly false
            (eventbox
              :cursor "pointer"
              :onclick "i3pm worktree recover ''${project.name}"
              :tooltip "Recover (register parent repository)"
              (label :class "action-btn action-recover" :text "󰑓"))
            (eventbox
              :cursor "pointer"
              :onclick "${worktreeDeleteScript}/bin/worktree-delete ''${project.name}"
              :tooltip "Delete orphaned entry"
              (label :class "action-btn action-delete" :text "󰆴")))))

      ;; Original project-card kept for backward compatibility
      (defwidget project-card [project]
        (eventbox
          :onhover "${pkgs.eww}/bin/eww --config $HOME/.config/eww-monitoring-panel update hover_project_name=''${project.name}"
          :onhoverlost "${pkgs.eww}/bin/eww --config $HOME/.config/eww-monitoring-panel update hover_project_name='''"
          (box
            :class {"project-card" + (project.is_active ? " active-project" : "")}
            :orientation "v"
            :space-evenly false
            ;; Row 1: Icon + Name/Path + Actions + JSON trigger (like window-widget pattern)
            (box
              :class "project-card-header"
              :orientation "h"
              :space-evenly false
              :hexpand true
              ;; Main content area - clickable, takes remaining space leaving room for JSON trigger sibling
              (eventbox
                :cursor "pointer"
                :hexpand true
                (box
                  :class "project-main-content"
                  :orientation "h"
                  :space-evenly false
                  :hexpand true
                  ;; Icon
                  (box
                    :class "project-icon-container"
                    :orientation "v"
                    :valign "center"
                    (label
                      :class "project-icon"
                      :text "''${project.icon}"))
                  ;; Project info - takes remaining space within main content
                  (box
                    :class "project-info"
                    :orientation "v"
                    :space-evenly false
                    :hexpand true
                    (label
                      :class "project-card-name"
                      :halign "start"
                      :limit-width 15
                      :truncate true
                      :text "''${project.display_name ?: project.name}"
                      :tooltip "''${project.display_name ?: project.name}")
                    (label
                      :class "project-card-path"
                      :halign "start"
                      :limit-width 18
                      :truncate true
                      :text "''${project.directory_display ?: project.directory}"
                      :tooltip "''${project.directory}"))
                  ;; Action buttons (visible on hover)
                  (box
                    :class "project-action-bar"
                    :orientation "h"
                    :space-evenly false
                    :visible {hover_project_name == project.name && editing_project_name != project.name && !project_deleting}
                    (eventbox
                      :cursor "pointer"
                      :onclick "${projectEditOpenScript}/bin/project-edit-open \"''${project.name}\" \"''${project.display_name ?: project.name}\" \"''${project.icon}\" \"''${project.directory}\" \"''${project.scope ?: 'scoped'}\" \"''${project.remote.enabled}\" \"''${project.remote.host}\" \"''${project.remote.user}\" \"''${project.remote.remote_dir}\" \"''${project.remote.port}\""
                      :tooltip "Edit project"
                      (label :class "action-btn action-edit" :text "󰏫"))
                    (eventbox
                      :cursor "pointer"
                      :onclick "${projectDeleteOpenScript}/bin/project-delete-open \"''${project.name}\" \"''${project.display_name ?: project.name}\""
                      :tooltip "Delete project"
                      (label :class "action-btn action-delete" :text "󰆴")))))
              ;; JSON expand trigger icon - SIBLING at header level (like Windows tab)
              ;; NO halign/width - let GTK box layout handle positioning naturally
              (eventbox
                :onhover "${pkgs.eww}/bin/eww --config $HOME/.config/eww-monitoring-panel update json_hover_project=''${project.name}"
                :onhoverlost "${pkgs.eww}/bin/eww --config $HOME/.config/eww-monitoring-panel update json_hover_project='''"
                :tooltip "Hover to view JSON"
                (box
                  :class {"json-expand-trigger" + (json_hover_project == project.name ? " expanded" : "")}
                  :valign "center"
                  (label
                    :class "json-expand-icon"
                    :text {json_hover_project == project.name ? "󰅀" : "󰅂"}))))
            ;; Row 2: Git branch (full width row)
            (box
              :class "git-branch-row"
              :orientation "h"
              :space-evenly false
              :visible {(project.git_branch ?: "") != ""}
              (label
                :class "git-branch-icon"
                :text "󰘬")
              (label
                :class "git-branch-text"
                :wrap true
                :xalign 0
                :text "''${project.git_branch}"
                :tooltip "Branch: ''${project.git_branch}")
              ;; Git dirty indicator
              (label
                :class "git-dirty"
                :visible {project.git_is_dirty}
                :text "''${project.git_dirty_indicator}"
                :tooltip "Uncommitted changes"))
            ;; Row 3: Badges + Actions
            (box
              :class "project-card-meta"
              :orientation "h"
              :space-evenly false
              ;; Badges (left aligned)
              (label
                :class "badge badge-active"
                :visible {project.is_active}
                :text "●"
                :tooltip "Active project")
              (label
                :class "badge badge-missing"
                :visible {project.status == "missing"}
                :text "⚠"
                :tooltip "Directory not found")
              (label
                :class "badge badge-remote"
                :visible {project.is_remote}
                :text "󰒍"
                :tooltip "Remote project"))
            ;; JSON panel (slides down when expand icon is hovered) - like Window tab
            (revealer
              :reveal {json_hover_project == project.name && editing_project_name != project.name}
              :transition "slidedown"
              :duration "150ms"
              (eventbox
                :onhover "eww --config $HOME/.config/eww-monitoring-panel update json_hover_project=''${project.name}"
                :onhoverlost "eww --config $HOME/.config/eww-monitoring-panel update json_hover_project='''"
                (box
                  :class "project-json-tooltip"
                  :orientation "v"
                  :space-evenly false
                  ;; Header with title and copy button
                  (box
                    :class "json-tooltip-header"
                    :orientation "h"
                    :space-evenly false
                    (label
                      :class "json-tooltip-title"
                      :halign "start"
                      :hexpand true
                      :text "Project JSON: ''${project.name}")
                    (eventbox
                      :cursor "pointer"
                      :onclick "${copyProjectJsonScript} ''${project.name} &"
                      :tooltip "Copy JSON to clipboard"
                      (label
                        :class {"json-copy-btn" + (copied_project_name == project.name ? " copied" : "")}
                        :text {copied_project_name == project.name ? "󰄬" : "󰆏"})))
                  ;; Scrollable JSON content with syntax highlighting
                  (scroll
                    :vscroll true
                    :hscroll false
                    :vexpand false
                    :height 200
                    (label
                      :class "json-content"
                      :halign "start"
                      :text "(JSON preview disabled to reduce CPU)"
                      :wrap false)))))
            ;; Feature 094: Inline edit form (T038)
            (revealer
              :reveal {editing_project_name == project.name}
              :transition "slidedown"
              :duration "300ms"
              (project-edit-form :project project)))))

      (defwidget worktree-card [project]
        (eventbox
          :onhover "eww --config $HOME/.config/eww-monitoring-panel update hover_project_name=''${project.name}"
          :onhoverlost "eww --config $HOME/.config/eww-monitoring-panel update hover_project_name='''"
          (box
            ;; UX2: Add "selected" class when this worktree is keyboard-selected
            :class {"worktree-card" + (project_selected_name == project.name ? " selected" : "")}
            :orientation "h"
            :space-evenly false
            ;; Worktree tree indicator
            (label
              :class "worktree-tree"
              :text "├─")
            ;; Icon
            (box
              :class "project-icon-container"
              :orientation "v"
              :valign "center"
              (label
                :class "project-icon worktree-icon"
                :text "''${project.icon}"))
            ;; UX5: Branch number badge (from Feature 098 branch_metadata)
            (label
              :class "branch-number-badge"
              :visible {(project.branch_metadata.number ?: "") != ""}
              :text "''${project.branch_metadata.number ?: ""}"
              :tooltip "Branch #''${project.branch_metadata.number ?: ""} (''${project.branch_metadata.type ?: "feature"})")
            ;; Project info - takes remaining space
            (box
              :class "project-info"
              :orientation "v"
              :space-evenly false
              :hexpand true
              (box
                :orientation "h"
                :space-evenly false
                (label
                  :class "project-card-name worktree-name"
                  :halign "start"
                  :limit-width 16
                  :truncate true
                  :text "''${project.display_name ?: project.name}"))
              (label
                :class "project-card-path"
                :halign "start"
                :limit-width 22
                :truncate true
                :text "''${project.directory_display ?: project.directory}"))
            ;; Git branch - styled like project-card
            (box
              :class "git-branch-container worktree-branch"
              :orientation "h"
              :space-evenly false
              :hexpand true
              :visible {(project.branch_name ?: "") != ""}
              (label
                :class "git-branch-icon"
                :text "󰘬")
              (label
                :class "git-branch-text"
                :wrap true
                :xalign 0
                :text "''${project.branch_name}"
                :tooltip "Branch: ''${project.branch_name}")
              ;; Feature 099 T050: Dirty indicator (● red)
              (label
                :class "git-dirty"
                :visible {project.git_is_dirty}
                :text "''${project.git_dirty_indicator}"
                :tooltip "Uncommitted changes")
              ;; Feature 099 T051: Ahead/behind count display (↑3 ↓2)
              (label
                :class "git-sync-ahead"
                :visible {(project.git_ahead ?: 0) > 0}
                :text "↑''${project.git_ahead}"
                :tooltip "''${project.git_ahead} commits ahead of remote")
              (label
                :class "git-sync-behind"
                :visible {(project.git_behind ?: 0) > 0}
                :text "↓''${project.git_behind}"
                :tooltip "''${project.git_behind} commits behind remote"))
            ;; Remote indicator
            (label
              :class "badge badge-remote"
              :visible {project.is_remote}
              :text "󰒍")
            ;; Action buttons (visible on hover)
            (box
              :class "worktree-actions"
              :visible {hover_project_name == project.name && editing_project_name != project.name}
              :orientation "h"
              :space-evenly false
              ;; UX4: Copy directory path to clipboard
              (eventbox
                :cursor "pointer"
                :onclick "echo -n ''\'''${project.directory}' | ${pkgs.wl-clipboard}/bin/wl-copy && ${pkgs.eww}/bin/eww --config $HOME/.config/eww-monitoring-panel update success_notification='Copied: ''${project.directory}' success_notification_visible=true && (sleep 2 && ${pkgs.eww}/bin/eww --config $HOME/.config/eww-monitoring-panel update success_notification_visible=false) &"
                :tooltip "Copy directory path"
                (label :class "action-btn action-copy" :text "󰆏"))
              (eventbox
                :cursor "pointer"
                :onclick "${worktreeEditOpenScript}/bin/worktree-edit-open \"''${project.name}\" \"''${project.display_name ?: project.name}\" \"''${project.icon}\" \"''${project.branch_name}\" \"''${project.worktree_path}\" \"''${project.parent_project}\""
                :tooltip "Edit worktree"
                (label :class "action-btn action-edit" :text "󰏫"))
              (eventbox
                :cursor "pointer"
                :onclick "${worktreeDeleteScript}/bin/worktree-delete ''${project.name}"
                :tooltip "''${worktree_delete_confirm == project.name ? 'Click again to confirm' : 'Delete worktree'}"
                (label :class {"action-btn action-delete" + (worktree_delete_confirm == project.name ? " confirm" : "")} :text "''${worktree_delete_confirm == project.name ? '❗' : '󰆴'}")))
            ;; Active indicator
            (label
              :class "active-indicator"
              :visible {project.is_active}
              :text "●"))))

      ;; Feature 094: Project edit form widget (T038)
      (defwidget project-edit-form [project]
        (box
          :class "edit-form"
          :orientation "v"
          :space-evenly false
          ;; Form header
          (label
            :class "edit-form-header"
            :halign "start"
            :text "Edit Project")
          ;; Display name field
          (box
            :class "form-field"
            :orientation "v"
            :space-evenly false
            (label
              :class "field-label"
              :halign "start"
              :text "Display Name")
            (input
              :class "field-input"
              :value edit_form_display_name
              :onchange "eww --config $HOME/.config/eww-monitoring-panel update edit_form_display_name={}")
            ;; T039: Validation error for display_name
            (revealer
              :reveal {validation_state.errors.display_name != ""}
              :transition "slidedown"
              :duration "150ms"
              (label
                :class "field-error"
                :halign "start"
                :wrap true
                :text {validation_state.errors.display_name ?: ""})))
          ;; Icon field
          (box
            :class "form-field"
            :orientation "v"
            :space-evenly false
            (label
              :class "field-label"
              :halign "start"
              :text "Icon (emoji or path)")
            (input
              :class "field-input"
              :value edit_form_icon
              :onchange "eww --config $HOME/.config/eww-monitoring-panel update edit_form_icon={}")
            ;; T039: Validation error for icon
            (revealer
              :reveal {validation_state.errors.icon != ""}
              :transition "slidedown"
              :duration "150ms"
              (label
                :class "field-error"
                :halign "start"
                :wrap true
                :text {validation_state.errors.icon ?: ""})))
          ;; Directory field (read-only)
          (box
            :class "form-field"
            :orientation "v"
            :space-evenly false
            (label
              :class "field-label"
              :halign "start"
              :text "Directory (read-only)")
            (label
              :class "field-value-readonly"
              :halign "start"
              :wrap true
              :text edit_form_directory))
          ;; Scope field
          (box
            :class "form-field"
            :orientation "v"
            :space-evenly false
            (label
              :class "field-label"
              :halign "start"
              :text "Scope")
            (box
              :class "radio-group"
              :orientation "h"
              :space-evenly false
              (button
                :class "''${edit_form_scope == 'scoped' ? 'radio-button selected' : 'radio-button'}"
                :onclick "eww update edit_form_scope='scoped'"
                "Scoped")
              (button
                :class "''${edit_form_scope == 'global' ? 'radio-button selected' : 'radio-button'}"
                :onclick "eww update edit_form_scope='global'"
                "Global")))
          ;; Remote SSH configuration
          (box
            :class "form-section"
            :orientation "v"
            :space-evenly false
            ;; Remote enabled checkbox
            (box
              :class "form-field"
              :orientation "h"
              :space-evenly false
              (checkbox
                :checked edit_form_remote_enabled
                :onchecked "eww update edit_form_remote_enabled=true"
                :onunchecked "eww update edit_form_remote_enabled=false")
              (label
                :class "field-label"
                :text "Enable Remote SSH"))
            ;; Remote fields (conditional)
            (revealer
              :reveal edit_form_remote_enabled
              :transition "slidedown"
              :duration "200ms"
              (box
                :class "remote-fields"
                :orientation "v"
                :space-evenly false
                ;; Host
                (box
                  :class "form-field"
                  :orientation "v"
                  :space-evenly false
                  (label
                    :class "field-label"
                    :halign "start"
                    :text "SSH Host")
                  (input
                    :class "field-input"
                    :value edit_form_remote_host
                    :onchange "eww --config $HOME/.config/eww-monitoring-panel update edit_form_remote_host={}")
                  ;; T039: Validation error for remote host
                  (revealer
                    :reveal {validation_state.errors["remote.host"] != ""}
                    :transition "slidedown"
                    :duration "150ms"
                    (label
                      :class "field-error"
                      :halign "start"
                      :wrap true
                      :text {validation_state.errors["remote.host"] ?: ""})))
                ;; User
                (box
                  :class "form-field"
                  :orientation "v"
                  :space-evenly false
                  (label
                    :class "field-label"
                    :halign "start"
                    :text "SSH User")
                  (input
                    :class "field-input"
                    :value edit_form_remote_user
                    :onchange "eww --config $HOME/.config/eww-monitoring-panel update edit_form_remote_user={}")
                  ;; T039: Validation error for remote user
                  (revealer
                    :reveal {validation_state.errors["remote.user"] != ""}
                    :transition "slidedown"
                    :duration "150ms"
                    (label
                      :class "field-error"
                      :halign "start"
                      :wrap true
                      :text {validation_state.errors["remote.user"] ?: ""})))
                ;; Remote directory
                (box
                  :class "form-field"
                  :orientation "v"
                  :space-evenly false
                  (label
                    :class "field-label"
                    :halign "start"
                    :text "Remote Directory")
                  (input
                    :class "field-input"
                    :value edit_form_remote_dir
                    :onchange "eww --config $HOME/.config/eww-monitoring-panel update edit_form_remote_dir={}")
                  ;; T039: Validation error for remote directory
                  (revealer
                    :reveal {validation_state.errors["remote.working_dir"] != ""}
                    :transition "slidedown"
                    :duration "150ms"
                    (label
                      :class "field-error"
                      :halign "start"
                      :wrap true
                      :text {validation_state.errors["remote.working_dir"] ?: ""})))
                ;; Port
                (box
                  :class "form-field"
                  :orientation "v"
                  :space-evenly false
                  (label
                    :class "field-label"
                    :halign "start"
                    :text "SSH Port")
                  (input
                    :class "field-input"
                    :value edit_form_remote_port
                    :onchange "eww --config $HOME/.config/eww-monitoring-panel update edit_form_remote_port={}")
                  ;; T039: Validation error for remote port
                  (revealer
                    :reveal {validation_state.errors["remote.port"] != ""}
                    :transition "slidedown"
                    :duration "150ms"
                    (label
                      :class "field-error"
                      :halign "start"
                      :wrap true
                      :text {validation_state.errors["remote.port"] ?: ""}))))))
          ;; Error message display (T041)
          (revealer
            :reveal {edit_form_error != ""}
            :transition "slidedown"
            :duration "200ms"
            (label
              :class "error-message"
              :halign "start"
              :wrap true
              :text edit_form_error))
          ;; Action buttons
          (box
            :class "form-actions"
            :orientation "h"
            :space-evenly false
            :halign "end"
            (button
              :class "cancel-button"
              :onclick "eww --config $HOME/.config/eww-monitoring-panel update panel_focus_mode=false && eww --config $HOME/.config/eww-monitoring-panel update editing_project_name=''' && eww --config $HOME/.config/eww-monitoring-panel update edit_form_error='''"
              "Cancel")
            ;; Feature 096 T021: Save button with loading state
            ;; Script reads editing_project_name from eww variable internally
            ;; Run in background (&) to avoid eww onclick timeout (2s default)
            (button
              :class "''${save_in_progress ? 'save-button-loading' : (validation_state.valid ? 'save-button' : 'save-button-disabled')}"
              :onclick "eww --config $HOME/.config/eww-monitoring-panel update save_in_progress=true && project-edit-save &"
              "''${save_in_progress ? 'Saving...' : 'Save'}"))))

      ;; Feature 094 US5 T059: Worktree edit form widget
      ;; Similar to project-edit-form but with read-only branch and path fields
      (defwidget worktree-edit-form [project]
        (box
          :class "edit-form worktree-edit-form"
          :orientation "v"
          :space-evenly false
          ;; Form header
          (label
            :class "edit-form-header"
            :halign "start"
            :text "Edit Worktree")
          ;; Display name field (editable)
          (box
            :class "form-field"
            :orientation "v"
            :space-evenly false
            (label
              :class "field-label"
              :halign "start"
              :text "Display Name")
            (input
              :class "field-input"
              :value edit_form_display_name
              :onchange "eww --config $HOME/.config/eww-monitoring-panel update edit_form_display_name={}"))
          ;; Icon field (editable)
          (box
            :class "form-field"
            :orientation "v"
            :space-evenly false
            (label
              :class "field-label"
              :halign "start"
              :text "Icon")
            (input
              :class "field-input"
              :value edit_form_icon
              :onchange "eww --config $HOME/.config/eww-monitoring-panel update edit_form_icon={}"))
          ;; Branch name field (read-only per spec.md US5 scenario 6)
          (box
            :class "form-field readonly-field"
            :orientation "v"
            :space-evenly false
            (label
              :class "field-label"
              :halign "start"
              :text "Branch (read-only)")
            (label
              :class "field-readonly"
              :halign "start"
              :text worktree_form_branch_name))
          ;; Worktree path field (read-only per spec.md US5 scenario 6)
          (box
            :class "form-field readonly-field"
            :orientation "v"
            :space-evenly false
            (label
              :class "field-label"
              :halign "start"
              :text "Path (read-only)")
            (label
              :class "field-readonly"
              :halign "start"
              :truncate true
              :text worktree_form_path))
          ;; Parent project field (read-only)
          (box
            :class "form-field readonly-field"
            :orientation "v"
            :space-evenly false
            (label
              :class "field-label"
              :halign "start"
              :text "Parent Project (read-only)")
            (label
              :class "field-readonly"
              :halign "start"
              :text worktree_form_parent_project))
          ;; Error message display
          (revealer
            :reveal {edit_form_error != ""}
            :transition "slidedown"
            :duration "200ms"
            (label
              :class "error-message"
              :halign "start"
              :wrap true
              :text edit_form_error))
          ;; Action buttons
          (box
            :class "form-actions"
            :orientation "h"
            :space-evenly false
            :halign "end"
            (button
              :class "cancel-button"
              :onclick "eww --config $HOME/.config/eww-monitoring-panel update panel_focus_mode=false && eww --config $HOME/.config/eww-monitoring-panel update editing_project_name=''' && eww --config $HOME/.config/eww-monitoring-panel update edit_form_error='''"
              "Cancel")
            ;; Run in background (&) to avoid eww onclick timeout (2s default)
            (button
              :class "save-button"
              :onclick "eww --config $HOME/.config/eww-monitoring-panel update save_in_progress=true && worktree-edit-save ''${project.name} &"
              "Save"))))

      ;; Feature 094 US5 T057-T058: Worktree create form widget
      ;; Shown when worktree_creating is true
      ;; Feature 102: Description is primary input, other fields auto-populate
      (defwidget worktree-create-form [parent_project]
        (box
          :class "edit-form worktree-create-form"
          :orientation "v"
          :space-evenly false
          ;; Form header
          (label
            :class "edit-form-header"
            :halign "start"
            :text "Create Worktree")
          ;; Parent project indicator
          (box
            :class "form-field readonly-field"
            :orientation "v"
            :space-evenly false
            (label
              :class "field-label"
              :halign "start"
              :text "Parent Project")
            (label
              :class "field-readonly"
              :halign "start"
              :text parent_project))
          ;; Feature 102: Description field (PRIMARY INPUT)
          (box
            :class "form-field"
            :orientation "v"
            :space-evenly false
            (label
              :class "field-label"
              :halign "start"
              :text "Feature Description *")
            (input
              :class "field-input"
              :value worktree_form_description
              ;; Feature 102: Auto-populate all other fields from description
              :onchange "eww --config $HOME/.config/eww-monitoring-panel update worktree_form_description='{}' && worktree-auto-populate '{}' &")
            (label
              :class "field-hint"
              :halign "start"
              :text "e.g., Add user authentication system"))
          ;; Branch name field (auto-generated, editable)
          (box
            :class "form-field"
            :orientation "v"
            :space-evenly false
            (label
              :class "field-label"
              :halign "start"
              :text "Branch Name")
            (input
              :class "field-input"
              :value worktree_form_branch_name
              :onchange "eww --config $HOME/.config/eww-monitoring-panel update worktree_form_branch_name='{}'"
              :tooltip "Auto-generated from description, editable")
            (label
              :class "field-hint"
              :halign "start"
              :text "Auto-generated: NNN-short-name"))
          ;; Worktree path field (auto-populated, editable)
          (box
            :class "form-field"
            :orientation "v"
            :space-evenly false
            (label
              :class "field-label"
              :halign "start"
              :text "Worktree Path")
            (input
              :class "field-input"
              :value worktree_form_path
              :onchange "eww --config $HOME/.config/eww-monitoring-panel update worktree_form_path='{}'"
              :tooltip "Auto-generated from branch name, editable")
            (label
              :class "field-hint"
              :halign "start"
              :text "Auto-filled from branch name"))
          ;; Display name field (auto-populated, editable)
          (box
            :class "form-field"
            :orientation "v"
            :space-evenly false
            (label
              :class "field-label"
              :halign "start"
              :text "Display Name")
            (input
              :class "field-input"
              :value edit_form_display_name
              :onchange "eww --config $HOME/.config/eww-monitoring-panel update edit_form_display_name='{}'"
              :tooltip "Auto-generated from description, editable")
            (label
              :class "field-hint"
              :halign "start"
              :text "Auto-filled: NNN - Description"))
          ;; Icon field (optional)
          (box
            :class "form-field"
            :orientation "v"
            :space-evenly false
            (label
              :class "field-label"
              :halign "start"
              :text "Icon")
            (input
              :class "field-input"
              :value edit_form_icon
              :onchange "eww --config $HOME/.config/eww-monitoring-panel update edit_form_icon='{}'"))
          ;; Feature 126: Agent selector (Claude vs Gemini)
          (box
            :class "form-field"
            :orientation "v"
            :space-evenly false
            (label
              :class "field-label"
              :halign "start"
              :text "AI Agent")
            (box
              :class "agent-buttons"
              :orientation "h"
              :space-evenly false
              (button
                :class "agent-btn claude ''${worktree_form_agent == 'claude' ? 'active' : '''}"
                :onclick "eww --config $HOME/.config/eww-monitoring-panel update worktree_form_agent='claude'"
                "Claude")
              (button
                :class "agent-btn gemini ''${worktree_form_agent == 'gemini' ? 'active' : '''}"
                :onclick "eww --config $HOME/.config/eww-monitoring-panel update worktree_form_agent='gemini'"
                "Gemini")))
          ;; Feature 112: Speckit scaffolding checkbox (checked by default)
          (box
            :class "form-field form-field-checkbox"
            :orientation "h"
            :space-evenly false
            (checkbox
              :checked worktree_form_speckit
              :onchecked "eww --config $HOME/.config/eww-monitoring-panel update worktree_form_speckit=true"
              :onunchecked "eww --config $HOME/.config/eww-monitoring-panel update worktree_form_speckit=false")
            (label
              :class "field-label checkbox-label"
              :halign "start"
              :text "Setup speckit (creates specs directory)"))
          ;; Error message display
          (revealer
            :reveal {edit_form_error != ""}
            :transition "slidedown"
            :duration "200ms"
            (label
              :class "error-message"
              :halign "start"
              :wrap true
              :text edit_form_error))
          ;; Action buttons
          (box
            :class "form-actions"
            :orientation "h"
            :space-evenly false
            :halign "end"
            (button
              :class "cancel-button"
              :onclick "eww --config $HOME/.config/eww-monitoring-panel update panel_focus_mode=false && eww --config $HOME/.config/eww-monitoring-panel update worktree_creating=false && eww --config $HOME/.config/eww-monitoring-panel update worktree_form_description=''' && eww --config $HOME/.config/eww-monitoring-panel update worktree_form_branch_name=''' && eww --config $HOME/.config/eww-monitoring-panel update worktree_form_path=''' && eww --config $HOME/.config/eww-monitoring-panel update worktree_form_parent_project=''' && eww --config $HOME/.config/eww-monitoring-panel update worktree_form_repo_path=''' && eww --config $HOME/.config/eww-monitoring-panel update worktree_form_speckit=true && eww --config $HOME/.config/eww-monitoring-panel update edit_form_error='''"
              "Cancel")
            ;; Run in background (&) to avoid eww onclick timeout (2s default)
            (button
              :class "save-button"
              :onclick "eww --config $HOME/.config/eww-monitoring-panel update save_in_progress=true && worktree-create &"
              "Create"))))

      ;; Feature 094 US3: Project create form widget (T067)
      (defwidget project-create-form []
        (box
          :class "edit-form project-create-form"
          :orientation "v"
          :space-evenly false
          ;; Form header
          (label
            :class "edit-form-header"
            :halign "start"
            :text "Create New Project")
          ;; Name field (required) - must be unique, lowercase with hyphens only
          (box
            :class "form-field"
            :orientation "v"
            :space-evenly false
            (label
              :class "field-label"
              :halign "start"
              :text "Project Name *")
            (input
              :class "field-input"
              :value create_form_name
              :onchange "eww --config $HOME/.config/eww-monitoring-panel update create_form_name={}")
            (label
              :class "field-hint"
              :halign "start"
              :text "Lowercase, hyphens only (e.g., my-project)"))
          ;; Display name field (optional)
          (box
            :class "form-field"
            :orientation "v"
            :space-evenly false
            (label
              :class "field-label"
              :halign "start"
              :text "Display Name")
            (input
              :class "field-input"
              :value create_form_display_name
              :onchange "eww --config $HOME/.config/eww-monitoring-panel update create_form_display_name={}"))
          ;; Icon field (optional)
          (box
            :class "form-field"
            :orientation "v"
            :space-evenly false
            (label
              :class "field-label"
              :halign "start"
              :text "Icon")
            (input
              :class "field-input icon-input"
              :value create_form_icon
              :onchange "eww --config $HOME/.config/eww-monitoring-panel update create_form_icon={}"))
          ;; Working directory field (required)
          (box
            :class "form-field"
            :orientation "v"
            :space-evenly false
            (label
              :class "field-label"
              :halign "start"
              :text "Working Directory *")
            (input
              :class "field-input"
              :value create_form_working_dir
              :onchange "eww --config $HOME/.config/eww-monitoring-panel update create_form_working_dir={}")
            (label
              :class "field-hint"
              :halign "start"
              :text "Absolute path to project directory"))
          ;; Scope selector
          (box
            :class "form-field"
            :orientation "v"
            :space-evenly false
            (label
              :class "field-label"
              :halign "start"
              :text "Scope")
            (box
              :class "scope-buttons"
              :orientation "h"
              :space-evenly false
              (button
                :class "scope-btn ''${create_form_scope == 'scoped' ? 'active' : '''}"
                :onclick "eww update create_form_scope='scoped'"
                "Scoped")
              (button
                :class "scope-btn ''${create_form_scope == 'global' ? 'active' : '''}"
                :onclick "eww update create_form_scope='global'"
                "Global")))
          ;; Remote project toggle
          (box
            :class "form-field remote-toggle"
            :orientation "h"
            :space-evenly false
            (checkbox
              :checked create_form_remote_enabled
              :onchecked "eww --config $HOME/.config/eww-monitoring-panel update create_form_remote_enabled=true"
              :onunchecked "eww --config $HOME/.config/eww-monitoring-panel update create_form_remote_enabled=false")
            (label
              :class "field-label"
              :halign "start"
              :text "Remote Project (SSH)"))
          ;; Remote fields (shown only when remote is enabled)
          (revealer
            :reveal create_form_remote_enabled
            :transition "slidedown"
            :duration "200ms"
            (box
              :class "remote-fields"
              :orientation "v"
              :space-evenly false
              ;; Remote host
              (box
                :class "form-field"
                :orientation "v"
                :space-evenly false
                (label
                  :class "field-label"
                  :halign "start"
                  :text "SSH Host *")
                (input
                  :class "field-input"
                  :value create_form_remote_host
                  :onchange "eww --config $HOME/.config/eww-monitoring-panel update create_form_remote_host={}")
                (label
                  :class "field-hint"
                  :halign "start"
                  :text "e.g., hetzner-sway.tailnet"))
              ;; Remote user
              (box
                :class "form-field"
                :orientation "v"
                :space-evenly false
                (label
                  :class "field-label"
                  :halign "start"
                  :text "SSH User *")
                (input
                  :class "field-input"
                  :value create_form_remote_user
                  :onchange "eww --config $HOME/.config/eww-monitoring-panel update create_form_remote_user={}"))
              ;; Remote directory
              (box
                :class "form-field"
                :orientation "v"
                :space-evenly false
                (label
                  :class "field-label"
                  :halign "start"
                  :text "Remote Directory *")
                (input
                  :class "field-input"
                  :value create_form_remote_dir
                  :onchange "eww --config $HOME/.config/eww-monitoring-panel update create_form_remote_dir={}")
                (label
                  :class "field-hint"
                  :halign "start"
                  :text "Absolute path on remote (e.g., /home/user/project)"))
              ;; Remote port
              (box
                :class "form-field"
                :orientation "v"
                :space-evenly false
                (label
                  :class "field-label"
                  :halign "start"
                  :text "SSH Port")
                (input
                  :class "field-input port-input"
                  :value create_form_remote_port
                  :onchange "eww --config $HOME/.config/eww-monitoring-panel update create_form_remote_port={}"))))
          ;; Error message display
          (revealer
            :reveal {create_form_error != ""}
            :transition "slidedown"
            :duration "200ms"
            (label
              :class "error-message"
              :halign "start"
              :wrap true
              :text create_form_error))
          ;; Action buttons
          (box
            :class "form-actions"
            :orientation "h"
            :space-evenly false
            :halign "end"
            (button
              :class "cancel-button"
              :onclick "${projectCreateCancelScript}/bin/project-create-cancel"
              "Cancel")
            ;; Feature 096: Save button with loading state
            ;; Run in background (&) to avoid eww onclick timeout (2s default)
            (button
              :class "''${save_in_progress ? 'save-button-loading' : 'save-button'}"
              :onclick "${pkgs.eww}/bin/eww --config $HOME/.config/eww-monitoring-panel update save_in_progress=true && ${projectCreateSaveScript}/bin/project-create-save &"
              "''${save_in_progress ? 'Creating...' : 'Create'}"))))

      ;; Feature 094 US4: Project delete confirmation dialog (T088-T089)
      (defwidget project-delete-confirmation []
        (revealer
          :reveal project_deleting
          :transition "slidedown"
          :duration "200ms"
          (box
            :class "delete-confirmation-dialog"
            :orientation "v"
            :space-evenly false
            ;; Dialog header
            (box
              :class "dialog-header"
              :orientation "h"
              :space-evenly false
              (label
                :class "dialog-icon warning"
                :text "⚠️")
              (label
                :class "dialog-title"
                :halign "start"
                :text "Delete Project"))
            ;; Project name display
            (label
              :class "project-name-display"
              :halign "start"
              :text "''${delete_project_display_name}")
            ;; Warning message
            (label
              :class "warning-message"
              :halign "start"
              :wrap true
              :text "This action is permanent. The project configuration file will be moved to a .deleted backup.")
            ;; Worktree warning (shown only if project has worktrees)
            (revealer
              :reveal delete_project_has_worktrees
              :transition "slidedown"
              :duration "150ms"
              (box
                :class "worktree-warning"
                :orientation "v"
                :space-evenly false
                (label
                  :class "warning-icon"
                  :halign "start"
                  :text "⚠ This project has worktrees")
                (label
                  :class "warning-detail"
                  :halign "start"
                  :wrap true
                  :text "Worktrees will become orphaned if you force delete. Consider deleting worktrees first.")
                ;; Force delete checkbox
                (box
                  :class "force-delete-option"
                  :orientation "h"
                  :space-evenly false
                  (checkbox
                    :class "force-delete-checkbox"
                    :checked delete_force
                    :onchecked "${pkgs.eww}/bin/eww --config $HOME/.config/eww-monitoring-panel update delete_force=true"
                    :onunchecked "${pkgs.eww}/bin/eww --config $HOME/.config/eww-monitoring-panel update delete_force=false")
                  (label
                    :class "force-delete-label"
                    :halign "start"
                    :text "Force delete (orphan worktrees)"))))
            ;; Error message display
            (revealer
              :reveal {delete_error != ""}
              :transition "slidedown"
              :duration "150ms"
              (label
                :class "error-message"
                :halign "start"
                :wrap true
                :text delete_error))
            ;; Action buttons
            (box
              :class "dialog-actions"
              :orientation "h"
              :space-evenly false
              :halign "end"
              (button
                :class "cancel-delete-button"
                :onclick "${projectDeleteCancelScript}/bin/project-delete-cancel"
                "Cancel")
              ;; Run in background (&) to avoid eww onclick timeout (2s default)
              (button
                :class "confirm-delete-button ''${delete_project_has_worktrees && !delete_force ? 'disabled' : '''}"
                :onclick {delete_project_has_worktrees && !delete_force ? "" : "${projectDeleteConfirmScript}/bin/project-delete-confirm &"}
                :tooltip "''${delete_project_has_worktrees && !delete_force ? 'Check force delete to proceed' : 'Permanently delete project'}"
                "🗑 Delete")))))

      ;; Feature 102: Worktree delete confirmation dialog
      (defwidget worktree-delete-confirmation []
        (revealer
          :reveal worktree_delete_dialog_visible
          :transition "slidedown"
          :duration "200ms"
          (box
            :class "delete-confirmation-dialog worktree-delete-dialog"
            :orientation "v"
            :space-evenly false
            ;; Dialog header
            (box
              :class "dialog-header"
              :orientation "h"
              :space-evenly false
              (label
                :class "dialog-icon warning"
                :text "⚠️")
              (label
                :class "dialog-title"
                :halign "start"
                :text "Delete Worktree"))
            ;; Worktree name display
            (label
              :class "project-name-display"
              :halign "start"
              :text "🌿 ''${worktree_delete_branch}")
            ;; Warning message
            (label
              :class "warning-message"
              :halign "start"
              :wrap true
              :text "This will remove the worktree directory and its contents. The branch will remain in git.")
            ;; Dirty worktree warning (shown only if worktree has uncommitted changes)
            (revealer
              :reveal worktree_delete_is_dirty
              :transition "slidedown"
              :duration "150ms"
              (box
                :class "worktree-warning dirty-warning"
                :orientation "v"
                :space-evenly false
                (label
                  :class "warning-icon"
                  :halign "start"
                  :text "⚠ This worktree has uncommitted changes")
                (label
                  :class "warning-detail"
                  :halign "start"
                  :wrap true
                  :text "Any uncommitted work will be lost. Consider committing or stashing changes first.")))
            ;; Action buttons
            (box
              :class "dialog-actions"
              :orientation "h"
              :space-evenly false
              :halign "end"
              (button
                :class "cancel-delete-button"
                :onclick "${worktreeDeleteCancelScript}/bin/worktree-delete-cancel"
                "Cancel")
              ;; Run in background (&) to avoid eww onclick timeout (2s default)
              (button
                :class "confirm-delete-button"
                :onclick "${worktreeDeleteConfirmScript}/bin/worktree-delete-confirm &"
                :tooltip "Permanently delete worktree"
                "🗑 Delete")))))

      ;; Feature 094 US9: Application delete confirmation dialog (T093-T096)
      (defwidget app-delete-confirmation []
        (revealer
          :reveal app_deleting
          :transition "slidedown"
          :duration "200ms"
          (box
            :class "app-delete-confirmation-dialog"
            :orientation "v"
            :space-evenly false
            ;; Dialog header
            (box
              :class "dialog-header"
              :orientation "h"
              :space-evenly false
              (label
                :class "dialog-icon warning"
                :text "⚠️")
              (label
                :class "dialog-title"
                :halign "start"
                :text "Delete Application"))
            ;; Application name display
            (label
              :class "app-name-display"
              :halign "start"
              :text "''${delete_app_display_name}")
            ;; Warning message
            (label
              :class "warning-message"
              :halign "start"
              :wrap true
              :text "This action is permanent. The application will be removed from the registry. A NixOS rebuild is required to apply changes.")
            ;; PWA warning (shown only if deleting a PWA)
            (revealer
              :reveal delete_app_is_pwa
              :transition "slidedown"
              :duration "150ms"
              (box
                :class "pwa-warning"
                :orientation "v"
                :space-evenly false
                (label
                  :class "warning-icon"
                  :halign "start"
                  :text "⚠ This is a PWA (Progressive Web App)")
                (label
                  :class "warning-detail"
                  :halign "start"
                  :wrap true
                  :text "After removing from registry, run pwa-uninstall to fully remove the PWA from Firefox.")))
            ;; Error message display
            (revealer
              :reveal {delete_app_error != ""}
              :transition "slidedown"
              :duration "150ms"
              (label
                :class "error-message"
                :halign "start"
                :wrap true
                :text delete_app_error))
            ;; Action buttons
            (box
              :class "dialog-actions"
              :orientation "h"
              :space-evenly false
              :halign "end"
              (button
                :class "cancel-delete-app-button"
                :onclick "${appDeleteCancelScript}/bin/app-delete-cancel"
                "Cancel")
              (button
                :class "confirm-delete-app-button"
                :onclick "${appDeleteConfirmScript}/bin/app-delete-confirm"
                :tooltip "Permanently remove application from registry"
                "🗑 Delete")))))

      ;; Feature 094 US8: Application create form widget (T077-T080)
      (defwidget app-create-form []
        (box
          :class "edit-form app-create-form"
          :orientation "v"
          :space-evenly false
          ;; Form header
          (label
            :class "edit-form-header"
            :halign "start"
            :text "Create New Application")
          ;; App type selector (T077)
          (box
            :class "form-field app-type-selector"
            :orientation "v"
            :space-evenly false
            (label
              :class "field-label"
              :halign "start"
              :text "Application Type *")
            (box
              :class "type-buttons"
              :orientation "h"
              :space-evenly false
              (button
                :class "type-btn type-option ''${create_app_type == 'regular' ? 'active' : '''}"
                :onclick "eww update create_app_type='regular' && eww update create_app_workspace='1'"
                "󰀻 Regular App")
              (button
                :class "type-btn type-option ''${create_app_type == 'terminal' ? 'active' : '''}"
                :onclick "eww update create_app_type='terminal' && eww update create_app_command='ghostty' && eww update create_app_expected_class='ghostty'"
                "🖥️ Terminal")
              (button
                :class "type-btn type-option ''${create_app_type == 'pwa' ? 'active' : '''}"
                :onclick "eww update create_app_type='pwa' && eww update create_app_workspace='50'"
                "🌐 PWA")))
          ;; Name field (required)
          (box
            :class "form-field"
            :orientation "v"
            :space-evenly false
            (label
              :class "field-label"
              :halign "start"
              :text "Application Name *")
            (input
              :class "field-input"
              :value create_app_name
              :onchange "eww --config $HOME/.config/eww-monitoring-panel update create_app_name={}")
            (label
              :class "field-hint"
              :halign "start"
              :text "''${create_app_type == 'pwa' ? 'Name will get -pwa suffix automatically' : 'Lowercase, hyphens only (e.g., my-app)'}"))
          ;; Display name field
          (box
            :class "form-field"
            :orientation "v"
            :space-evenly false
            (label
              :class "field-label"
              :halign "start"
              :text "Display Name *")
            (input
              :class "field-input"
              :value create_app_display_name
              :onchange "eww --config $HOME/.config/eww-monitoring-panel update create_app_display_name={}"))
          ;; Command field (not shown for PWA - auto-set to firefoxpwa)
          (revealer
            :reveal {create_app_type != "pwa"}
            :transition "slidedown"
            :duration "150ms"
            (box
              :class "form-field"
              :orientation "v"
              :space-evenly false
              (label
                :class "field-label"
                :halign "start"
                :text "Command *")
              ;; Regular apps: free text input
              (box
                :visible {create_app_type == "regular"}
                (input
                  :class "field-input"
                  :value create_app_command
                  :onchange "eww --config $HOME/.config/eww-monitoring-panel update create_app_command={}"))
              ;; Terminal apps: dropdown of terminal emulators
              (box
                :visible {create_app_type == "terminal"}
                :class "terminal-command-select"
                :orientation "h"
                :space-evenly false
                (button
                  :class "term-btn ''${create_app_command == 'ghostty' ? 'active' : '''}"
                  :onclick "eww update create_app_command='ghostty' && eww update create_app_expected_class='ghostty'"
                  "Ghostty")
                (button
                  :class "term-btn ''${create_app_command == 'alacritty' ? 'active' : '''}"
                  :onclick "eww update create_app_command='alacritty' && eww update create_app_expected_class='Alacritty'"
                  "Alacritty")
                (button
                  :class "term-btn ''${create_app_command == 'kitty' ? 'active' : '''}"
                  :onclick "eww update create_app_command='kitty' && eww update create_app_expected_class='kitty'"
                  "Kitty")
                (button
                  :class "term-btn ''${create_app_command == 'wezterm' ? 'active' : '''}"
                  :onclick "eww update create_app_command='wezterm' && eww update create_app_expected_class='org.wezfurlong.wezterm'"
                  "WezTerm"))))
          ;; Parameters field (not shown for PWA)
          (revealer
            :reveal {create_app_type != "pwa"}
            :transition "slidedown"
            :duration "150ms"
            (box
              :class "form-field terminal-parameters"
              :orientation "v"
              :space-evenly false
              (label
                :class "field-label"
                :halign "start"
                :text "Parameters")
              (input
                :class "field-input"
                :value create_app_parameters
                :onchange "eww --config $HOME/.config/eww-monitoring-panel update create_app_parameters={}")
              (label
                :class "field-hint"
                :halign "start"
                :text "''${create_app_type == 'terminal' ? 'e.g., -e sesh connect $PROJECT_NAME' : 'Space-separated arguments'}")))
          ;; Expected class field (not shown for PWA - auto-generated with ULID)
          (revealer
            :reveal {create_app_type != "pwa"}
            :transition "slidedown"
            :duration "150ms"
            (box
              :class "form-field"
              :orientation "v"
              :space-evenly false
              (label
                :class "field-label"
                :halign "start"
                :text "Expected Window Class *")
              (input
                :class "field-input"
                :value create_app_expected_class
                :onchange "eww --config $HOME/.config/eww-monitoring-panel update create_app_expected_class={}")
              (label
                :class "field-hint"
                :halign "start"
                :text "Use 'swaymsg -t get_tree' to find window class")))
          ;; PWA-specific fields (T079)
          (revealer
            :reveal {create_app_type == "pwa"}
            :transition "slidedown"
            :duration "150ms"
            (box
              :class "pwa-fields"
              :orientation "v"
              :space-evenly false
              ;; Start URL
              (box
                :class "form-field"
                :orientation "v"
                :space-evenly false
                (label
                  :class "field-label"
                  :halign "start"
                  :text "Start URL *")
                (input
                  :class "field-input"
                  :value create_app_start_url
                  :onchange "eww --config $HOME/.config/eww-monitoring-panel update create_app_start_url={}")
                (label
                  :class "field-hint"
                  :halign "start"
                  :text "e.g., https://youtube.com"))
              ;; Scope URL
              (box
                :class "form-field"
                :orientation "v"
                :space-evenly false
                (label
                  :class "field-label"
                  :halign "start"
                  :text "Scope URL *")
                (input
                  :class "field-input"
                  :value create_app_scope_url
                  :onchange "eww --config $HOME/.config/eww-monitoring-panel update create_app_scope_url={}")
                (label
                  :class "field-hint"
                  :halign "start"
                  :text "Usually start URL with trailing slash"))
              ;; ULID note (not editable - auto-generated)
              (label
                :class "pwa-workspace-note field-hint"
                :halign "start"
                :text "⚙️ ULID will be auto-generated on save")))
          ;; Workspace field
          (box
            :class "form-field"
            :orientation "v"
            :space-evenly false
            (label
              :class "field-label"
              :halign "start"
              :text "Preferred Workspace *")
            (input
              :class "field-input workspace-input"
              :value create_app_workspace
              :onchange "eww --config $HOME/.config/eww-monitoring-panel update create_app_workspace={}")
            (label
              :class "field-hint ''${create_app_type == 'pwa' ? 'pwa-workspace-note' : '''}"
              :halign "start"
              :text "''${create_app_type == 'pwa' ? 'PWAs must use workspace 50+' : 'Regular apps use 1-50'}"))
          ;; Scope selector
          (revealer
            :reveal {create_app_type != "pwa"}
            :transition "slidedown"
            :duration "150ms"
            (box
              :class "form-field"
              :orientation "v"
              :space-evenly false
              (label
                :class "field-label"
                :halign "start"
                :text "Scope")
              (box
                :class "scope-buttons"
                :orientation "h"
                :space-evenly false
                (button
                  :class "scope-btn ''${create_app_scope == 'scoped' ? 'active' : '''}"
                  :onclick "eww update create_app_scope='scoped'"
                  "Scoped")
                (button
                  :class "scope-btn ''${create_app_scope == 'global' ? 'active' : '''}"
                  :onclick "eww update create_app_scope='global'"
                  "Global"))))
          ;; Icon field
          (box
            :class "form-field"
            :orientation "v"
            :space-evenly false
            (label
              :class "field-label"
              :halign "start"
              :text "Icon")
            (input
              :class "field-input icon-input"
              :value create_app_icon
              :onchange "eww --config $HOME/.config/eww-monitoring-panel update create_app_icon={}")
            (label
              :class "field-hint"
              :halign "start"
              :text "Icon name, emoji, or path to SVG"))
          ;; Error message display
          (revealer
            :reveal {create_app_error != ""}
            :transition "slidedown"
            :duration "200ms"
            (label
              :class "error-message"
              :halign "start"
              :wrap true
              :text create_app_error))
          ;; Success message with ULID (shown after PWA creation)
          (revealer
            :reveal {create_app_ulid_result != ""}
            :transition "slidedown"
            :duration "200ms"
            (box
              :class "pwa-create-success"
              :orientation "v"
              :space-evenly false
              (label
                :class "success-message"
                :halign "start"
                :text "✓ PWA created successfully!")
              (box
                :class "ulid-display"
                :orientation "h"
                :space-evenly false
                (label
                  :class "ulid-label"
                  :text "ULID: ")
                (label
                  :class "ulid-value"
                  :text create_app_ulid_result))))
          ;; Action buttons
          (box
            :class "form-actions"
            :orientation "h"
            :space-evenly false
            :halign "end"
            (button
              :class "cancel-button"
              :onclick "${appCreateCancelScript}/bin/app-create-cancel"
              "Cancel")
            (button
              :class "save-button"
              :onclick "${appCreateSaveScript}/bin/app-create-save"
              "Create"))))

      ;; Feature 094 T040: Conflict resolution dialog widget
      ;; Overlay dialog shown when file conflicts are detected during save
      (defwidget conflict-resolution-dialog []
        (revealer
          :reveal conflict_dialog_visible
          :transition "slidedown"
          :duration "300ms"
          (box
            :class "conflict-dialog-overlay"
            :orientation "v"
            :space-evenly false
            (box
              :class "conflict-dialog"
              :orientation "v"
              :space-evenly false
              ;; Dialog header
              (box
                :class "conflict-header"
                :orientation "h"
                :space-evenly false
                (label
                  :class "conflict-title"
                  :halign "start"
                  :hexpand true
                  :text "⚠️  Conflict Detected")
                (button
                  :class "conflict-close-button"
                  :onclick "eww update conflict_dialog_visible=false"
                  "✕"))
              ;; Conflict explanation
              (label
                :class "conflict-message"
                :halign "start"
                :wrap true
                :text "The project configuration file was modified externally while you were editing. Choose how to resolve:")
              ;; Diff display (side-by-side comparison)
              (box
                :class "conflict-diff-container"
                :orientation "h"
                :space-evenly true
                ;; File content (left side)
                (box
                  :class "conflict-diff-pane"
                  :orientation "v"
                  :space-evenly false
                  (label
                    :class "conflict-pane-header"
                    :text "📄 File on Disk")
                  (scroll
                    :vscroll true
                    :hscroll false
                    :height 200
                    (label
                      :class "conflict-content"
                      :halign "start"
                      :valign "start"
                      :wrap false
                      :text conflict_file_content)))
                ;; UI content (right side)
                (box
                  :class "conflict-diff-pane"
                  :orientation "v"
                  :space-evenly false
                  (label
                    :class "conflict-pane-header"
                    :text "✏️  Your Unsaved Changes")
                  (scroll
                    :vscroll true
                    :hscroll false
                    :height 200
                    (label
                      :class "conflict-content"
                      :halign "start"
                      :valign "start"
                      :wrap false
                      :text conflict_ui_content))))
              ;; Action buttons
              (box
                :class "conflict-actions"
                :orientation "h"
                :space-evenly false
                :halign "center"
                (button
                  :class "conflict-button conflict-keep-file"
                  :onclick "${projectConflictResolveScript}/bin/project-conflict-resolve keep-file ''${conflict_project_name}"
                  "Keep File Changes")
                (button
                  :class "conflict-button conflict-keep-ui"
                  :onclick "${projectConflictResolveScript}/bin/project-conflict-resolve keep-ui ''${conflict_project_name}"
                  "Keep My Changes")
                (button
                  :class "conflict-button conflict-merge"
                  :onclick "${projectConflictResolveScript}/bin/project-conflict-resolve merge-manual ''${conflict_project_name}"
                  "Merge Manually"))))))

      ;; Feature 094 Phase 12 T099: Success notification toast (auto-dismiss after 3s)
      (defwidget success-notification-toast []
        (revealer
          :reveal success_notification_visible
          :transition "slidedown"
          :duration "200ms"
          (box
            :class "success-notification-toast"
            :orientation "h"
            :space-evenly false
            :halign "center"
            (label
              :class "success-icon"
              :text "[OK]")
            (label
              :class "success-message"
              :text success_notification)
            (button
              :class "success-dismiss"
              :onclick "eww update success_notification_visible=false success_notification=\"\""
              "x"))))

      ;; Feature 096 T019: Error notification toast (persists until dismissed)
      (defwidget error-notification-toast []
        (revealer
          :reveal error_notification_visible
          :transition "slidedown"
          :duration "200ms"
          (box
            :class "error-notification-toast"
            :orientation "h"
            :space-evenly false
            :halign "center"
            (label
              :class "error-icon"
              :text "[ERR]")
            (label
              :class "error-message"
              :text error_notification)
            (button
              :class "error-dismiss"
              :onclick "eww update error_notification_visible=false error_notification=\"\""
              "x"))))

      ;; Feature 096 T019: Warning notification toast (auto-dismiss after 5s)
      (defwidget warning-notification-toast []
        (revealer
          :reveal warning_notification_visible
          :transition "slidedown"
          :duration "200ms"
          (box
            :class "warning-notification-toast"
            :orientation "h"
            :space-evenly false
            :halign "center"
            (label
              :class "warning-icon"
              :text "[!]")
            (label
              :class "warning-message"
              :text warning_notification)
            (button
              :class "warning-dismiss"
              :onclick "eww update warning_notification_visible=false warning_notification=\"\""
              "x"))))
    '';

    # ============================================================================
    # DISABLED STUBS - Stub widgets for disabled tabs (CPU optimization)
    # ============================================================================
    xdg.configFile."eww-monitoring-panel/disabled-stubs.yuck".text = ''
      ;; Disabled View Stubs - These replace heavy widget implementations
      ;; Tabs 2-6 are hidden and these stubs prevent loading their full widget trees

      ;; Apps View - DISABLED (Tab 2)
      (defwidget apps-view []
        (box (label :text "Apps view disabled")))
      (defwidget app-card [app]
        (box))

      ;; Health View - DISABLED (Tab 3)
      (defwidget health-view []
        (box (label :text "Health view disabled")))
      (defwidget service-health-card [service]
        (box))

      ;; Events View - DISABLED (Tab 4)
      (defwidget events-view []
        (box :class "events-view-container" (label :text "Events view disabled")))
      (defwidget filter-checkbox [label var value]
        (box))

      ;; Traces View - DISABLED (Tab 5)
      (defwidget traces-view []
        (box (label :text "Traces view disabled")))
      (defwidget trace-card [trace]
        (box (label :text "Trace card disabled")))

      ;; Devices View - DISABLED (Tab 6)
      (defwidget devices-view []
        (box (label :text "Devices view disabled")))

      ;; Panel Footer - Timestamp display
      (defwidget panel-footer []
        (box
          :class "panel-footer"
          :orientation "h"
          :halign "center"
          (label
            :class "timestamp"
            :text "''${monitoring_data.timestamp_friendly ?: 'Initializing...'}")))
    '';

    # Eww SCSS styling (T015)
    xdg.configFile."eww-monitoring-panel/eww.scss".text = ''
      /* Feature 085: Sway Monitoring Widget - Catppuccin Mocha Theme */
      /* Direct color interpolation from Nix - Eww doesn't support CSS variables */

      /* Window base - must be transparent for see-through effect on Wayland */
      * {
        /* Removed 'all: unset' as it was resetting colors to black/white */
        /* Only reset margins and padding */
        margin: 0;
        padding: 0;
        /* Force Catppuccin text color on all elements */
        color: ${mocha.text};
      }

      window {
        background-color: transparent;
      }

      /* Explicit GTK widget styling to override theme */
      label, box, button {
        color: ${mocha.text};
        background-color: transparent;
        background-image: none;
      }

      /* GTK3 button reset - removes theme gradients that override background-color */
      button {
        background-image: none;
      }

      /* Panel Container - Sidebar Style with rounded corners and transparency */
      /* Background controlled by inline :style for dynamic opacity slider */
      .panel-container {
        border-radius: 12px;
        padding: 6px;
        margin: 4px;
        border: 2px solid rgba(137, 180, 250, 0.2);
        /* transition not supported in GTK CSS */
      }

      .panel-container * {
        /* Prevent any child from exceeding container bounds */
        min-width: 0;
      }

      /* Feature 086: Focused state with glowing border effect */
      /* Background still controlled by inline :style - just add border/shadow effects */
      .panel-container.focused {
        border: 2px solid ${mocha.mauve};
        box-shadow: 0 0 20px rgba(203, 166, 247, 0.4),
                    0 0 40px rgba(203, 166, 247, 0.2),
                    inset 0 0 15px rgba(203, 166, 247, 0.05);
      }

      /* Feature 125: Mode toggle button - subtle, stylish monochrome */
      .mode-toggle {
        font-size: 14px;
        padding: 4px 6px;
        border-radius: 4px;
        border: 1px solid rgba(255, 255, 255, 0.08);
        background: rgba(255, 255, 255, 0.04);
        color: ${mocha.subtext0};
        min-width: 22px;
      }

      .mode-toggle:hover {
        background: rgba(255, 255, 255, 0.1);
        border: 1px solid rgba(255, 255, 255, 0.15);
        color: ${mocha.text};
      }

      .mode-toggle.docked {
        background: rgba(255, 255, 255, 0.08);
        border: 1px solid rgba(255, 255, 255, 0.12);
        color: ${mocha.subtext0};
      }

      .mode-toggle.docked:hover {
        background: rgba(255, 255, 255, 0.14);
        color: ${mocha.text};
      }

      .mode-toggle.overlay {
        background: rgba(255, 255, 255, 0.04);
        color: ${mocha.subtext0};
      }

      .mode-toggle.overlay:hover {
        background: rgba(255, 255, 255, 0.1);
        color: ${mocha.text};
      }

      .panel-header {
        background-color: rgba(24, 24, 37, 0.4);
        border-bottom: 1px solid ${mocha.overlay0};
        border-radius: 8px;
        padding: 8px 12px;
        margin-bottom: 8px;
      }

      .panel-title {
        font-size: 14px;
        font-weight: bold;
        color: ${mocha.text};
        margin-bottom: 4px;
      }

      .summary-counts {
        font-size: 11px;
        color: ${mocha.subtext0};
      }

      .count-badge {
        font-size: 10px;
        color: ${mocha.teal};
        background-color: rgba(148, 226, 213, 0.15);
        padding: 2px 6px;
        border-radius: 3px;
      }

      /* Feature 119: Debug Mode Toggle Button */
      .debug-toggle {
        font-size: 14px;
        color: ${mocha.subtext0};
        padding: 2px 6px;
        margin-left: 8px;
        border-radius: 4px;
        background-color: rgba(49, 50, 68, 0.3);
        transition: all 150ms ease;
      }

      .debug-toggle:hover {
        color: ${mocha.text};
        background-color: rgba(49, 50, 68, 0.5);
      }

      .debug-toggle.active {
        color: ${mocha.yellow};
        background-color: rgba(249, 226, 175, 0.2);
      }

      /* UX Enhancement: Workspace Pills (CSS only test) */
      .workspace-pills-scroll {
        margin-top: 6px;
      }

      .workspace-pills {
        padding: 2px 0;
      }

      .workspace-pill {
        font-size: 11px;
        padding: 4px 10px;
        margin-right: 4px;
        border-radius: 12px;
        background-color: rgba(49, 50, 68, 0.5);
        color: ${mocha.subtext0};
        border: 1px solid ${mocha.surface0};
      }

      .workspace-pill:hover {
        background-color: rgba(69, 71, 90, 0.6);
        color: ${mocha.text};
        border-color: ${mocha.overlay0};
      }

      .workspace-pill.focused {
        background-color: rgba(137, 180, 250, 0.3);
        color: ${mocha.blue};
        border-color: ${mocha.blue};
        font-weight: bold;
        box-shadow: 0 0 6px rgba(137, 180, 250, 0.4);
      }

      .workspace-pill.urgent {
        background-color: rgba(243, 139, 168, 0.3);
        color: ${mocha.red};
        border-color: ${mocha.red};
        box-shadow: 0 0 6px rgba(243, 139, 168, 0.4);
      }

      /* Tab Navigation */
      .tabs {
        margin-bottom: 8px;
      }

      .tab {
        font-size: 16px;
        padding: 8px 16px;
        min-width: 60px;
        background-color: rgba(49, 50, 68, 0.4);
        background-image: none;
        color: ${mocha.subtext0};
        border: 1px solid ${mocha.overlay0};
        border-radius: 6px;
      }

      .tab label {
        color: ${mocha.subtext0};
      }

      .tab:hover {
        background-color: rgba(69, 71, 90, 0.5);
        background-image: none;
        color: ${mocha.text};
        border-color: ${mocha.overlay0};
        box-shadow: 0 2px 6px rgba(0, 0, 0, 0.2);
      }

      .tab:hover label {
        color: ${mocha.text};
      }

      .tab.active {
        background-color: rgba(137, 180, 250, 0.6);
        background-image: none;
        color: ${mocha.base};
        border-color: ${mocha.blue};
        font-weight: bold;
        box-shadow: 0 0 8px rgba(137, 180, 250, 0.4);
      }

      .tab.active label {
        color: ${mocha.base};
      }

      .tab.active:hover {
        background-color: rgba(137, 180, 250, 0.7);
        background-image: none;
        box-shadow: 0 0 12px rgba(137, 180, 250, 0.6);
      }

      .tab.active:hover label {
        color: ${mocha.base};
      }

      /* Panel Body - Compact */
      .panel-body {
        background-color: transparent;  /* Transparent to allow panel_opacity slider to work */
        padding: 4px;
        min-height: 0;  /* Enable proper flex shrinking for scrolling */
        min-width: 0;  /* GTK fix: prevent overflow */
      }

      /* View container - transparent to allow panel_opacity slider to work */
      .view-container {
        background-color: transparent;
      }

      .content-container {
        padding: 8px 24px 8px 12px;  /* Extra right padding for visible card borders */
      }

      .projects-list {
        min-width: 0;  /* GTK fix: prevent overflow */
      }

      /* Project Widget */
      .project {
        margin-bottom: 12px;
        padding: 8px;
        background-color: rgba(49, 50, 68, 0.15);
        border-radius: 8px;
        border: 1px solid rgba(108, 112, 134, 0.3);
      }

      .scoped-project {
        border-left: 3px solid ${mocha.teal};
      }

      .global-project {
        border-left: 3px solid ${mocha.mauve};
      }

      /* UX Enhancement: Active project highlight */
      .project-active {
        background-color: rgba(137, 180, 250, 0.1);
        border-left-color: ${mocha.blue};
      }

      .project-active .project-header {
        background-color: rgba(137, 180, 250, 0.15);
      }

      .project-active .project-name {
        color: ${mocha.blue};
      }

      .active-indicator {
        font-size: 9px;
        font-weight: bold;
        color: ${mocha.blue};
        background-color: rgba(137, 180, 250, 0.2);
        padding: 1px 6px;
        border-radius: 3px;
        margin-left: 6px;
      }

      .project-header {
        padding: 6px 8px;
        border-bottom: 1px solid ${mocha.overlay0};
        margin-bottom: 6px;
        border-radius: 4px 4px 0 0;
        transition: background-color 0.15s ease;
      }

      .project-header:hover {
        background-color: rgba(137, 180, 250, 0.1);
      }

      /* Project action bar (right-click menu) */
      .project-action-bar {
        padding: 4px 8px;
        background-color: rgba(24, 24, 37, 0.95);
        border-radius: 4px;
        margin-top: 4px;
        margin-bottom: 4px;
      }

      .project-action-bar .action-btn {
        font-size: 14px;
        padding: 4px 8px;
        margin: 0 2px;
        border-radius: 4px;
        transition: background-color 0.15s ease;
      }

      .project-action-bar .action-btn:hover {
        background-color: rgba(137, 180, 250, 0.2);
      }

      .action-switch {
        color: ${mocha.teal};
      }

      .action-close-project {
        color: ${mocha.red};
      }

      .action-dismiss {
        color: ${mocha.subtext0};
      }

      /* Close All button */
      .windows-actions-row {
        padding: 4px 8px;
        margin-bottom: 8px;
      }

      .expand-all-btn {
        padding: 4px 10px;
        background-color: rgba(137, 180, 250, 0.15);
        border: 1px solid ${mocha.blue};
        border-radius: 4px;
        transition: background-color 0.15s ease;
      }

      .expand-all-btn:hover {
        background-color: rgba(137, 180, 250, 0.3);
      }

      .expand-all-icon {
        color: ${mocha.blue};
        font-size: 12px;
      }

      .expand-all-text {
        color: ${mocha.text};
        font-size: 11px;
        font-weight: 500;
      }

      .close-all-btn {
        padding: 4px 10px;
        background-color: rgba(243, 139, 168, 0.15);
        border: 1px solid ${mocha.red};
        border-radius: 4px;
        transition: background-color 0.15s ease;
      }

      .close-all-btn:hover {
        background-color: rgba(243, 139, 168, 0.3);
      }

      .close-all-icon {
        color: ${mocha.red};
        font-size: 12px;
      }

      .close-all-text {
        color: ${mocha.text};
        font-size: 11px;
        font-weight: 500;
      }

      .project-name {
        font-size: 13px;
        font-weight: bold;
        color: ${mocha.text};
      }

      .window-count-badge {
        font-size: 10px;
        color: ${mocha.teal};
        background-color: rgba(148, 226, 213, 0.2);
        padding: 1px 5px;
        border-radius: 3px;
        min-width: 18px;
      }

      /* Windows Container */
      .windows-container {
        margin-left: 8px;
        margin-top: 2px;
      }

      .window {
        padding: 4px 8px;
        margin-bottom: 1px;
        border-radius: 2px;
        background-color: transparent;
        border-left: 2px solid transparent;
      }

      .window-focused {
        background-color: rgba(137, 180, 250, 0.1);
        border-left-color: ${mocha.blue};
      }

      .window-floating {
        border-right: 2px solid ${mocha.yellow};
      }

      .window-hidden {
        opacity: 0.5;
        font-style: italic;
      }

      /* Project Scope - Subtle border */
      .scoped-window {
        border-left-color: ${mocha.teal};
      }

      .global-window {
        border-left-color: ${mocha.overlay0};
      }

      /* Feature 093: Hover state for clickable window rows (T029) */
      .window:hover {
        background-color: rgba(137, 180, 250, 0.15);
        border-left-width: 3px;
      }

      /* Feature 093: Clicked state (2s highlight after successful focus) (T030) */
      .window.clicked {
        background-color: rgba(137, 180, 250, 0.25);
        border-left-color: ${mocha.blue};
        border-left-width: 4px;
      }

      .window-icon-container {
        min-width: 24px;
        min-height: 24px;
        margin-right: 6px;
      }

      .window-icon-image {
        min-width: 20px;
        min-height: 20px;
      }

      .window-icon-fallback {
        font-size: 14px;
        color: ${mocha.subtext0};
        min-width: 20px;
      }

      .window-app-name {
        font-size: 11px;
        font-weight: 500;
        color: ${mocha.text};
        margin-left: 6px;
      }

      /* Compact badges for states */
      .window-badges {
        margin-left: 4px;
      }

      .badge {
        font-size: 9px;
        font-weight: 600;
        padding: 1px 4px;
        border-radius: 2px;
        margin-left: 4px;
      }

      .badge-pwa {
        color: ${mocha.mauve};
        background-color: rgba(203, 166, 247, 0.2);
      }

      .badge-project {
        color: ${mocha.teal};
        background-color: rgba(148, 226, 213, 0.15);
      }

      /* Feature 119: .badge-workspace removed - workspace badges no longer used */

      /* Feature 095: Notification badge base styling */
      .badge-notification {
        font-weight: bold;
        padding: 2px 6px;
        border-radius: 4px;
        margin-left: 6px;
        font-size: 10px;
      }

      /* Feature 095: Stopped state - bell icon with warm peach glow (attention-grabbing) */
      .badge-stopped {
        color: ${mocha.base};
        background: linear-gradient(135deg, ${mocha.peach}, ${mocha.red});
        border: 1px solid ${mocha.peach};
        box-shadow: 0 0 8px rgba(250, 179, 135, 0.6),
                    0 0 16px rgba(250, 179, 135, 0.3),
                    inset 0 1px 0 rgba(255, 255, 255, 0.2);
        /* GTK CSS doesn't support text-shadow */
      }

      /* Feature 110: Working state with CSS transition-based pulsating effect */
      /* GTK3 supports CSS transitions - defpoll toggles phase, transition animates */
      .badge-working {
        color: ${mocha.teal};
        background: rgba(148, 226, 213, 0.15);
        border: 1px solid rgba(148, 226, 213, 0.4);
        box-shadow: 0 0 6px rgba(148, 226, 213, 0.4);
        font-size: 12px;
        font-weight: bold;
        padding: 2px 6px;
        border-radius: 8px;
        /* CSS transition for smooth opacity animation */
        transition: opacity 500ms ease-in-out;
        opacity: 0.5;
      }

      /* Bright phase of the pulse - toggled by defpoll */
      .badge-working.pulse-bright {
        opacity: 1;
      }

      /* Feature 123: Attention/completed state - bell icon with warm peach glow */
      .badge-attention {
        color: ${mocha.peach};
        background: rgba(250, 179, 135, 0.15);
        border: 1px solid rgba(250, 179, 135, 0.4);
        box-shadow: 0 0 8px rgba(250, 179, 135, 0.4);
        font-size: 14px;
        padding: 2px 6px;
        border-radius: 8px;
      }

      /* Feature 123: Animated AI Badge Icon - Claude/Codex SVG with opacity pulse */
      /* Icons always stand out regardless of window/project focus state */
      /* NOTE: GTK3 CSS does NOT support 'transform' - use opacity only */
      .ai-badge-icon {
        margin-left: 4px;
        margin-right: 2px;
        /* Smooth opacity transition */
        transition: opacity 500ms ease-in-out;
        /* Always maintain visibility - not affected by parent dimming */
        min-width: 16px;
        min-height: 16px;
      }

      /* Working state: subtle dim phase of pulse (stays visible) */
      .ai-badge-icon.working {
        opacity: 0.7;
      }

      /* Bright phase - icon pulses brighter */
      .ai-badge-icon.working.rotate-phase {
        opacity: 1.0;
      }

      /* Attention/completed state: full visibility, no animation */
      .ai-badge-icon.attention {
        opacity: 1.0;
      }

      /* Idle state: still visible but slightly dimmed */
      .ai-badge-icon.idle {
        opacity: 0.6;
      }

      /* Feature 110: Opacity classes REMOVED - replaced with CSS @keyframes animation */
      /* Old defpoll-based approach caused ~20% CPU usage */
      /* New CSS animation is GPU-accelerated with near-zero CPU overhead */

      /* Feature 107: Dimmed badge when window is already focused */
      .badge-focused-window {
        opacity: 0.4;
        box-shadow: none;
        /* GTK CSS doesn't support filter: grayscale() */
      }

      /* Feature 117: AI Sessions bar - minimal, refined design */
      /* Three visual states: working (red pulsing), attention (warm glow), idle (subtle) */
      .ai-sessions-bar {
        padding: 4px 0;
        margin-bottom: 8px;
      }

      /* Base chip styling - minimal, pill-shaped */
      .ai-session-chip {
        background: rgba(49, 50, 68, 0.5);
        border-radius: 12px;
        padding: 3px 8px;
        border: none;
        transition: all 150ms ease;
      }

      .ai-session-chip:hover {
        background: rgba(69, 71, 90, 0.7);
      }

      /* Working state: subtle red glow, pulsing indicator */
      .ai-session-chip.working {
        background: rgba(243, 139, 168, 0.12);
      }

      .ai-session-chip.working:hover {
        background: rgba(243, 139, 168, 0.2);
      }

      .ai-session-chip.working .ai-session-indicator {
        color: ${mocha.red};
      }

      /* Attention state: warm peach/yellow glow */
      .ai-session-chip.attention {
        background: linear-gradient(135deg, rgba(250, 179, 135, 0.15), rgba(249, 226, 175, 0.1));
      }

      .ai-session-chip.attention:hover {
        background: linear-gradient(135deg, rgba(250, 179, 135, 0.25), rgba(249, 226, 175, 0.15));
      }

      .ai-session-chip.attention .ai-session-indicator {
        color: ${mocha.peach};
      }

      /* Idle state: very subtle, muted */
      .ai-session-chip.idle {
        background: rgba(49, 50, 68, 0.3);
      }

      .ai-session-chip.idle:hover {
        background: rgba(69, 71, 90, 0.5);
      }

      .ai-session-chip.idle .ai-session-indicator {
        color: ${mocha.overlay0};
      }

      /* Session indicator - small like inline badges */
      .ai-session-indicator {
        font-size: 12px;
        font-weight: bold;
      }

      /* Source icon styling - SVG image */
      .ai-session-source-icon {
        opacity: 0.7;
        margin-top: 1px;
      }

      .ai-session-chip.working .ai-session-source-icon {
        opacity: 1.0;
      }

      .ai-session-chip.attention .ai-session-source-icon {
        opacity: 1.0;
      }

      /* JSON Expand Trigger Icon - Intentional hover target */
      .window-row {
        /* Ensure row aligns items properly */
      }

      .json-expand-trigger {
        padding: 4px 8px;
        margin-left: 8px;
        border-radius: 4px;
        background-color: rgba(137, 180, 250, 0.15);
        border: 1px dashed rgba(137, 180, 250, 0.35); /* debug border to confirm visibility */
        /* GTK CSS doesn't support transition */
        opacity: 0.7;
        /* Ensure trigger doesn't get squeezed out */
        min-width: 28px;
        min-height: 24px;
      }

      .json-expand-trigger:hover {
        background-color: rgba(137, 180, 250, 0.2);
        opacity: 1;
      }

      .json-expand-trigger.expanded {
        background-color: rgba(137, 180, 250, 0.3);
        opacity: 1;
      }

      .json-expand-icon {
        font-size: 16px;
        color: ${mocha.blue};
        min-width: 18px;
        /* GTK CSS doesn't support transition */
      }

      .json-expand-trigger:hover .json-expand-icon {
        color: ${mocha.sapphire};
      }

      .json-expand-trigger.expanded .json-expand-icon {
        color: ${mocha.sky};
      }

      /* JSON Hover Tooltip */
      .window-json-tooltip {
        background-color: rgba(24, 24, 37, 0.98);
        border: 2px solid ${mocha.blue};
        border-radius: 8px;
        padding: 0;
        margin: 4px 0 8px 0;
        box-shadow: 0 8px 24px rgba(0, 0, 0, 0.6),
                    0 0 0 1px rgba(137, 180, 250, 0.3);
      }

      .json-tooltip-header {
        background-color: rgba(137, 180, 250, 0.15);
        border-bottom: 1px solid ${mocha.blue};
        padding: 8px 12px;
        border-radius: 6px 6px 0 0;
      }

      .json-tooltip-title {
        font-size: 11px;
        font-weight: bold;
        color: ${mocha.blue};
      }

      .json-copy-btn {
        font-size: 14px;
        padding: 4px 8px;
        background-color: rgba(137, 180, 250, 0.2);
        color: ${mocha.blue};
        border: 1px solid ${mocha.blue};
        border-radius: 4px;
        min-width: 32px;
      }

      .json-copy-btn:hover {
        background-color: rgba(137, 180, 250, 0.3);
        box-shadow: 0 0 8px rgba(137, 180, 250, 0.4);
      }

      .json-copy-btn:active {
        background-color: rgba(137, 180, 250, 0.5);
        box-shadow: 0 0 12px rgba(137, 180, 250, 0.6);
      }

      /* Success state when JSON is copied */
      .json-copy-btn.copied {
        background-color: rgba(166, 227, 161, 0.3);  /* Green with transparency */
        color: ${mocha.green};  /* #a6e3a1 */
        border: 1px solid ${mocha.green};
        box-shadow: 0 0 12px rgba(166, 227, 161, 0.5),
                    inset 0 0 8px rgba(166, 227, 161, 0.2);
        font-weight: bold;
      }

      .json-copy-btn.copied:hover {
        background-color: rgba(166, 227, 161, 0.4);
        box-shadow: 0 0 16px rgba(166, 227, 161, 0.6);
      }

      .json-content {
        font-family: "JetBrains Mono", "Fira Code", "Source Code Pro", monospace;
        font-size: 10px;
        padding: 10px 12px;
        background-color: rgba(30, 30, 46, 0.4);
      }

      /* Feature 099: Environment Variables Panel */
      .env-expand-trigger {
        padding: 2px 6px;
        margin: 0 2px;
        border-radius: 4px;
        /* transition not supported in GTK CSS */
        background-color: transparent;
      }

      .env-expand-trigger:hover {
        background-color: rgba(148, 226, 213, 0.15);
      }

      .env-expand-trigger.expanded {
        background-color: rgba(148, 226, 213, 0.25);
      }

      .env-expand-icon {
        font-size: 12px;
        color: ${mocha.teal};
        /* transition not supported in GTK CSS */
      }

      .env-expand-trigger:hover .env-expand-icon {
        color: ${mocha.green};
      }

      .window-env-panel {
        background-color: rgba(24, 24, 37, 0.98);
        border: 2px solid ${mocha.teal};
        border-radius: 8px;
        padding: 0;
        margin: 4px 0 8px 0;
        box-shadow: 0 8px 24px rgba(0, 0, 0, 0.6),
                    0 0 0 1px rgba(148, 226, 213, 0.3);
      }

      .env-panel-header {
        background-color: rgba(148, 226, 213, 0.15);
        border-bottom: 1px solid ${mocha.teal};
        padding: 8px 12px;
        border-radius: 6px 6px 0 0;
      }

      .env-panel-title {
        font-size: 11px;
        font-weight: bold;
        color: ${mocha.teal};
      }

      .env-close-btn {
        font-size: 14px;
        padding: 4px 8px;
        background-color: rgba(243, 139, 168, 0.2);
        color: ${mocha.red};
        border: 1px solid ${mocha.red};
        border-radius: 4px;
        min-width: 24px;
      }

      .env-close-btn:hover {
        background-color: rgba(243, 139, 168, 0.4);
        box-shadow: 0 0 8px rgba(243, 139, 168, 0.4);
      }

      /* Feature 099: Filter input styles */
      .env-filter-box {
        background-color: rgba(30, 30, 46, 0.6);
        border: 1px solid ${mocha.surface1};
        border-radius: 4px;
        padding: 4px 8px;
        margin: 8px 12px;
      }

      .env-filter-box:focus-within {
        border-color: ${mocha.teal};
        background-color: rgba(30, 30, 46, 0.8);
      }

      .env-filter-icon {
        font-size: 12px;
        color: ${mocha.subtext0};
        padding-right: 6px;
      }

      .env-filter-input {
        background-color: transparent;
        border: none;
        outline: none;
        font-family: "JetBrains Mono", "Fira Code", monospace;
        font-size: 11px;
        color: ${mocha.text};
        min-width: 150px;
      }

      .env-filter-input:focus {
        border: none;
        outline: none;
      }

      .env-filter-clear {
        font-size: 12px;
        padding: 2px 4px;
        color: ${mocha.overlay0};
        border-radius: 3px;
      }

      .env-filter-clear:hover {
        color: ${mocha.red};
        background-color: rgba(243, 139, 168, 0.2);
      }

      .env-loading {
        padding: 16px;
        color: ${mocha.subtext0};
        font-size: 12px;
        font-style: italic;
      }

      .env-error {
        padding: 12px;
        color: ${mocha.red};
        font-size: 11px;
        background-color: rgba(243, 139, 168, 0.1);
        border-radius: 0 0 6px 6px;
      }

      .env-section {
        padding: 8px 12px;
      }

      .env-section-i3pm {
        background-color: rgba(148, 226, 213, 0.05);
        border-bottom: 1px solid rgba(148, 226, 213, 0.2);
      }

      .env-section-other {
        background-color: rgba(30, 30, 46, 0.4);
      }

      .env-section-title {
        font-size: 10px;
        font-weight: bold;
        color: ${mocha.teal};
        margin-bottom: 6px;
      }

      .env-section-other .env-section-title {
        color: ${mocha.subtext0};
      }

      .env-vars-list {
        padding: 0;
      }

      .env-var-row {
        padding: 3px 0;
        border-bottom: 1px solid rgba(108, 112, 134, 0.1);
      }

      .env-var-row:last-child {
        border-bottom: none;
      }

      .env-var-key {
        font-family: "JetBrains Mono", "Fira Code", monospace;
        font-size: 10px;
        font-weight: bold;
        color: ${mocha.green};
        min-width: 180px;
        padding-right: 8px;
      }

      .env-var-key-other {
        color: ${mocha.overlay0};
        font-weight: normal;
      }

      .env-var-value {
        font-family: "JetBrains Mono", "Fira Code", monospace;
        font-size: 10px;
        color: ${mocha.peach};
      }

      .env-var-value-other {
        color: ${mocha.subtext0};
      }

      /* Error State (T042) */
      .error-state {
        padding: 32px;
      }

      .error-icon {
        font-size: 48px;
        color: ${mocha.red};
        margin-bottom: 16px;
      }

      .error-message {
        font-size: 14px;
        color: ${mocha.text};
      }

      /* Empty State (T041) */
      .empty-state {
        padding: 32px;
      }

      .empty-icon {
        font-size: 48px;
        color: ${mocha.subtext0};
        margin-bottom: 16px;
      }

      .empty-title {
        font-size: 16px;
        font-weight: bold;
        color: ${mocha.text};
        margin-bottom: 8px;
      }

      .empty-message {
        font-size: 14px;
        color: ${mocha.subtext0};
      }

      /* Feature 094 Phase 12 T102: Empty state action button */
      .empty-action-button {
        background-color: ${mocha.blue};
        color: ${mocha.mantle};
        border: none;
        border-radius: 6px;
        padding: 8px 16px;
        margin-top: 16px;
        font-size: 13px;
        font-weight: 500;
      }

      .empty-action-button:hover {
        background-color: ${mocha.sapphire};
      }

      /* Compact Panel Footer */
      .panel-footer {
        background-color: rgba(24, 24, 37, 0.4);
        border-top: 1px solid ${mocha.overlay0};
        border-radius: 8px;
        padding: 6px 8px;
        margin-top: 8px;
      }

      .timestamp {
        font-size: 10px;
        color: ${mocha.subtext0};
        font-style: italic;
      }

      /* Compact Scrollbar */
      scrollbar {
        background-color: transparent;
        border-radius: 4px;
      }

      scrollbar slider {
        background-color: ${mocha.overlay0};
        border-radius: 4px;
        min-width: 6px;
      }

      scrollbar slider:hover {
        background-color: ${mocha.surface1};
      }

      /* Project Card Styles - Simplified to match window-widget style */
      .project-card {
        background-color: rgba(49, 50, 68, 0.3);
        border-left: 2px solid ${mocha.surface1};
        border-radius: 2px;
        padding: 8px 10px;
        margin-bottom: 4px;
        min-width: 0;  /* GTK fix: prevent overflow */
      }

      .project-card:hover {
        background-color: rgba(49, 50, 68, 0.5);
        border-left-color: ${mocha.overlay0};
      }

      .project-card.active-project {
        border-left-color: ${mocha.teal};
        background-color: rgba(148, 226, 213, 0.12);
      }

      .project-card-header {
        /* Header row - horizontal layout */
        min-width: 0;  /* GTK fix: prevent overflow */
      }

      .project-main-content {
        /* Main content wrapper - contains icon, info, action-bar */
        min-width: 0;  /* GTK fix: prevent overflow, allow truncation */
      }

      .git-branch-row {
        /* Row 2: Git branch on its own row for full width */
        margin-top: 4px;
        padding-top: 4px;
        border-top: 1px solid rgba(69, 71, 90, 0.3);
      }

      .project-card-meta {
        /* Row 3: Badges only */
        margin-top: 4px;
      }

      .git-branch-container {
        /* Used in worktree-card for inline branch display */
        margin-right: 6px;
        min-width: 0;
      }

      .git-branch-icon {
        font-family: "JetBrainsMono Nerd Font", monospace;
        color: ${mocha.teal};
        font-size: 12px;
        margin-right: 4px;
      }

      .git-branch-text {
        color: ${mocha.subtext0};
        font-size: 11px;
        min-width: 0;
      }

      /* Feature 108 T022: Dirty indicator uses red per spec */
      .git-dirty {
        color: ${mocha.red};
        font-size: 11px;
        margin-left: 4px;
      }

      /* Feature 099 T051: Ahead/behind git sync indicators */
      .git-sync-ahead {
        color: ${mocha.green};
        font-size: 10px;
        margin-left: 6px;
        font-weight: bold;
      }

      .git-sync-behind {
        color: ${mocha.yellow};
        font-size: 10px;
        margin-left: 4px;
        font-weight: bold;
      }

      /* Feature 108 T020: Merge badge (teal) */
      .badge-merged {
        color: ${mocha.teal};
        font-size: 10px;
        margin-left: 4px;
        font-weight: bold;
      }

      /* Feature 108 T021: Conflict indicator (red) */
      .git-conflict {
        color: ${mocha.red};
        font-size: 11px;
        margin-left: 4px;
        font-weight: bold;
      }

      /* Feature 108 T033: Stale indicator (gray/faded) */
      .badge-stale {
        color: ${mocha.overlay0};
        font-size: 10px;
        margin-left: 4px;
        opacity: 0.8;
      }

      /* Feature 108 T022: Verify dirty indicator uses red */
      /* Note: .git-dirty already defined above with peach color - changing to red per spec */

      .project-icon-container {
        background-color: rgba(137, 180, 250, 0.1);
        border-radius: 6px;
        padding: 4px 6px;
        margin-right: 8px;
        min-width: 28px;
      }

      .project-icon {
        font-size: 16px;
      }

      .project-info {
        min-width: 0;  /* GTK fix: prevent hexpand from overflowing container */
      }

      .project-card-name {
        font-size: 12px;
        font-weight: bold;
        color: ${mocha.text};
      }

      .project-card-path {
        font-size: 9px;
        color: ${mocha.subtext0};
        font-family: "JetBrainsMono Nerd Font", monospace;
        margin-top: 1px;
      }

      /* Project badges - compact pill style */
      .project-badges {
        margin-left: 6px;
      }

      .badge {
        font-size: 9px;
        padding: 1px 5px;
        border-radius: 8px;
        margin-left: 3px;
        font-weight: 500;
      }

      .badge-active {
        color: ${mocha.green};
        font-size: 8px;
      }

      .badge-scope {
        font-size: 10px;
        padding: 1px 4px;
        color: ${mocha.teal};
        background-color: rgba(148, 226, 213, 0.15);
        border-radius: 4px;
      }

      .badge-scoped {
        color: ${mocha.teal};
      }

      .badge-global {
        color: ${mocha.peach};
        background-color: rgba(250, 179, 135, 0.15);
      }

      .badge-remote {
        color: ${mocha.mauve};
        background-color: rgba(203, 166, 247, 0.15);
        font-size: 10px;
        padding: 1px 4px;
      }

      /* Feature 097: Git status row styles */
      .project-git-status {
        padding: 2px 6px;
        background-color: rgba(69, 71, 90, 0.3);
        border-radius: 4px;
        font-size: 10px;
      }

      .git-branch-icon {
        color: ${mocha.mauve};
        font-size: 11px;
        margin-right: 3px;
      }

      .git-branch-name {
        color: ${mocha.subtext0};
        font-size: 10px;
      }

      .git-dirty-indicator {
        color: ${mocha.yellow};
        font-size: 10px;
        margin-left: 4px;
        font-weight: bold;
      }

      .git-sync-status {
        color: ${mocha.sapphire};
        font-size: 10px;
        margin-left: 4px;
      }

      /* Feature 099: Repository project card styles */
      .repository-card {
        /* Inherits from .project-card, add repository-specific styles */
      }

      .repository-card.has-dirty {
        /* Visual indicator when repository has dirty worktrees */
        border-left-color: ${mocha.peach};
      }

      .expand-toggle {
        padding: 2px 6px;
        margin-right: 4px;
        border-radius: 4px;
        background-color: rgba(69, 71, 90, 0.3);
      }

      .expand-toggle:hover {
        background-color: rgba(69, 71, 90, 0.5);
      }

      .expand-icon {
        font-family: "JetBrainsMono Nerd Font", monospace;
        font-size: 12px;
        color: ${mocha.subtext0};
      }

      .worktree-count-badge {
        font-size: 9px;
        color: ${mocha.green};
        background-color: rgba(166, 227, 161, 0.15);
        padding: 1px 5px;
        border-radius: 8px;
        margin-left: 6px;
      }

      .badge-dirty {
        color: ${mocha.peach};
        font-size: 8px;
      }

      /* Feature 099: Worktrees container (nested under repository) */
      .worktrees-container {
        margin-left: 20px;
        padding-left: 8px;
        border-left: 1px solid rgba(69, 71, 90, 0.5);
      }

      /* Feature 099: Orphaned worktrees section */
      .orphaned-section {
        margin-top: 12px;
        padding-top: 8px;
        border-top: 1px dashed ${mocha.peach};
      }

      .orphaned-header {
        font-size: 11px;
        color: ${mocha.peach};
        font-weight: bold;
        margin-bottom: 8px;
      }

      .orphaned-worktree-card {
        background-color: rgba(250, 179, 135, 0.1);
        border-left: 2px solid ${mocha.peach};
        border-radius: 2px;
        padding: 6px 8px;
        margin-bottom: 4px;
      }

      .orphaned-icon {
        margin-right: 6px;
        font-size: 14px;
      }

      .orphaned-info {
        min-width: 0;
      }

      .orphaned-name {
        font-size: 11px;
        color: ${mocha.text};
      }

      .orphaned-path {
        font-size: 9px;
        color: ${mocha.subtext0};
        font-family: "JetBrainsMono Nerd Font", monospace;
      }

      .orphaned-actions {
        /* GTK doesn't support margin-left: auto; use hexpand on sibling instead */
      }

      .action-recover {
        color: ${mocha.green};
      }

      .action-add {
        color: ${mocha.green};
      }

      /* Feature 097: Missing status warning badge */
      .badge-missing {
        color: ${mocha.yellow};
        font-size: 12px;
        margin-right: 4px;
      }

      /* Feature 097: Source type badges */
      .badge-source-type {
        font-size: 10px;
        padding: 1px 3px;
        border-radius: 4px;
        margin-right: 2px;
      }

      .badge-source-local {
        color: ${mocha.blue};
      }

      .badge-source-worktree {
        color: ${mocha.green};
      }

      .badge-source-remote {
        color: ${mocha.mauve};
      }

      /* Project action bar - compact buttons on hover */
      .project-action-bar {
        margin-left: 6px;
        background-color: rgba(30, 30, 46, 0.8);
        border-radius: 6px;
        padding: 2px 4px;
      }

      .action-btn {
        font-size: 12px;
        padding: 3px 6px;
        border-radius: 4px;
        min-width: 20px;
      }

      .action-edit {
        color: ${mocha.blue};
      }

      .action-edit:hover {
        background-color: rgba(137, 180, 250, 0.2);
        color: ${mocha.sapphire};
      }

      .action-delete {
        color: ${mocha.overlay0};
      }

      .action-delete:hover {
        background-color: rgba(243, 139, 168, 0.2);
        color: ${mocha.red};
      }

      .action-json {
        color: ${mocha.overlay0};
      }

      .action-json:hover,
      .action-json.expanded {
        background-color: rgba(137, 180, 250, 0.2);
        color: ${mocha.blue};
      }

      /* Project JSON tooltip - same style as window JSON */
      .project-json-tooltip {
        background-color: rgba(24, 24, 37, 0.98);
        border: 2px solid ${mocha.teal};
        border-radius: 8px;
        padding: 0;
        margin: 4px 0 8px 0;
        box-shadow: 0 8px 24px rgba(0, 0, 0, 0.6),
                    0 0 0 1px rgba(148, 226, 213, 0.3);
      }

      .project-json-tooltip .json-tooltip-header {
        background-color: rgba(148, 226, 213, 0.15);
        border-bottom: 1px solid ${mocha.teal};
      }

      .project-json-tooltip .json-tooltip-title {
        color: ${mocha.teal};
      }

      .active-indicator {
        color: ${mocha.teal};
        font-size: 12px;
      }

      .remote-indicator {
        color: ${mocha.peach};
        font-size: 10px;
        margin-left: 6px;
      }

      .project-name-row {
        margin-bottom: 2px;
      }

      .project-detail-tooltip {
        background-color: rgba(24, 24, 37, 0.95);
        border: 1px solid ${mocha.overlay0};
        border-radius: 6px;
        padding: 10px;
        margin-top: 8px;
      }

      .json-detail {
        font-family: "JetBrainsMono Nerd Font", monospace;
        font-size: 9px;
        color: ${mocha.text};
      }

      /* Worktree Card Styles */
      /* Feature 102: Eww-based hover for action buttons (CSS :hover doesn't work with nested eventbox) */
      .worktree-card-wrapper {
        /* Wrapper owns spacing - eventbox covers full clickable area */
        margin-left: 16px;
        margin-bottom: 2px;
        padding-bottom: 2px;
      }

      /* Worktree action bar - hidden by default, visible on hover via Eww variable */
      .worktree-action-bar {
        opacity: 0;
        transition: opacity 150ms ease-in-out;
        padding-left: 8px;
      }

      .worktree-action-bar.visible {
        opacity: 1;
      }

      .worktree-action-bar .action-btn {
        font-size: 14px;
        padding: 4px 8px;
        margin: 0 2px;
        border-radius: 4px;
        transition: background-color 0.15s ease;
      }

      .worktree-action-bar .action-btn:hover {
        background-color: rgba(137, 180, 250, 0.2);
      }

      .worktree-action-bar .action-delete {
        color: ${mocha.red};
      }

      .worktree-action-bar .action-delete:hover {
        background-color: rgba(243, 139, 168, 0.2);
      }

      /* Feature 109: Worktree action button colors */
      .worktree-action-bar .action-terminal {
        color: ${mocha.green};
      }

      .worktree-action-bar .action-terminal:hover {
        background-color: rgba(166, 227, 161, 0.2);
      }

      .worktree-action-bar .action-editor {
        color: ${mocha.blue};
      }

      .worktree-action-bar .action-editor:hover {
        background-color: rgba(137, 180, 250, 0.2);
      }

      .worktree-action-bar .action-files {
        color: ${mocha.yellow};
      }

      .worktree-action-bar .action-files:hover {
        background-color: rgba(249, 226, 175, 0.2);
      }

      .worktree-action-bar .action-git {
        color: ${mocha.peach};
      }

      .worktree-action-bar .action-git:hover {
        background-color: rgba(250, 179, 135, 0.2);
      }

      .worktree-action-bar .action-copy {
        color: ${mocha.lavender};
      }

      .worktree-action-bar .action-copy:hover {
        background-color: rgba(180, 190, 254, 0.2);
      }

      .worktree-card {
        background-color: rgba(49, 50, 68, 0.3);
        border: 1px solid ${mocha.overlay0};
        border-radius: 6px;
        padding: 6px 8px;
        /* margins moved to wrapper for better hover continuity */
      }

      .worktree-tree {
        color: ${mocha.overlay0};
        font-size: 11px;
        margin-right: 4px;
        font-family: monospace;
        min-width: 16px;
      }

      .worktree-icon {
        font-size: 14px;
      }

      .worktree-name {
        font-size: 11px;
        color: ${mocha.subtext0};
      }

      .worktree-badges {
        margin-left: 4px;
      }

      /* Feature 109: Branch number badge - prominent, clickable */
      .branch-number-badge-container {
        margin-right: 6px;
      }

      .branch-number-badge {
        font-size: 9px;
        font-weight: bold;
        font-family: monospace;
        color: ${mocha.mantle};
        background: linear-gradient(135deg, ${mocha.mauve} 0%, ${mocha.pink} 100%);
        padding: 1px 4px;
        border-radius: 3px;
        min-width: 20px;
        /* text-align not supported in GTK CSS - use :halign in yuck widget instead */
      }

      .branch-number-badge:hover {
        background: linear-gradient(135deg, ${mocha.pink} 0%, ${mocha.mauve} 100%);
        opacity: 0.9;
      }

      /* Main branch badge - styled container like feature number badge */
      .branch-main-badge {
        font-size: 10px;
        font-weight: bold;
        padding: 1px 4px;
        border-radius: 3px;
        min-width: 20px;
        color: ${mocha.mantle};
        background: linear-gradient(135deg, ${mocha.blue} 0%, ${mocha.sapphire} 100%);
      }

      /* Feature branch badge (without number) - styled container like feature number badge */
      .branch-feature-badge {
        font-size: 10px;
        font-weight: bold;
        padding: 1px 4px;
        border-radius: 3px;
        min-width: 20px;
        color: ${mocha.mantle};
        background: linear-gradient(135deg, ${mocha.green} 0%, ${mocha.teal} 100%);
      }

      /* Feature 109: Path row with copy button */
      .worktree-path-row {
        margin-top: 2px;
      }

      .copy-btn-container {
        opacity: 0;
        transition: opacity 150ms ease-in-out;
        margin-left: 4px;
      }

      .copy-btn-container.visible {
        opacity: 1;
      }

      .copy-btn {
        font-size: 10px;
        color: ${mocha.subtext0};
        padding: 2px 4px;
        border-radius: 3px;
        /* transition: all not reliable in GTK CSS */
      }

      .copy-btn:hover {
        color: ${mocha.teal};
        background-color: rgba(148, 226, 213, 0.15);
      }

      /* Feature 094 US5: Branch indicator badge */
      .badge-branch {
        font-size: 9px;
        color: ${mocha.teal};
        background-color: rgba(148, 226, 213, 0.15);
        padding: 1px 4px;
        border-radius: 4px;
        font-family: monospace;
      }

      /* Feature 094 US5: Worktree action buttons */
      .worktree-actions {
        margin-left: 4px;
        background-color: rgba(30, 30, 46, 0.8);
        border-radius: 4px;
        padding: 1px 3px;
      }

      .worktree-action-btn {
        background-color: transparent;
        border: none;
        padding: 2px 4px;
        border-radius: 4px;
        font-size: 11px;
        min-width: 20px;
      }

      .worktree-action-btn.edit-btn {
        color: ${mocha.blue};
      }

      .worktree-action-btn.edit-btn:hover {
        background-color: rgba(137, 180, 250, 0.2);
      }

      .worktree-action-btn.delete-btn {
        color: ${mocha.red};
      }

      .worktree-action-btn.delete-btn:hover {
        background-color: rgba(243, 139, 168, 0.2);
      }

      .worktree-action-btn.delete-btn.confirm {
        background-color: rgba(243, 139, 168, 0.4);
        border: 2px solid ${mocha.red};
        /* GTK CSS doesn't support @keyframes, use static visual distinction */
        font-weight: bold;
      }

      /* Feature 094 US5: Worktree edit form styles */
      .worktree-edit-form {
        border-color: ${mocha.teal};
      }

      .worktree-create-form {
        border-color: ${mocha.green};
      }

      /* Feature 100: Discovered Bare Repositories section styles */
      .discovered-repos-section {
        margin-top: 12px;
        padding-top: 8px;
        border-top: 1px solid ${mocha.surface0};
      }

      .discovered-repos-header {
        font-size: 12px;
        font-weight: bold;
        color: ${mocha.teal};
        margin-bottom: 8px;
        padding-left: 4px;
      }

      .discovered-repo {
        border-left-color: ${mocha.teal};
      }

      .discovered-repo:hover {
        background-color: rgba(148, 226, 213, 0.08);
      }

      .worktree-indent {
        min-width: 16px;
        color: ${mocha.overlay0};
      }

      .worktree-branch {
        font-size: 11px;
        font-weight: 500;
        color: ${mocha.text};
      }

      .worktree-commit {
        font-size: 10px;
        color: ${mocha.overlay0};
        font-family: "JetBrainsMono Nerd Font", monospace;
      }

      .worktree-path {
        font-size: 9px;
        color: ${mocha.subtext0};
      }

      /* Feature 108 T029: Last commit info styling (shown on hover) */
      .worktree-last-commit {
        font-size: 9px;
        font-style: italic;
        color: ${mocha.overlay0};
        margin-top: 2px;
      }

      .active-worktree {
        background-color: rgba(148, 226, 213, 0.15);
        border: 1px solid ${mocha.teal};
      }

      /* Active indicator dot */
      .active-indicator {
        color: ${mocha.teal};
        font-size: 8px;
        margin-right: 4px;
      }

      .active-indicator-placeholder {
        color: transparent;
        font-size: 8px;
        margin-right: 4px;
      }

      .dirty-worktree {
        border-left-color: ${mocha.peach};
      }

      .git-dirty {
        color: ${mocha.peach};
        font-weight: bold;
      }

      .git-sync {
        font-size: 10px;
        color: ${mocha.blue};
        margin-left: 4px;
      }

      .badge-main {
        font-size: 8px;
        color: ${mocha.green};
        background-color: rgba(166, 227, 161, 0.15);
        padding: 1px 4px;
        border-radius: 3px;
        margin-left: 4px;
      }

      /* Feature 094 US3: Project create form styles (T066-T067) */
      .projects-header-container {
        background-color: rgba(30, 30, 46, 0.4);
        border-bottom: 1px solid ${mocha.surface0};
        margin-bottom: 8px;
      }

      .projects-header {
        padding: 8px 12px;
      }

      .projects-header-title {
        font-size: 14px;
        font-weight: bold;
        color: ${mocha.text};
      }

      /* Header icon buttons (expand/collapse, new project) */
      .header-icon-button {
        background-color: transparent;
        color: ${mocha.subtext0};
        padding: 4px 8px;
        border-radius: 6px;
        font-size: 16px;
        border: none;
        margin-left: 4px;
      }

      .header-icon-button:hover {
        background-color: ${mocha.surface0};
        color: ${mocha.blue};
      }

      .expand-collapse-btn:hover {
        color: ${mocha.teal};
      }

      .new-project-btn:hover {
        color: ${mocha.green};
      }

      /* Feature 099 UX1: Filter/Search row */
      .projects-filter-row {
        padding: 4px 12px 8px 12px;
      }

      .filter-input-container {
        background-color: ${mocha.mantle};
        border: 1px solid ${mocha.surface1};
        border-radius: 6px;
        padding: 6px 10px;
        min-height: 28px;
      }

      .filter-input-container:focus-within {
        border-color: ${mocha.blue};
        background-color: ${mocha.base};
      }

      .filter-icon {
        color: ${mocha.subtext0};
        font-size: 14px;
        margin-right: 8px;
      }

      .project-filter-input {
        background-color: transparent;
        color: ${mocha.text};
        font-size: 12px;
        border: none;
        outline: none;
        min-width: 120px;
      }


      .filter-clear-button {
        background-color: transparent;
        color: ${mocha.subtext0};
        padding: 2px 4px;
        border: none;
        font-size: 12px;
        border-radius: 4px;
      }

      .filter-clear-button:hover {
        color: ${mocha.red};
        background-color: rgba(243, 139, 168, 0.2);
      }

      .filter-count {
        color: ${mocha.subtext0};
        font-size: 11px;
        margin-left: 8px;
        padding: 2px 6px;
        background-color: rgba(137, 180, 250, 0.15);
        border-radius: 4px;
      }

      /* Feature 099 UX5: Branch number badge - superseded by Feature 109 styling above */

      /* Feature 099 UX4: Copy button */
      .action-copy {
        color: ${mocha.blue};
      }

      .action-copy:hover {
        color: ${mocha.sapphire};
      }

      /* Feature 099 UX2: Keyboard navigation - selected project highlight */
      .project-card.selected,
      .repository-card.selected,
      .worktree-card.selected {
        background-color: rgba(137, 180, 250, 0.15);
        border-color: ${mocha.blue};
        box-shadow: 0 0 8px rgba(137, 180, 250, 0.3);
      }

      .project-card.selected .project-card-name,
      .repository-card.selected .project-card-name,
      .worktree-card.selected .worktree-name {
        color: ${mocha.blue};
      }

      /* Keyboard hints shown in panel focus mode */
      .keyboard-hints {
        padding: 6px 12px;
        background-color: rgba(49, 50, 68, 0.8);
        border-top: 1px solid ${mocha.surface1};
        font-size: 10px;
        color: ${mocha.subtext0};
      }

      .keyboard-hint {
        margin-right: 12px;
      }

      .keyboard-hint-key {
        background-color: ${mocha.surface1};
        color: ${mocha.text};
        padding: 2px 5px;
        border-radius: 3px;
        font-family: monospace;
        font-weight: bold;
        margin-right: 4px;
      }

      /* Old button styles removed - using header-icon-button now */

      .project-create-form {
        border-color: ${mocha.green};
        background-color: rgba(30, 30, 46, 0.95);
        margin: 8px;
        border-radius: 8px;
      }

      .project-create-form .edit-form-header {
        color: ${mocha.green};
      }

      /* Feature 094 US8: Apps tab header and create form styles */
      .apps-header {
        padding: 8px 12px;
        background-color: rgba(30, 30, 46, 0.4);
        border-bottom: 1px solid ${mocha.surface0};
        margin-bottom: 8px;
      }

      .apps-header-title {
        font-size: 14px;
        font-weight: bold;
        color: ${mocha.text};
      }

      .new-app-button {
        background-color: ${mocha.sapphire};
        color: ${mocha.base};
        padding: 4px 12px;
        border-radius: 6px;
        font-size: 12px;
        font-weight: bold;
        border: none;
      }

      .new-app-button:hover {
        background-color: ${mocha.sky};
      }

      .app-create-form {
        border-color: ${mocha.sapphire};
        background-color: rgba(30, 30, 46, 0.95);
        margin: 8px;
        border-radius: 8px;
      }

      .app-create-form .edit-form-header {
        color: ${mocha.sapphire};
      }

      /* App type selector buttons */
      .app-type-selector {
        margin-bottom: 12px;
      }

      .type-buttons {
        padding: 4px 0;
      }

      .type-btn {
        background-color: rgba(49, 50, 68, 0.5);
        color: ${mocha.subtext0};
        padding: 8px 16px;
        border: 1px solid ${mocha.surface0};
        border-radius: 6px;
        font-size: 12px;
        margin-right: 8px;
      }

      .type-btn:hover {
        background-color: rgba(49, 50, 68, 0.8);
        color: ${mocha.text};
      }

      .type-btn.active {
        background-color: ${mocha.sapphire};
        color: ${mocha.base};
        border-color: ${mocha.sapphire};
        font-weight: bold;
      }

      /* Terminal command selector */
      .terminal-command-select {
        padding: 4px 0;
      }

      .term-btn {
        background-color: rgba(49, 50, 68, 0.5);
        color: ${mocha.subtext0};
        padding: 6px 12px;
        border: 1px solid ${mocha.surface0};
        border-radius: 4px;
        font-size: 11px;
        margin-right: 6px;
      }

      .term-btn:hover {
        background-color: rgba(49, 50, 68, 0.8);
        color: ${mocha.text};
      }

      .term-btn.active {
        background-color: ${mocha.teal};
        color: ${mocha.base};
        border-color: ${mocha.teal};
        font-weight: bold;
      }

      /* PWA-specific fields */
      .pwa-fields {
        padding: 12px;
        background-color: rgba(137, 180, 250, 0.1);
        border-radius: 6px;
        border: 1px solid ${mocha.sapphire};
        margin-top: 8px;
      }

      .pwa-workspace-note {
        color: ${mocha.peach};
        font-style: italic;
      }

      /* PWA create success message */
      .pwa-create-success {
        background-color: rgba(166, 227, 161, 0.2);
        border: 1px solid ${mocha.green};
        border-radius: 6px;
        padding: 12px;
        margin-top: 8px;
      }

      .pwa-create-success .success-message {
        color: ${mocha.green};
        font-weight: bold;
        margin-bottom: 8px;
      }

      .ulid-display {
        font-family: monospace;
      }

      .ulid-label {
        color: ${mocha.subtext0};
      }

      .ulid-value {
        color: ${mocha.sapphire};
        font-weight: bold;
      }

      /* Workspace input styling */
      .workspace-input {
        min-width: 80px;
      }

      .scope-buttons {
        margin-top: 4px;
        background-color: #313244;
        border-radius: 6px;
        padding: 2px;
      }

      .scope-btn {
        padding: 4px 12px;
        border-radius: 4px;
        color: #cdd6f4;
        background-color: transparent;
      }

      .scope-btn.active {
        background-color: #89b4fa;
        color: #11111b;
        font-weight: bold;
      }

      .agent-buttons {
        margin-top: 4px;
        background-color: #313244;
        border-radius: 6px;
        padding: 2px;
      }

      .agent-btn {
        padding: 4px 12px;
        border-radius: 4px;
        color: #cdd6f4;
        background-color: transparent;
      }

      .agent-btn.active {
        font-weight: bold;
        color: #11111b;
      }

<<<<<<< HEAD
      /* Claude color (Blue) - GTK3 CSS doesn't support attribute selectors */
      .agent-btn.active.claude {
=======
      /* Claude color (Blue) */
      .agent-btn.claude.active {
>>>>>>> 36866031
        background-color: #89b4fa;
      }

      /* Gemini color (Purple) */
<<<<<<< HEAD
      .agent-btn.active.gemini {
=======
      .agent-btn.gemini.active {
>>>>>>> 36866031
        background-color: #cba6f7;
      }


      /* Remote toggle styling */
      .remote-toggle {
        padding: 8px 0;
        margin-top: 8px;
      }

      .remote-toggle checkbox {
        margin-right: 8px;
      }

      .remote-fields {
        padding: 12px;
        background-color: rgba(49, 50, 68, 0.3);
        border-radius: 6px;
        border: 1px solid ${mocha.surface1};
        margin-top: 8px;
      }

      /* Smaller input fields for icon and port */
      .icon-input {
        min-width: 60px;
      }

      .port-input {
        min-width: 80px;
      }

      /* Feature 094 US5: Read-only field styling */
      .readonly-field .field-readonly {
        color: ${mocha.subtext0};
        background-color: rgba(49, 50, 68, 0.5);
        padding: 8px 12px;
        border-radius: 6px;
        border: 1px solid ${mocha.surface0};
        font-family: monospace;
        font-size: 12px;
      }

      .readonly-field .field-label {
        color: ${mocha.overlay0};
      }

      /* Feature 094 US5: Field hint text */
      .field-hint {
        font-size: 10px;
        color: ${mocha.overlay0};
        margin-top: 4px;
        font-style: italic;
      }

      /* Feature 094: Edit Form Styles (T038) */
      .edit-button {
        background-color: transparent;
        border: none;
        color: ${mocha.blue};
        padding: 3px 6px;
        border-radius: 4px;
        font-size: 11px;
        margin-left: 6px;
      }

      .edit-button label {
        color: ${mocha.blue};
      }

      .edit-button:hover {
        background-color: rgba(137, 180, 250, 0.2);
      }

      .edit-button:hover label {
        color: ${mocha.blue};
      }

      /* Feature 094 US4: Delete button styles (T087) */
      .delete-button {
        background-color: transparent;
        border: none;
        color: ${mocha.red};
        padding: 3px 6px;
        border-radius: 4px;
        font-size: 11px;
        margin-left: 4px;
      }

      .delete-button:hover {
        background-color: rgba(243, 139, 168, 0.2);
      }

      /* Feature 094 US4: Delete confirmation dialog styles (T088-T089) */
      .delete-confirmation-dialog {
        background-color: rgba(24, 24, 37, 0.98);
        border: 2px solid ${mocha.red};
        border-radius: 8px;
        padding: 16px;
        margin: 8px 0;
      }

      .delete-confirmation-dialog .dialog-header {
        margin-bottom: 12px;
      }

      .delete-confirmation-dialog .dialog-icon {
        font-size: 18px;
        margin-right: 8px;
      }

      .delete-confirmation-dialog .dialog-icon.warning {
        color: ${mocha.peach};
      }

      .delete-confirmation-dialog .dialog-title {
        font-size: 16px;
        font-weight: bold;
        color: ${mocha.red};
      }

      .delete-confirmation-dialog .project-name-display {
        font-size: 14px;
        font-weight: bold;
        color: ${mocha.text};
        margin-bottom: 12px;
        padding: 8px 12px;
        background-color: rgba(243, 139, 168, 0.1);
        border-radius: 4px;
        border-left: 3px solid ${mocha.red};
      }

      .delete-confirmation-dialog .warning-message {
        font-size: 12px;
        color: ${mocha.subtext0};
        margin-bottom: 12px;
        
      }

      .delete-confirmation-dialog .worktree-warning {
        background-color: rgba(250, 179, 135, 0.15);
        border: 1px solid ${mocha.peach};
        border-radius: 6px;
        padding: 12px;
        margin-bottom: 12px;
      }

      .delete-confirmation-dialog .warning-icon {
        font-size: 12px;
        color: ${mocha.peach};
        font-weight: bold;
        margin-bottom: 6px;
      }

      .delete-confirmation-dialog .warning-detail {
        font-size: 11px;
        color: ${mocha.subtext0};
        margin-bottom: 8px;
        
      }

      .delete-confirmation-dialog .force-delete-option {
        margin-top: 8px;
        padding: 6px 0;
      }

      .delete-confirmation-dialog .force-delete-checkbox {
        margin-right: 8px;
      }

      .delete-confirmation-dialog .force-delete-label {
        font-size: 12px;
        color: ${mocha.peach};
      }

      .delete-confirmation-dialog .error-message {
        color: ${mocha.red};
        font-size: 12px;
        padding: 8px 12px;
        background-color: rgba(243, 139, 168, 0.15);
        border-radius: 4px;
        margin-bottom: 12px;
      }

      .delete-confirmation-dialog .dialog-actions {
        margin-top: 16px;
      }

      .delete-confirmation-dialog .cancel-delete-button {
        background-color: rgba(49, 50, 68, 0.8);
        color: ${mocha.subtext0};
        padding: 8px 16px;
        border: 1px solid ${mocha.surface1};
        border-radius: 6px;
        font-size: 12px;
        margin-right: 8px;
      }

      .delete-confirmation-dialog .cancel-delete-button:hover {
        background-color: ${mocha.surface0};
        color: ${mocha.text};
      }

      .delete-confirmation-dialog .confirm-delete-button {
        background-color: ${mocha.red};
        color: ${mocha.base};
        padding: 8px 16px;
        border: none;
        border-radius: 6px;
        font-size: 12px;
        font-weight: bold;
      }

      .delete-confirmation-dialog .confirm-delete-button:hover {
        background-color: rgba(243, 139, 168, 0.85);
      }

      .delete-confirmation-dialog .confirm-delete-button.disabled {
        background-color: ${mocha.surface1};
        color: ${mocha.overlay0};
      }

      .delete-confirmation-dialog .confirm-delete-button.disabled:hover {
        background-color: ${mocha.surface1};
      }

      /* Feature 094 US9: Application Delete Confirmation Dialog (T093-T096) */
      .app-delete-confirmation-dialog {
        background-color: rgba(24, 24, 37, 0.98);
        border: 2px solid rgba(243, 139, 168, 0.7);
        border-radius: 8px;
        padding: 16px;
        margin-top: 8px;
        margin-bottom: 8px;
      }

      .app-delete-confirmation-dialog .dialog-header {
        margin-bottom: 12px;
      }

      .app-delete-confirmation-dialog .dialog-icon {
        font-size: 20px;
        margin-right: 8px;
      }

      .app-delete-confirmation-dialog .dialog-icon.warning {
        color: ${mocha.yellow};
      }

      .app-delete-confirmation-dialog .dialog-title {
        font-size: 14px;
        font-weight: bold;
        color: rgba(243, 139, 168, 0.95);
      }

      .app-delete-confirmation-dialog .app-name-display {
        font-size: 16px;
        font-weight: bold;
        color: ${mocha.text};
        padding: 8px 12px;
        background-color: ${mocha.surface0};
        border-radius: 4px;
        margin-bottom: 12px;
      }

      .app-delete-confirmation-dialog .warning-message {
        font-size: 12px;
        color: ${mocha.subtext0};
        margin-bottom: 12px;
        
      }

      .app-delete-confirmation-dialog .pwa-warning {
        background-color: rgba(249, 226, 175, 0.15);
        border: 1px solid ${mocha.yellow};
        border-radius: 6px;
        padding: 10px;
        margin-bottom: 12px;
      }

      .app-delete-confirmation-dialog .pwa-warning .warning-icon {
        font-size: 12px;
        font-weight: bold;
        color: ${mocha.yellow};
        margin-bottom: 4px;
      }

      .app-delete-confirmation-dialog .pwa-warning .warning-detail {
        font-size: 11px;
        color: ${mocha.subtext0};
        
      }

      .app-delete-confirmation-dialog .error-message {
        background-color: rgba(243, 139, 168, 0.2);
        border: 1px solid rgba(243, 139, 168, 0.5);
        border-radius: 4px;
        padding: 8px;
        margin-bottom: 12px;
        font-size: 12px;
        color: rgba(243, 139, 168, 1);
      }

      .app-delete-confirmation-dialog .dialog-actions {
        margin-top: 8px;
      }

      .app-delete-confirmation-dialog .cancel-delete-app-button {
        background-color: ${mocha.surface0};
        color: ${mocha.text};
        border: 1px solid ${mocha.overlay0};
        border-radius: 4px;
        padding: 6px 12px;
        font-size: 12px;
      }

      .app-delete-confirmation-dialog .cancel-delete-app-button:hover {
        background-color: ${mocha.surface1};
        border-color: ${mocha.overlay0};
      }

      .app-delete-confirmation-dialog .confirm-delete-app-button {
        background-color: rgba(243, 139, 168, 0.85);
        color: ${mocha.mantle};
        border: none;
        border-radius: 4px;
        padding: 6px 12px;
        font-size: 12px;
        font-weight: bold;
      }

      .app-delete-confirmation-dialog .confirm-delete-app-button:hover {
        background-color: rgba(243, 139, 168, 1);
      }

      /* Delete button styling for app cards */
      .delete-app-button {
        background-color: transparent;
        border: none;
        font-size: 12px;
        padding: 2px 6px;
        border-radius: 3px;
        opacity: 0.6;
        margin-left: 4px;
      }

      .delete-app-button:hover {
        background-color: rgba(243, 139, 168, 0.2);
        opacity: 1;
      }

      /* Rebuild required notice after successful deletion */
      .rebuild-required-notice {
        background-color: rgba(166, 227, 161, 0.15);
        border: 1px solid ${mocha.green};
        border-radius: 6px;
        padding: 12px;
        margin: 8px 0;
        font-size: 12px;
        color: ${mocha.green};
      }

      /* Feature 094 Phase 12 T099: Success notification toast */
      .success-notification-toast {
        background-color: rgba(166, 227, 161, 0.95);
        border: 1px solid ${mocha.green};
        border-radius: 8px;
        padding: 10px 16px;
        box-shadow: 0 4px 12px rgba(0, 0, 0, 0.3);
        margin-top: 10px;
      }

      .success-notification-toast .success-icon {
        font-size: 16px;
        color: ${mocha.mantle};
        font-weight: bold;
      }

      .success-notification-toast .success-message {
        font-size: 13px;
        color: ${mocha.mantle};
        font-weight: 500;
      }

      .success-notification-toast .success-dismiss {
        background-color: transparent;
        border: none;
        font-size: 12px;
        color: ${mocha.mantle};
        opacity: 0.7;
        padding: 2px 6px;
        margin-left: 8px;
      }

      .success-notification-toast .success-dismiss:hover {
        opacity: 1;
      }

      /* Feature 096 T019: Error notification toast (Catppuccin red #f38ba8) */
      .error-notification-toast {
        background-color: rgba(243, 139, 168, 0.95);
        border: 1px solid ${mocha.red};
        border-radius: 8px;
        padding: 10px 16px;
        box-shadow: 0 4px 12px rgba(0, 0, 0, 0.3);
        margin-top: 10px;
      }

      .error-notification-toast .error-icon {
        font-size: 16px;
        color: ${mocha.mantle};
        font-weight: bold;
      }

      .error-notification-toast .error-message {
        font-size: 13px;
        color: ${mocha.mantle};
        font-weight: 500;
      }

      .error-notification-toast .error-dismiss {
        background-color: transparent;
        border: none;
        font-size: 12px;
        color: ${mocha.mantle};
        opacity: 0.7;
        padding: 2px 6px;
        margin-left: 8px;
      }

      .error-notification-toast .error-dismiss:hover {
        opacity: 1;
      }

      /* Feature 096 T019: Warning notification toast (Catppuccin yellow #f9e2af) */
      .warning-notification-toast {
        background-color: rgba(249, 226, 175, 0.95);
        border: 1px solid ${mocha.yellow};
        border-radius: 8px;
        padding: 10px 16px;
        box-shadow: 0 4px 12px rgba(0, 0, 0, 0.3);
        margin-top: 10px;
      }

      .warning-notification-toast .warning-icon {
        font-size: 16px;
        color: ${mocha.mantle};
        font-weight: bold;
      }

      .warning-notification-toast .warning-message {
        font-size: 13px;
        color: ${mocha.mantle};
        font-weight: 500;
      }

      .warning-notification-toast .warning-dismiss {
        background-color: transparent;
        border: none;
        font-size: 12px;
        color: ${mocha.mantle};
        opacity: 0.7;
        padding: 2px 6px;
        margin-left: 8px;
      }

      .warning-notification-toast .warning-dismiss:hover {
        opacity: 1;
      }

      /* UX Enhancement: Context menu styles */
      .context-menu-overlay {
        background-color: rgba(0, 0, 0, 0.5);
        padding: 20px;
      }

      .context-menu {
        background-color: ${mocha.base};
        border: 1px solid ${mocha.overlay0};
        border-radius: 8px;
        padding: 8px 0;
        /* Feature 119: Reduced min-width for narrower panel */
        min-width: 150px;
        box-shadow: 0 4px 12px rgba(0, 0, 0, 0.3);
      }

      .context-menu-header {
        padding: 8px 12px;
        border-bottom: 1px solid ${mocha.surface0};
        margin-bottom: 4px;
      }

      .context-menu-title {
        font-size: 12px;
        font-weight: bold;
        color: ${mocha.subtext0};
      }

      .context-menu-close {
        padding: 2px 6px;
        border-radius: 4px;
      }

      .context-menu-close:hover {
        background-color: ${mocha.surface0};
      }

      .context-menu-item {
        padding: 8px 12px;
      }

      .context-menu-item:hover {
        background-color: ${mocha.surface0};
      }

      .context-menu-item.danger:hover {
        background-color: rgba(243, 139, 168, 0.2);
      }

      .context-menu-item.danger .menu-label {
        color: ${mocha.red};
      }

      .menu-icon {
        font-size: 14px;
        color: ${mocha.subtext0};
        min-width: 24px;
      }

      .menu-label {
        font-size: 13px;
        color: ${mocha.text};
      }

      /* Inline action bar for window context actions */
      .window-action-bar {
        background-color: ${mocha.surface0};
        border-radius: 0 0 6px 6px;
        padding: 4px 8px;
        margin-top: 2px;
      }

      .action-btn {
        font-size: 16px;
        padding: 6px 10px;
        border-radius: 4px;
        color: ${mocha.subtext0};
        margin: 0 2px;
      }

      .action-btn:hover {
        background-color: ${mocha.surface1};
        color: ${mocha.text};
      }

      .action-focus:hover {
        color: ${mocha.blue};
      }

      .action-float:hover {
        color: ${mocha.yellow};
      }

      .action-fullscreen:hover {
        color: ${mocha.green};
      }

      .action-scratchpad:hover {
        color: ${mocha.mauve};
      }

      /* Feature 101: Trace action button */
      .action-trace {
        color: ${mocha.overlay0};
      }

      .action-trace:hover {
        background-color: rgba(180, 190, 254, 0.2);
        color: ${mocha.lavender};
      }

      .action-close {
        color: ${mocha.overlay0};
      }

      .action-close:hover {
        background-color: rgba(243, 139, 168, 0.2);
        color: ${mocha.red};
      }

      /* Feature 119: Hover-visible close buttons */
      .hover-close-btn {
        opacity: 0;
        padding: 4px 8px;
        margin-left: 4px;
        border-radius: 6px;
        background-color: transparent;
        transition: opacity 150ms ease-in-out, background-color 150ms ease-in-out;
      }

      .hover-close-icon {
        font-size: 14px;
        color: ${mocha.overlay0};
        transition: color 150ms ease-in-out;
      }

      /* Show close button on window row hover */
      .window-row:hover .hover-close-btn {
        opacity: 1;
      }

      /* Show close button on project header hover */
      .project-header:hover .hover-close-btn {
        opacity: 1;
      }

      .hover-close-btn:hover {
        background-color: rgba(243, 139, 168, 0.2);
      }

      .hover-close-btn:hover .hover-close-icon {
        color: ${mocha.red};
      }

      /* Project close button slightly larger */
      .project-hover-close {
        padding: 2px 6px;
      }

      .project-hover-close .hover-close-icon {
        font-size: 12px;
      }

      /* Feature 094 Phase 12 T098: Loading spinner styles */
      .save-in-progress {
        opacity: 0.6;
      }

      .loading-spinner {
        font-size: 14px;
      }

      .edit-form {
        background-color: rgba(24, 24, 37, 0.95);
        border: 1px solid ${mocha.blue};
        border-radius: 8px;
        padding: 16px;
        margin-top: 8px;
      }

      .edit-form-header {
        font-size: 14px;
        font-weight: bold;
        color: ${mocha.blue};
        margin-bottom: 12px;
      }

      .form-field {
        margin-bottom: 12px;
      }

      /* Feature 112: Checkbox field styling for speckit option */
      .form-field-checkbox {
        margin-top: 8px;
        margin-bottom: 8px;

        checkbox {
          min-width: 18px;
          min-height: 18px;
        }

        .checkbox-label {
          margin-left: 8px;
          color: ${mocha.subtext0};
          font-size: 12px;
        }
      }

      .field-label {
        font-size: 11px;
        color: ${mocha.subtext0};
        margin-bottom: 4px;
      }

      .field-input {
        background-color: ${mocha.surface0};
        border: 1px solid ${mocha.overlay0};
        border-radius: 4px;
        padding: 6px 8px;
        font-size: 12px;
        color: ${mocha.text};
      }

      .field-input:focus {
        border-color: ${mocha.blue};
        outline: none;
      }

      .field-value-readonly {
        font-size: 11px;
        color: ${mocha.subtext0};
        padding: 6px 8px;
        background-color: ${mocha.mantle};
        border-radius: 4px;
        font-family: "JetBrainsMono Nerd Font", monospace;
      }

      /* Feature 094 T040: Conflict resolution dialog styles */
      .conflict-dialog-overlay {
        background-color: rgba(0, 0, 0, 0.7);
        padding: 20px;
      }

      .conflict-dialog {
        background-color: ${mocha.base};
        border: 2px solid ${mocha.yellow};
        border-radius: 12px;
        padding: 20px;
      }

      .conflict-header {
        padding-bottom: 12px;
        border-bottom: 1px solid ${mocha.overlay0};
        margin-bottom: 16px;
      }

      .conflict-title {
        font-size: 16px;
        font-weight: bold;
        color: ${mocha.yellow};
      }

      .conflict-close-button {
        background-color: transparent;
        border: none;
        color: ${mocha.overlay0};
        font-size: 18px;
        padding: 4px 8px;
      }

      .conflict-close-button:hover {
        color: ${mocha.text};
        background-color: ${mocha.surface0};
        border-radius: 4px;
      }

      .conflict-message {
        font-size: 13px;
        color: ${mocha.text};
        margin-bottom: 16px;
      }

      .conflict-diff-container {
        margin: 16px 0;
      }

      .conflict-diff-pane {
        border: 1px solid ${mocha.overlay0};
        border-radius: 8px;
        padding: 8px;
        background-color: ${mocha.mantle};
      }

      .conflict-pane-header {
        font-size: 12px;
        font-weight: bold;
        color: ${mocha.blue};
        margin-bottom: 8px;
      }

      .conflict-content {
        font-family: "JetBrainsMono Nerd Font", monospace;
        font-size: 11px;
        color: ${mocha.text};
      }

      .conflict-actions {
        margin-top: 16px;
        padding-top: 12px;
        border-top: 1px solid ${mocha.overlay0};
      }

      .conflict-button {
        padding: 8px 16px;
        border-radius: 6px;
        font-size: 12px;
        font-weight: bold;
        margin: 0 4px;
      }

      .conflict-keep-file {
        background-color: ${mocha.surface0};
        border: 1px solid ${mocha.overlay0};
        color: ${mocha.text};
      }

      .conflict-keep-file:hover {
        background-color: ${mocha.surface1};
        border-color: ${mocha.overlay0};
      }

      .conflict-keep-ui {
        background-color: ${mocha.green};
        border: 1px solid ${mocha.green};
        color: ${mocha.base};
      }

      .conflict-keep-ui:hover {
        background-color: ${mocha.teal};
        border-color: ${mocha.teal};
      }

      .conflict-merge {
        background-color: ${mocha.yellow};
        border: 1px solid ${mocha.yellow};
        color: ${mocha.base};
      }

      .conflict-merge:hover {
        background-color: ${mocha.peach};
        border-color: ${mocha.peach};
      }

      .radio-button {
        background-color: ${mocha.surface0};
        border: 1px solid ${mocha.overlay0};
        border-radius: 4px;
        padding: 6px 12px;
        font-size: 11px;
        color: ${mocha.text};
        margin-right: 8px;
      }

      .radio-button.selected {
        background-color: ${mocha.blue};
        border-color: ${mocha.blue};
        color: ${mocha.base};
      }

      .radio-button:hover {
        border-color: ${mocha.blue};
      }

      .form-section {
        margin-top: 16px;
        padding-top: 16px;
        border-top: 1px solid ${mocha.overlay0};
      }

      .remote-fields {
        margin-left: 24px;
        margin-top: 8px;
      }

      .form-actions {
        margin-top: 16px;
      }

      /* Enhanced form buttons with Catppuccin pill style */
      .cancel-button {
        background-color: rgba(49, 50, 68, 0.6);
        border: 1px solid ${mocha.surface1};
        border-radius: 8px;
        padding: 8px 18px;
        margin-right: 10px;
        font-size: 12px;
        font-weight: 500;
        color: ${mocha.subtext0};
      }

      .cancel-button:hover {
        background-color: rgba(69, 71, 90, 0.8);
        border-color: ${mocha.overlay0};
        color: ${mocha.text};
      }

      .save-button {
        background-color: ${mocha.blue};
        border: none;
        border-radius: 8px;
        padding: 8px 20px;
        font-size: 12px;
        color: ${mocha.base};
        font-weight: bold;
        box-shadow: 0 2px 8px rgba(137, 180, 250, 0.3);
      }

      .save-button:hover {
        background-color: ${mocha.sapphire};
        box-shadow: 0 4px 12px rgba(116, 199, 236, 0.4);
      }

      /* T039: Disabled save button (validation failed) */
      .save-button-disabled {
        background-color: ${mocha.surface0};
        border: 1px solid ${mocha.surface1};
        border-radius: 8px;
        padding: 8px 20px;
        font-size: 12px;
        color: ${mocha.overlay0};
        font-weight: bold;
        opacity: 0.6;
      }

      /* Feature 096 T021: Loading state save button */
      .save-button-loading {
        background-color: rgba(137, 180, 250, 0.2);
        border: 1px solid ${mocha.blue};
        border-radius: 8px;
        padding: 8px 20px;
        font-size: 12px;
        color: ${mocha.blue};
        font-weight: bold;
        font-style: italic;
      }

      /* T039: Field-level validation error messages */
      .field-error {
        font-size: 11px;
        color: ${mocha.red};
        margin-top: 4px;
        padding: 4px 0;
      }

      /* Error message styles (T041) */
      .error-message {
        background-color: rgba(243, 139, 168, 0.15);
        border-left: 3px solid ${mocha.red};
        padding: 12px;
        margin: 8px 0;
        font-size: 12px;
        color: ${mocha.red};
        border-radius: 4px;
      }

      /* App Card Styles */
      .app-card {
        background-color: rgba(49, 50, 68, 0.4);
        border: 1px solid ${mocha.overlay0};
        border-radius: 8px;
        padding: 12px;
        margin-bottom: 8px;
      }

      .app-card-header {
        margin-bottom: 4px;
      }

      .app-icon {
        font-size: 18px;
        margin-right: 8px;
      }

      .app-card-name {
        font-size: 13px;
        font-weight: bold;
        color: ${mocha.text};
        margin-bottom: 2px;
      }

      .app-card-details {
        font-size: 10px;
        color: ${mocha.subtext0};
      }

      .app-running-indicator {
        color: ${mocha.green};
        font-size: 14px;
      }

      /* Feature 094: Enhanced Applications Tab Styles */
      .app-section {
        margin-bottom: 16px;
      }

      .section-header {
        font-size: 12px;
        font-weight: bold;
        color: ${mocha.subtext0};
        /* GTK CSS doesn't support letter-spacing */
        margin-bottom: 8px;
        margin-left: 4px;
      }

      .app-icon-container {
        margin-right: 10px;
      }

      .app-type-icon {
        font-size: 24px;
      }

      .app-name-row {
        margin-bottom: 2px;
      }

      .app-card-command {
        font-size: 9px;
        color: ${mocha.subtext0};
        font-family: "JetBrainsMono Nerd Font", monospace;
      }

      .terminal-indicator {
        color: ${mocha.mauve};
        font-size: 12px;
        margin-left: 6px;
      }

      .app-status-container {
        margin-left: 8px;
      }

      .app-card-details-row {
        margin-top: 6px;
        padding-top: 6px;
        border-top: 1px solid rgba(108, 112, 134, 0.2);
      }

      /* Feature 094 US7: Application Edit Button Style (T048) */
      .app-edit-button {
        background-color: transparent;
        color: ${mocha.blue};
        border: none;
        font-size: 14px;
        padding: 2px 6px;
        border-radius: 4px;
      }

      .app-edit-button:hover {
        background-color: rgba(137, 180, 250, 0.15);
        color: ${mocha.sapphire};
      }

      /* Health Card Styles */
      .health-cards {
        padding: 4px;
      }

      .health-card {
        background-color: rgba(49, 50, 68, 0.4);
        border: 1px solid ${mocha.overlay0};
        border-radius: 6px;
        padding: 10px 12px;
        margin-bottom: 6px;
      }

      .health-card.health-ok {
        border-left: 3px solid ${mocha.green};
      }

      .health-card.health-error {
        border-left: 3px solid ${mocha.red};
      }

      .health-card-title {
        font-size: 12px;
        color: ${mocha.subtext0};
      }

      .health-card-value {
        font-size: 13px;
        font-weight: bold;
        color: ${mocha.text};
      }

      /* Feature 088: Service Health Card Styles */
      .health-summary {
        background-color: rgba(49, 50, 68, 0.3);
        border: 1px solid ${mocha.overlay0};
        border-radius: 6px;
        padding: 8px 12px;
        margin-bottom: 8px;
      }

      .health-summary-title {
        font-size: 14px;
        font-weight: bold;
        color: ${mocha.text};
        margin-bottom: 4px;
      }

      .health-summary-counts {
        font-size: 11px;
        color: ${mocha.subtext0};
      }

      .health-categories {
        padding: 4px;
      }

      .service-category {
        margin-bottom: 12px;
      }

      .category-header {
        background-color: rgba(69, 71, 90, 0.5);
        border-radius: 4px;
        padding: 6px 10px;
        margin-bottom: 6px;
      }

      .category-title {
        font-size: 13px;
        font-weight: bold;
        color: ${mocha.text};
      }

      .category-counts {
        font-size: 11px;
        color: ${mocha.subtext0};
      }

      .service-list {
        padding-left: 4px;
      }

      .service-health-card {
        background-color: rgba(49, 50, 68, 0.4);
        border: 1px solid ${mocha.overlay0};
        border-radius: 6px;
        padding: 8px 10px;
        margin-bottom: 4px;
        /* transition not supported in GTK CSS */
      }

      .service-health-card:hover {
        background-color: rgba(69, 71, 90, 0.6);
      }

      /* Health state colors (Feature 088) */
      .service-health-card.health-healthy {
        border-left: 3px solid ${mocha.green};  /* #a6e3a1 */
      }

      /* T034: Enhanced visual differentiation for degraded services */
      .service-health-card.health-degraded {
        border-left: 3px solid ${mocha.yellow};  /* #f9e2af */
        background-color: rgba(249, 226, 175, 0.1);  /* Subtle yellow tint */
      }

      .service-health-card.health-degraded .service-icon {
        color: ${mocha.yellow};
      }

      /* T024: Enhanced visual differentiation for critical services */
      .service-health-card.health-critical {
        border-left: 4px solid ${mocha.red};  /* #f38ba8 - thicker border */
        border: 1px solid ${mocha.red};  /* Red border all around */
        background-color: rgba(243, 139, 168, 0.15);  /* More prominent background */
        box-shadow: 0 0 8px rgba(243, 139, 168, 0.3);  /* Subtle glow effect */
      }

      .service-health-card.health-critical .service-name {
        color: ${mocha.red};  /* Red service name for critical */
        font-weight: 600;
      }

      .service-health-card.health-critical .service-icon {
        color: ${mocha.red};
      }

      .service-health-card.health-disabled {
        border-left: 3px solid ${mocha.overlay0};  /* #6c7086 */
        opacity: 0.7;
      }

      .service-health-card.health-unknown {
        border-left: 3px solid ${mocha.peach};  /* #fab387 */
      }

      .service-icon {
        font-size: 16px;
        min-width: 24px;
        margin-right: 8px;
      }

      .service-info {
        /* GTK CSS uses box model, not flexbox - widget expands automatically */
      }

      .service-name {
        font-size: 12px;
        font-weight: 500;
        color: ${mocha.text};
      }

      .service-status {
        font-size: 10px;
        color: ${mocha.subtext0};
        margin-top: 2px;
      }

      /* Feature 088 US2: Uptime and last active time (T022, T023) */
      .service-uptime {
        font-size: 9px;
        color: ${mocha.green};
        margin-top: 2px;
      }

      .service-memory {
        font-size: 9px;
        color: ${mocha.blue};
        margin-top: 2px;
      }

      .service-last-active {
        font-size: 9px;
        color: ${mocha.red};
        margin-top: 2px;
        font-style: italic;
      }

      .health-indicator-box {
        min-width: 80px;
      }

      .health-indicator {
        font-size: 10px;
        color: ${mocha.subtext0};
        /* text-transform not supported in GTK CSS */
        padding: 2px 6px;
        border-radius: 3px;
        background-color: rgba(69, 71, 90, 0.5);
      }

      /* Feature 088 US2: Restart count indicator (T022, T032, T033) */
      .restart-count {
        font-size: 9px;
        color: ${mocha.yellow};
        margin-top: 2px;
        font-weight: bold;
      }

      /* T032: High restart count warning (>= 3 restarts) */
      .restart-count.restart-warning {
        color: ${mocha.red};
        font-size: 10px;
        /* GTK CSS doesn't support @keyframes animations */
      }

      /* Feature 088 US3: Restart button (T028-T030) */
      .restart-button {
        background-color: ${mocha.blue};
        color: ${mocha.base};
        border: none;
        border-radius: 4px;
        padding: 4px 8px;
        margin-top: 4px;
        font-size: 14px;
        font-weight: bold;
        /* cursor and transition not supported in GTK CSS */
      }

      .restart-button:hover {
        background-color: ${mocha.sapphire};
        /* transform not supported in GTK CSS */
      }

      .restart-button:active {
        background-color: ${mocha.sky};
        /* transform not supported in GTK CSS */
      }

      /* Window Detail View Styles */
      .detail-view {
        background-color: transparent;
        padding: 8px;
      }

      .detail-header {
        background-color: rgba(49, 50, 68, 0.4);
        border-radius: 8px;
        padding: 8px 12px;
        margin-bottom: 8px;
      }

      .detail-back-btn {
        font-size: 12px;
        padding: 6px 12px;
        background-color: rgba(69, 71, 90, 0.5);
        color: ${mocha.text};
        border: 1px solid ${mocha.overlay0};
        border-radius: 4px;
      }

      .detail-back-btn:hover {
        background-color: rgba(137, 180, 250, 0.6);
        color: ${mocha.base};
        border-color: ${mocha.blue};
      }

      .detail-title {
        font-size: 14px;
        font-weight: bold;
        color: ${mocha.text};
      }

      .detail-content {
        padding: 4px;
      }

      .detail-section {
        background-color: rgba(49, 50, 68, 0.4);
        border: 1px solid ${mocha.overlay0};
        border-radius: 8px;
        padding: 10px 12px;
        margin-bottom: 8px;
      }

      .detail-section-title {
        font-size: 12px;
        font-weight: bold;
        color: ${mocha.teal};
        margin-bottom: 8px;
      }

      .detail-row {
        padding: 4px 0;
        border-bottom: 1px solid rgba(108, 112, 134, 0.2);
      }

      .detail-row:last-child {
        border-bottom: none;
      }

      .detail-label {
        font-size: 11px;
        color: ${mocha.subtext0};
        min-width: 80px;
      }

      .detail-value {
        font-size: 11px;
        color: ${mocha.text};
        font-family: monospace;
      }

      .detail-full-title {
        font-size: 12px;
        color: ${mocha.text};
      }

      .detail-marks {
        font-size: 10px;
        color: ${mocha.subtext0};
        font-family: monospace;
      }

      /* Window info in list view */
      .window-info {
        margin-left: 6px;
        min-width: 0;
      }

      .window-app-name {
        min-width: 0;
      }

      .window-title {
        font-size: 10px;
        color: ${mocha.subtext0};
        min-width: 0;
      }

      /* NOTE: .window:hover defined in Feature 093 section (line ~7322) */
      /* Removed duplicate rule that was overriding the blue hover effect */

      /* Feature 092: Event Logging - Logs View Styling (T027) */
      .events-view-container {
        padding: 0 8px 8px 8px;
      }

      .events-list {
        padding: 4px;
        margin-top: 4px;
      }

      /* Feature 102 T065: Burst indicator styles */
      .burst-indicator {
        padding: 6px 12px;
        margin: 4px 8px;
        border-radius: 4px;
        background-color: rgba(249, 226, 175, 0.1);
        border: 1px solid rgba(249, 226, 175, 0.3);
      }

      .burst-badge {
        font-size: 12px;
        color: ${mocha.yellow};
        font-weight: bold;
      }

      .burst-badge.burst-active {
        color: ${mocha.red};
        /* Animated pulse effect for active burst */
      }

      .burst-badge.burst-inactive {
        color: ${mocha.subtext0};
      }

      .event-card {
        background-color: ${mocha.surface0};
        border-left: 3px solid ${mocha.overlay0};
        border-radius: 4px;
        padding: 8px;
        margin-bottom: 6px;
        /* GTK CSS doesn't support transition */
      }

      .event-card:hover {
        background-color: ${mocha.surface1};
      }

      /* Category-specific border colors */
      .event-card.event-category-window {
        border-left-color: ${mocha.blue};
      }

      .event-card.event-category-workspace {
        border-left-color: ${mocha.teal};
      }

      .event-card.event-category-output {
        border-left-color: ${mocha.mauve};
      }

      .event-card.event-category-binding {
        border-left-color: ${mocha.yellow};
      }

      .event-card.event-category-mode {
        border-left-color: ${mocha.sky};
      }

      .event-card.event-category-system {
        border-left-color: ${mocha.red};
      }

      /* Feature 102: i3pm event category styles (T015) */
      .event-card.event-category-project {
        border-left-color: ${mocha.peach};
      }

      .event-card.event-category-visibility {
        border-left-color: ${mocha.mauve};
      }

      .event-card.event-category-scratchpad {
        border-left-color: ${mocha.pink};
      }

      .event-card.event-category-launch {
        border-left-color: ${mocha.green};
      }

      .event-card.event-category-state {
        border-left-color: ${mocha.sapphire};
      }

      .event-card.event-category-command {
        border-left-color: ${mocha.sky};
      }

      .event-card.event-category-trace {
        border-left-color: ${mocha.lavender};
      }

      /* Feature 102: Source indicator styles (T015-T016) */
      .event-source-badge {
        font-size: 14px;
        margin-right: 8px;
        min-width: 18px;
        padding: 2px;
        border-radius: 3px;
      }

      .event-source-badge.source-i3pm {
        color: ${mocha.peach};
        background-color: rgba(250, 179, 135, 0.15);
      }

      .event-source-badge.source-sway {
        color: ${mocha.blue};
        background-color: rgba(137, 180, 250, 0.1);
      }

      /* Feature 102: i3pm event card distinction (T015) */
      .event-card.event-source-i3pm {
        background-color: rgba(250, 179, 135, 0.05);
      }

      .event-card.event-source-i3pm:hover {
        background-color: rgba(250, 179, 135, 0.1);
      }

      /* Feature 102 (T028): Trace indicator icon styles */
      .event-trace-indicator {
        font-size: 14px;
        margin-right: 6px;
        color: ${mocha.mauve};
        min-width: 16px;
        opacity: 0.9;
      }

      /* Feature 102 T066: Evicted trace indicator */
      .event-trace-indicator.trace-evicted {
        color: ${mocha.overlay0};
        opacity: 0.6;
      }

      /* Feature 102 T067: Orphaned event indicator */
      .event-orphaned-indicator {
        font-size: 12px;
        margin-right: 6px;
        color: ${mocha.yellow};
        opacity: 0.8;
      }

      /* Feature 102 T052: Duration badge styles for slow events */
      .event-duration-badge {
        font-size: 10px;
        font-weight: 600;
        margin-right: 6px;
        padding: 2px 6px;
        border-radius: 8px;
        min-width: 40px;
      }

      .event-duration-badge.duration-slow {
        color: ${mocha.yellow};
        background-color: rgba(249, 226, 175, 0.2);
      }

      .event-duration-badge.duration-critical {
        color: ${mocha.red};
        background-color: rgba(243, 139, 168, 0.2);
      }

      /* Highlight events that are part of a trace */
      .event-card.event-has-trace {
        border-left: 2px solid ${mocha.mauve};
      }

      /* Feature 102 (T036): Causality chain indicator */
      .event-chain-indicator {
        background-color: ${mocha.lavender};
        border-radius: 1px;
        margin-right: 8px;
        /* GTK CSS doesn't support min-height: 100% - use fixed height */
        min-height: 20px;
      }

      /* Feature 102 (T037): Causality chain event styling */
      .event-card.event-in-chain {
        border-left: 2px solid ${mocha.lavender};
        /* GTK CSS doesn't support transition */
      }

      /* Feature 102 (T038): Hover highlighting for causality chain */
      .event-card.event-in-chain:hover {
        background-color: rgba(180, 190, 254, 0.15);
      }

      /* Feature 102 (T037): Child event depth indicators */
      .event-card.event-child-depth-1 {
        border-left-color: ${mocha.sapphire};
      }
      .event-card.event-child-depth-2 {
        border-left-color: ${mocha.sky};
      }
      .event-card.event-child-depth-3 {
        border-left-color: ${mocha.teal};
      }

      .event-icon {
        font-size: 20px;
        margin-right: 12px;
        min-width: 28px;
      }

      .event-details {
        /* GTK CSS doesn't support flex property - layout handled by box widget */
      }

      .event-header {
        margin-bottom: 4px;
      }

      .event-type {
        font-size: 11px;
        font-weight: 600;
        color: ${mocha.text};
        font-family: monospace;
      }

      .event-timestamp {
        font-size: 10px;
        color: ${mocha.subtext0};
        font-style: italic;
      }

      .event-payload {
        font-size: 10px;
        color: ${mocha.subtext0};
        /* GTK CSS doesn't support white-space property */
      }

      /* Feature 092: Event Filter Panel Styling */
      .filter-panel {
        background-color: transparent;
        padding: 0;
        margin: 0 4px 0 4px;
      }

      .filter-header {
        padding: 6px 8px;
        background-color: ${mocha.surface0};
        border-radius: 4px;
        border: 1px solid ${mocha.overlay0};
        margin-bottom: 0;
      }

      .filter-header:hover {
        background-color: ${mocha.surface1};
        border-color: ${mocha.blue};
      }

      .filter-title {
        font-size: 11px;
        font-weight: 600;
        color: ${mocha.blue};
      }

      .filter-toggle {
        font-size: 9px;
        color: ${mocha.subtext0};
        margin-left: 8px;
      }

      .filter-controls {
        padding: 8px 4px;
        background-color: ${mocha.mantle};
        border-radius: 6px;
        margin-top: 4px;
        border: 1px solid ${mocha.overlay0};
      }

      .filter-global-controls {
        padding: 6px 4px;
        margin-bottom: 8px;
      }

      .filter-button {
        background-color: ${mocha.surface0};
        color: ${mocha.text};
        border: 1px solid ${mocha.overlay0};
        border-radius: 3px;
        padding: 4px 10px;
        margin-right: 6px;
        font-size: 10px;
        font-weight: 500;
      }

      .filter-button:hover {
        background-color: ${mocha.surface1};
        border-color: ${mocha.blue};
      }

      /* Feature 102 T053: Sort controls */
      .sort-controls {
        /* GTK CSS doesn't support margin-left: auto; use hexpand on sibling instead */
        padding-left: 12px;
      }

      .sort-label {
        font-size: 10px;
        color: ${mocha.subtext0};
        margin-right: 6px;
      }

      .sort-button {
        background-color: ${mocha.surface0};
        color: ${mocha.subtext0};
        border: 1px solid ${mocha.surface1};
        border-radius: 3px;
        padding: 3px 8px;
        margin-left: 4px;
        font-size: 10px;
      }

      .sort-button:hover {
        background-color: ${mocha.surface1};
        color: ${mocha.text};
      }

      .sort-button.active {
        background-color: ${mocha.blue};
        color: ${mocha.base};
        border-color: ${mocha.blue};
      }

      .filter-category-group {
        background-color: ${mocha.base};
        border-radius: 4px;
        padding: 6px;
        margin-bottom: 6px;
        border: 1px solid ${mocha.surface0};
      }

      .filter-category-title {
        font-size: 10px;
        font-weight: 600;
        color: ${mocha.teal};
        margin-bottom: 4px;
        padding: 2px 0;
        border-bottom: 1px solid ${mocha.surface0};
      }

      .filter-checkboxes {
        padding: 2px 0;
      }

      .filter-checkbox-item {
        padding: 2px 6px;
        margin-right: 8px;
        border-radius: 3px;
        background-color: transparent;
      }

      .filter-checkbox-item:hover {
        background-color: ${mocha.surface0};
      }

      .filter-checkbox-icon {
        font-size: 12px;
        color: ${mocha.blue};
        margin-right: 3px;
      }

      .filter-checkbox-label {
        font-size: 9px;
        color: ${mocha.text};
        font-family: monospace;
      }

      /* Feature 102: i3pm filter category styling (T014) */
      .i3pm-events-category {
        border-color: ${mocha.peach};
        background-color: rgba(250, 179, 135, 0.05);
      }

      .i3pm-title {
        color: ${mocha.peach};
      }

      .filter-subcategory {
        padding-left: 8px;
        margin-top: 4px;
        border-left: 2px solid ${mocha.surface1};
      }

      .filter-subcategory-title {
        font-size: 9px;
        font-weight: 500;
        color: ${mocha.subtext0};
        margin-bottom: 2px;
        margin-top: 4px;
      }

      /* Feature 101: Traces View Styling */
      .traces-summary {
        padding: 8px 12px;
        background-color: ${mocha.surface0};
        border-radius: 6px;
        margin-bottom: 8px;
      }

      .traces-count {
        font-size: 12px;
        font-weight: 600;
        color: ${mocha.teal};
      }

      .traces-help {
        font-size: 12px;
        color: ${mocha.subtext0};
      }

      /* Feature 102 T059: Template selector dropdown */
      .template-selector-container {
        /* GTK CSS doesn't support position: relative */
        margin-right: 8px;
      }

      .template-add-button {
        background-color: ${mocha.surface0};
        color: ${mocha.text};
        border: 1px solid ${mocha.overlay0};
        border-radius: 4px;
        padding: 4px 10px;
        font-size: 11px;
        font-weight: 500;
      }

      .template-add-button:hover {
        background-color: ${mocha.surface1};
        border-color: ${mocha.blue};
      }

      .template-add-button.active {
        background-color: ${mocha.blue};
        color: ${mocha.base};
        border-color: ${mocha.blue};
      }

      .template-dropdown {
        /* GTK CSS doesn't support position: absolute, top, right, z-index */
        margin-top: 4px;
        background-color: ${mocha.surface0};
        border: 1px solid ${mocha.overlay0};
        border-radius: 6px;
        padding: 4px;
        /* Feature 119: Reduced min-width for narrower panel */
        min-width: 180px;
        box-shadow: 0 4px 12px rgba(0, 0, 0, 0.3);
      }

      .template-item {
        padding: 8px 10px;
        border-radius: 4px;
        margin: 2px 0;
      }

      .template-item:hover {
        background-color: ${mocha.surface1};
      }

      .template-icon {
        font-size: 18px;
        color: ${mocha.teal};
        margin-right: 10px;
        min-width: 24px;
      }

      .template-name {
        font-size: 12px;
        font-weight: 600;
        color: ${mocha.text};
        margin-bottom: 2px;
      }

      .template-description {
        font-size: 10px;
        color: ${mocha.subtext0};
      }

      .traces-empty {
        padding: 40px 20px;
        /* text-align not supported in GTK CSS - use :halign in yuck instead */
      }

      .traces-empty .empty-icon {
        font-size: 48px;
        color: ${mocha.overlay0};
        margin-bottom: 12px;
      }

      .traces-empty .empty-title {
        font-size: 14px;
        font-weight: 600;
        color: ${mocha.subtext0};
        margin-bottom: 8px;
      }

      .traces-empty .empty-hint {
        font-size: 11px;
        color: ${mocha.subtext0};
        margin-bottom: 4px;
      }

      .traces-empty .empty-command {
        font-size: 11px;
        color: ${mocha.peach};
        font-family: monospace;
        background-color: ${mocha.surface0};
        padding: 4px 8px;
        border-radius: 4px;
      }

      .traces-list {
        padding: 0 4px;
      }

      .trace-card {
        background-color: ${mocha.surface0};
        border-radius: 6px;
        padding: 10px 12px;
        margin-bottom: 6px;
        border-left: 3px solid ${mocha.overlay0};
      }

      .trace-card:hover {
        background-color: ${mocha.surface1};
      }

      .trace-card.trace-active {
        border-left-color: ${mocha.red};
        background-color: rgba(243, 139, 168, 0.1);
      }

      .trace-card.trace-stopped {
        border-left-color: ${mocha.overlay0};
        opacity: 0.8;
      }

      .trace-status-icon {
        font-size: 18px;
        margin-right: 10px;
        min-width: 24px;
      }

      .trace-header {
        margin-bottom: 4px;
      }

      .trace-id {
        font-size: 11px;
        font-family: monospace;
        color: ${mocha.blue};
        font-weight: 600;
      }

      .trace-status-label {
        font-size: 9px;
        font-weight: 700;
        padding: 2px 6px;
        border-radius: 3px;
        background-color: ${mocha.surface1};
        color: ${mocha.text};
      }

      .trace-active .trace-status-label {
        background-color: ${mocha.red};
        color: ${mocha.base};
      }

      .trace-stopped .trace-status-label {
        background-color: ${mocha.surface1};
        color: ${mocha.subtext0};
      }

      .trace-matcher {
        font-size: 10px;
        color: ${mocha.subtext0};
        font-family: monospace;
        margin-bottom: 4px;
      }

      .trace-stats {
        font-size: 10px;
        color: ${mocha.subtext0};
      }

      .trace-events {
        color: ${mocha.green};
      }

      .trace-separator {
        color: ${mocha.overlay0};
      }

      .trace-duration {
        color: ${mocha.yellow};
      }

      .trace-window-id {
        color: ${mocha.mauve};
        font-family: monospace;
      }

      .trace-actions {
        margin-left: 10px;
      }

      .trace-action-btn {
        background-color: ${mocha.surface1};
        color: ${mocha.text};
        border: 1px solid ${mocha.overlay0};
        border-radius: 4px;
        padding: 4px 8px;
        font-size: 12px;
        margin-bottom: 4px;
        min-width: 28px;
      }

      .trace-action-btn:hover {
        background-color: ${mocha.surface1};
        border-color: ${mocha.blue};
      }

      .trace-stop-btn:hover {
        background-color: ${mocha.red};
        border-color: ${mocha.red};
        color: ${mocha.base};
      }

      /* Feature 101: Trace copy button - matches json-copy-btn pattern */
      .trace-copy-btn {
        font-size: 14px;
        padding: 4px 8px;
        background-color: rgba(137, 180, 250, 0.2);
        color: ${mocha.blue};
        border: 1px solid ${mocha.blue};
        border-radius: 4px;
        min-width: 28px;
        margin-right: 4px;
      }

      .trace-copy-btn:hover {
        background-color: rgba(137, 180, 250, 0.3);
        box-shadow: 0 0 8px rgba(137, 180, 250, 0.4);
      }

      .trace-copy-btn:active {
        background-color: rgba(137, 180, 250, 0.5);
        box-shadow: 0 0 12px rgba(137, 180, 250, 0.6);
      }

      .trace-copy-btn.copied {
        background-color: rgba(166, 227, 161, 0.3);
        color: ${mocha.green};
        border: 1px solid ${mocha.green};
        box-shadow: 0 0 12px rgba(166, 227, 161, 0.5),
                    inset 0 0 8px rgba(166, 227, 161, 0.2);
        font-weight: bold;
      }

      .trace-copy-btn.copied:hover {
        background-color: rgba(166, 227, 161, 0.4);
        box-shadow: 0 0 16px rgba(166, 227, 161, 0.6);
      }

      /* Feature 101: Expanded trace card styles */
      .trace-card.trace-expanded {
        border-left-color: ${mocha.lavender};
        background-color: rgba(180, 190, 254, 0.1);
      }

      .trace-card-header {
        padding: 4px 0;
      }

      .trace-expand-icon {
        font-size: 12px;
        color: ${mocha.overlay0};
        margin-right: 6px;
        min-width: 16px;
      }

      .trace-expanded .trace-expand-icon {
        color: ${mocha.lavender};
      }

      /* Feature 102 (T031): Highlight for navigation (GTK CSS doesn't support keyframes) */
      .trace-card.trace-highlight {
        border: 2px solid ${mocha.mauve};
        background-color: rgba(203, 166, 247, 0.15);
      }

      .trace-events-panel {
        margin-top: 8px;
        padding-top: 8px;
        border-top: 1px solid ${mocha.surface1};
      }

      .trace-events-loading {
        padding: 12px;
        color: ${mocha.subtext0};
        font-size: 11px;
        font-style: italic;
      }

      .trace-events-list {
        padding: 0;
      }

      .trace-event-row {
        padding: 6px 8px;
        margin-bottom: 2px;
        background-color: ${mocha.base};
        border-radius: 4px;
        border-left: 2px solid ${mocha.overlay0};
      }

      .trace-event-row:hover {
        background-color: ${mocha.surface0};
      }

      /* Event type specific colors */
      .trace-event-row.trace\:\:start {
        border-left-color: ${mocha.green};
      }

      .trace-event-row.trace\:\:stop {
        border-left-color: ${mocha.red};
      }

      .trace-event-row.window\:\:new {
        border-left-color: ${mocha.blue};
      }

      .trace-event-row.window\:\:focus {
        border-left-color: ${mocha.yellow};
      }

      .trace-event-row.window\:\:move {
        border-left-color: ${mocha.peach};
      }

      .trace-event-row.mark\:\:added {
        border-left-color: ${mocha.mauve};
      }

      .event-time {
        font-family: monospace;
        font-size: 10px;
        color: ${mocha.subtext0};
        min-width: 60px;
        margin-right: 8px;
      }

      .event-type-badge {
        font-size: 9px;
        font-weight: 600;
        padding: 2px 6px;
        border-radius: 3px;
        background-color: ${mocha.surface1};
        color: ${mocha.text};
        margin-right: 8px;
        min-width: 80px;
        /* text-align not supported in GTK CSS - use :halign in yuck widget instead */
      }

      /* Event type badge colors */
      .event-type-badge.trace\:\:start {
        background-color: rgba(166, 227, 161, 0.2);
        color: ${mocha.green};
      }

      .event-type-badge.trace\:\:stop {
        background-color: rgba(243, 139, 168, 0.2);
        color: ${mocha.red};
      }

      .event-type-badge.window\:\:new {
        background-color: rgba(137, 180, 250, 0.2);
        color: ${mocha.blue};
      }

      .event-type-badge.window\:\:focus {
        background-color: rgba(249, 226, 175, 0.2);
        color: ${mocha.yellow};
      }

      .event-type-badge.window\:\:move {
        background-color: rgba(250, 179, 135, 0.2);
        color: ${mocha.peach};
      }

      .event-type-badge.mark\:\:added {
        background-color: rgba(203, 166, 247, 0.2);
        color: ${mocha.mauve};
      }

      .event-content {
        padding-left: 4px;
      }

      .event-description {
        font-size: 10px;
        color: ${mocha.text};
      }

      .event-changes {
        font-size: 9px;
        color: ${mocha.subtext0};
        font-family: monospace;
        margin-top: 2px;
      }

      /* ========================================
       * Feature 116: Devices Tab Styling
       * ======================================== */

      .devices-content {
        padding: 10px;
      }

      .devices-section {
        background-color: ${mocha.surface0};
        border-radius: 8px;
        padding: 10px 12px;
        margin-bottom: 8px;
        border: 1px solid ${mocha.surface1};

        .section-title {
          font-size: 11px;
          font-weight: 600;
          color: ${mocha.blue};
          margin-bottom: 8px;
          padding-bottom: 6px;
          border-bottom: 1px solid ${mocha.surface1};
          letter-spacing: 0.5px;
        }

        .section-content {
          padding: 2px 0;
        }
      }

      /* Audio Section */
      .device-row {
        padding: 4px 6px;
        background-color: ${mocha.mantle};
        border-radius: 6px;
        margin-bottom: 6px;

        .device-label {
          font-size: 10px;
          color: ${mocha.subtext0};
          min-width: 45px;
        }

        .device-value {
          font-size: 10px;
          color: ${mocha.text};
        }
      }

      .slider-row {
        padding: 4px 2px;

        .slider-icon {
          font-size: 14px;
          color: ${mocha.blue};
          min-width: 20px;
        }

        .device-slider {
          min-width: 100px;
          margin: 0 6px;

          trough {
            background-color: ${mocha.surface1};
            border-radius: 3px;
            min-height: 4px;
          }

          highlight {
            background-color: ${mocha.blue};
            border-radius: 3px;
          }

          slider {
            background-color: ${mocha.text};
            border-radius: 50%;
            min-width: 10px;
            min-height: 10px;
            margin: -3px;
          }
        }

        .slider-value {
          font-size: 10px;
          font-weight: 600;
          color: ${mocha.text};
          min-width: 28px;
          margin-right: 4px;
        }

        .mute-btn {
          font-size: 12px;
          color: ${mocha.subtext0};
          padding: 3px 6px;
          border-radius: 4px;
          background-color: ${mocha.surface1};

          &:hover {
            background-color: ${mocha.overlay0};
            color: ${mocha.text};
          }

          &.muted {
            color: ${mocha.red};
            background-color: shade(${mocha.red}, 0.3);
          }
        }
      }

      /* Bluetooth Section */
      .toggle-row {
        padding: 4px 2px;

        .toggle-icon {
          font-size: 14px;
          color: ${mocha.blue};
          min-width: 20px;
        }

        .toggle-label {
          font-size: 11px;
          font-weight: 500;
          color: ${mocha.text};
        }

        .toggle-btn {
          min-width: 32px;
          min-height: 20px;
          border-radius: 10px;
          border: none;
          padding: 2px 8px;

          label {
            font-size: 11px;
          }

          &.on {
            background-color: ${mocha.green};
            color: ${mocha.base};
          }

          &.off {
            background-color: ${mocha.surface1};
            color: ${mocha.overlay0};
          }

          &:hover {
            opacity: 0.9;
          }
        }
      }

      .device-list {
        padding-top: 4px;
        margin-top: 2px;

        .device-item {
          background-color: ${mocha.mantle};
          border-radius: 5px;
          padding: 6px 8px;
          margin-bottom: 4px;

          &.connected {
            border-left: 2px solid ${mocha.green};
            background-color: shade(${mocha.green}, 0.2);
          }

          .device-icon {
            font-size: 12px;
            color: ${mocha.subtext0};
            min-width: 18px;
          }

          .device-name {
            font-size: 10px;
            color: ${mocha.text};
          }

          .connect-btn {
            font-size: 9px;
            font-weight: 500;
            color: ${mocha.blue};
            padding: 3px 6px;
            background-color: ${mocha.surface1};
            border-radius: 4px;

            &:hover {
              background-color: ${mocha.blue};
              color: ${mocha.base};
            }
          }
        }
      }

      /* Power Section */
      .battery-row {
        padding: 6px;
        background-color: ${mocha.mantle};
        border-radius: 6px;
        margin-bottom: 6px;

        .battery-icon {
          font-size: 18px;
          color: ${mocha.green};
          min-width: 26px;

          &.low {
            color: ${mocha.yellow};
          }

          &.critical {
            color: ${mocha.red};
          }

          &.charging {
            color: ${mocha.teal};
          }
        }

        .battery-info {
          .battery-percent {
            font-size: 14px;
            font-weight: 600;
            color: ${mocha.text};
          }

          .battery-state {
            font-size: 10px;
            color: ${mocha.subtext0};
          }

          .battery-time {
            font-size: 9px;
            color: ${mocha.subtext0};
            margin-top: 2px;
          }
        }
      }

      .battery-details {
        padding: 6px;
        background-color: ${mocha.mantle};
        border-radius: 6px;
        margin-bottom: 6px;

        .detail-item {
          .detail-label {
            font-size: 9px;
            color: ${mocha.subtext0};
          }

          .detail-value {
            font-size: 11px;
            font-weight: 600;
            color: ${mocha.text};
          }
        }
      }

      .power-profiles {
        padding: 4px;
        background-color: ${mocha.mantle};
        border-radius: 6px;

        .profile-btn {
          padding: 6px 12px;
          border-radius: 5px;
          border: none;
          background-image: none;

          label {
            font-size: 14px;
          }
        }

        /* Power Saver - Green theme */
        .profile-btn.profile-saver {
          background-color: ${mocha.surface0};
          background-image: none;

          label {
            color: ${mocha.green};
          }
        }

        .profile-btn.profile-saver:hover {
          background-color: ${mocha.surface1};
          background-image: none;
        }

        .profile-btn.profile-saver.active {
          background-color: ${mocha.green};
          background-image: none;

          label {
            color: ${mocha.base};
          }
        }

        /* Balanced - Blue theme */
        .profile-btn.profile-balanced {
          background-color: ${mocha.surface0};
          background-image: none;

          label {
            color: ${mocha.blue};
          }
        }

        .profile-btn.profile-balanced:hover {
          background-color: ${mocha.surface1};
          background-image: none;
        }

        .profile-btn.profile-balanced.active {
          background-color: ${mocha.blue};
          background-image: none;

          label {
            color: ${mocha.base};
          }
        }

        /* Performance - Peach/Orange theme */
        .profile-btn.profile-performance {
          background-color: ${mocha.surface0};
          background-image: none;

          label {
            color: ${mocha.peach};
          }
        }

        .profile-btn.profile-performance:hover {
          background-color: ${mocha.surface1};
          background-image: none;
        }

        .profile-btn.profile-performance.active {
          background-color: ${mocha.peach};
          background-image: none;

          label {
            color: ${mocha.base};
          }
        }
      }

      /* Display Section */
      .slider-label {
        font-size: 10px;
        color: ${mocha.subtext0};
        min-width: 50px;
      }

      /* Thermal Section */
      .thermal-row {
        padding: 6px;
        background-color: ${mocha.mantle};
        border-radius: 6px;
        margin-bottom: 6px;

        .thermal-icon {
          font-size: 16px;
          color: ${mocha.peach};
          min-width: 22px;
        }

        .thermal-info {
          min-width: 50px;
          margin-right: 8px;

          .thermal-label {
            font-size: 9px;
            color: ${mocha.subtext0};
          }

          .thermal-value {
            font-size: 12px;
            font-weight: 600;
            color: ${mocha.text};
          }
        }

        .thermal-bar {
          min-height: 6px;
          border-radius: 3px;

          trough {
            background-color: ${mocha.surface1};
            border-radius: 3px;
            min-height: 6px;
          }

          progress {
            background-color: ${mocha.peach};
            border-radius: 3px;
          }
        }
      }

      .fan-row {
        padding: 6px;
        background-color: ${mocha.mantle};
        border-radius: 6px;

        .fan-icon {
          font-size: 14px;
          color: ${mocha.sapphire};
          min-width: 22px;
        }

        .fan-label {
          font-size: 10px;
          color: ${mocha.subtext0};
          min-width: 30px;
        }

        .fan-value {
          font-size: 11px;
          font-weight: 500;
          color: ${mocha.text};
        }
      }

      /* Network Section */
      .network-row {
        padding: 6px;
        background-color: ${mocha.mantle};
        border-radius: 6px;
        margin-bottom: 6px;

        .network-icon {
          font-size: 16px;
          min-width: 22px;

          &.connected {
            color: ${mocha.green};
          }

          &.disconnected {
            color: ${mocha.overlay0};
          }
        }

        .network-info {
          .network-type {
            font-size: 9px;
            color: ${mocha.subtext0};
          }

          .network-value {
            font-size: 11px;
            font-weight: 500;
            color: ${mocha.text};
          }
        }
      }
    '';

    # Systemd user service for Eww monitoring panel (T018)
    systemd.user.services.eww-monitoring-panel = {
      Unit = {
        Description = "Eww Monitoring Panel for Window/Project State";
        Documentation = "file:///etc/nixos/specs/085-sway-monitoring-widget/quickstart.md";
        # Feature 117: Depend on i3-project-daemon for IPC connectivity
        # Without this, deflisten/defpoll scripts fail on startup
        # Feature 121: Use sway-session.target for proper Sway lifecycle binding
        # Wait for home-manager to update symlinks before loading config
        After = [ "sway-session.target" "i3-project-daemon.service" "home-manager-vpittamp.service" ];
        Wants = [ "i3-project-daemon.service" ];
        PartOf = [ "sway-session.target" ];
      };

      Service = {
        Type = "simple";
        # Pre-start: create state directory and kill any orphan daemon for this config
        # Feature 125: State directory for dock-mode persistence
        ExecStartPre = "${pkgs.bash}/bin/bash -c 'mkdir -p %h/.local/state/eww-monitoring-panel && ${pkgs.eww}/bin/eww --config %h/.config/eww-monitoring-panel kill 2>/dev/null || true'";
        # Use wrapper script that manages daemon + handles toggle signals
        # All eww processes (daemon + GTK renderers) stay in service cgroup
        # No orphans possible since toggle sends signal instead of spawning processes
        ExecStart = "${wrapperScript}/bin/eww-monitoring-panel-wrapper";
        # Clean shutdown: use 'eww kill' which properly cleans up THIS service's socket
        ExecStopPost = "${pkgs.bash}/bin/bash -c '${pkgs.eww}/bin/eww --config %h/.config/eww-monitoring-panel kill 2>/dev/null || true'";
        Restart = "on-failure";
        RestartSec = "3s";
        # Critical: control-group ensures ALL child processes are killed when service stops
        # This now works correctly since all eww commands run within the wrapper
        KillMode = "control-group";
      };

      Install = {
        # Feature 121: Auto-start with Sway session (uses swaymsg for workspace data)
        WantedBy = [ "sway-session.target" ];
      };
    };
  };
}
# Rebuild trigger 1765901724<|MERGE_RESOLUTION|>--- conflicted
+++ resolved
@@ -101,8 +101,74 @@
     exec ${pythonForBackend}/bin/python3 ${../tools/i3_project_manager/cli/monitoring_data.py} "$@"
   '';
 
-  # Feature 110: Spinner animation uses CSS transition (defpoll toggles pulse_phase)
-  # GTK3 supports CSS transitions but EWW doesn't support @keyframes properly
+  # Feature 110: Spinner animation script for pulsating circle
+  # Outputs both the circle character and opacity value (space-separated)
+  # Larger base circle with opacity fade effect
+  spinnerScript = pkgs.writeShellScriptBin "eww-spinner-frame" ''
+    #!/usr/bin/env bash
+    IDX_FILE="/tmp/eww-spinner-idx"
+    IDX=$(cat "$IDX_FILE" 2>/dev/null || echo 0)
+    # 8-frame animation: large circle with opacity pulse
+    # All frames use the same large circle, opacity creates the pulse
+    case $IDX in
+      0)  echo "⬤" ;;  # opacity: 0.4
+      1)  echo "⬤" ;;  # opacity: 0.6
+      2)  echo "⬤" ;;  # opacity: 0.8
+      3)  echo "⬤" ;;  # opacity: 1.0 (peak)
+      4)  echo "⬤" ;;  # opacity: 1.0 (peak)
+      5)  echo "⬤" ;;  # opacity: 0.8
+      6)  echo "⬤" ;;  # opacity: 0.6
+      7)  echo "⬤" ;;  # opacity: 0.4
+      *)  echo "⬤" ;;
+    esac
+    NEXT=$(( (IDX + 1) % 8 ))
+    echo "$NEXT" > "$IDX_FILE"
+  '';
+
+  # Feature 110: Opacity script for fade effect
+  spinnerOpacityScript = pkgs.writeShellScriptBin "eww-spinner-opacity" ''
+    #!/usr/bin/env bash
+    IDX=$(cat /tmp/eww-spinner-idx 2>/dev/null || echo 0)
+    # Opacity values matching frame index
+    case $IDX in
+      0)  echo "0.4" ;;
+      1)  echo "0.6" ;;
+      2)  echo "0.8" ;;
+      3)  echo "1.0" ;;
+      4)  echo "1.0" ;;
+      5)  echo "0.8" ;;
+      6)  echo "0.6" ;;
+      7)  echo "0.4" ;;
+      *)  echo "1.0" ;;
+    esac
+  '';
+
+  # Feature 123: Streaming script to read AI sessions JSON file for deflisten
+  # Continuously outputs JSON every second (deflisten instead of defpoll works better)
+  # Uses hardcoded /run/user/UID path since shell variables may not be available in EWW's shell context
+  aiSessionsStreamScript = pkgs.writeShellScriptBin "eww-ai-sessions-stream" ''
+    #!/usr/bin/env bash
+    RUNTIME_DIR="/run/user/$(${pkgs.coreutils}/bin/id -u)"
+    FILE="$RUNTIME_DIR/otel-ai-sessions.json"
+    FALLBACK='{"type":"session_list","sessions":[],"timestamp":0,"has_working":false}'
+
+    # Output initial value immediately
+    if [[ -f "$FILE" ]]; then
+      ${pkgs.coreutils}/bin/cat "$FILE"
+    else
+      echo "$FALLBACK"
+    fi
+
+    # Then stream updates every second
+    while true; do
+      ${pkgs.coreutils}/bin/sleep 1
+      if [[ -f "$FILE" ]]; then
+        ${pkgs.coreutils}/bin/cat "$FILE"
+      else
+        echo "$FALLBACK"
+      fi
+    done
+  '';
 
   # Service wrapper script - manages daemon and handles toggle signals
   # This keeps all eww processes (daemon + GTK renderers) in the service cgroup
@@ -3280,12 +3346,13 @@
         :initial "{\"status\":\"connecting\",\"projects\":[],\"project_count\":0,\"monitor_count\":0,\"workspace_count\":0,\"window_count\":0,\"timestamp\":0,\"timestamp_friendly\":\"Initializing...\",\"error\":null}"
         `${monitoringDataScript}/bin/monitoring-data-backend --listen`)
 
-      ;; Feature 123: AI sessions data via OpenTelemetry (same source as eww-top-bar)
-      ;; Used to show pulsating indicator on windows running AI assistants
-      ;; Falls back to empty state if pipe doesn't exist
+      ;; Feature 123: AI sessions data via OpenTelemetry
+      ;; Uses deflisten with streaming script (reads JSON file every 1s)
+      ;; File-based approach avoids FIFO conflict with eww-top-bar
+      ;; (top-bar uses pipe, monitoring-panel uses JSON file)
       (deflisten ai_sessions_data
         :initial "{\"type\":\"session_list\",\"sessions\":[],\"timestamp\":0,\"has_working\":false}"
-        `cat $XDG_RUNTIME_DIR/otel-ai-monitor.pipe 2>/dev/null || echo '{"type":"error","error":"pipe_missing","sessions":[],"timestamp":0,"has_working":false}'`)
+        `${aiSessionsStreamScript}/bin/eww-ai-sessions-stream`)
 
       ;; Defpoll: Projects view data (10s refresh - slowed from 5s for CPU savings)
       ;; Only runs when Projects tab is active (index 1)
@@ -3319,14 +3386,22 @@
         :initial "{\"status\":\"disabled\",\"traces\":[],\"trace_count\":0,\"active_count\":0,\"stopped_count\":0}"
         `echo '{"status":"disabled","traces":[],"trace_count":0,"active_count":0,"stopped_count":0}'`)
 
-      ;; Feature 110: Efficient pulsating animation using CSS transition
-      ;; defpoll toggles state every 1s, CSS transition smoothly animates opacity
-      ;; Much more efficient than 120ms defpoll (8+ calls/sec) - only 1 call/sec
-      (defpoll pulse_phase
-        :interval "1s"
-        :run-while {monitoring_data.otel_sessions.has_working ?: false}
-        :initial "0"
-        `cat /tmp/eww-pulse-phase 2>/dev/null || echo 0; echo $(( ($(cat /tmp/eww-pulse-phase 2>/dev/null || echo 0) + 1) % 2 )) > /tmp/eww-pulse-phase`)
+      ;; Feature 110: Pulsating circle for working state
+      ;; Static circle character - animation via opacity only (saves 1 defpoll)
+      (defpoll spinner_frame
+        :interval "10s"
+        :run-while false
+        :initial "⬤"
+        `echo "⬤"`)
+
+      ;; Feature 110: Opacity value for pulsating fade effect
+      ;; Cycles: 0.4 → 0.6 → 0.8 → 1.0 → 1.0 → 0.8 → 0.6 → 0.4
+      ;; Uses ai_sessions_data.has_working from OTEL monitor
+      (defpoll spinner_opacity
+        :interval "120ms"
+        :run-while {ai_sessions_data.has_working ?: false}
+        :initial "1.0"
+        `${spinnerOpacityScript}/bin/eww-spinner-opacity`)
 
       ;; Feature 092: Defpoll: Sway event log - DISABLED for CPU savings
       ;; Tab 4 is hidden, so this poll never needs to run
@@ -3433,9 +3508,8 @@
       ;; True if a click action is currently executing (lock file exists)
       (defvar click_in_progress false)
 
-      ;; Panel transparency control (10-100, default 100% = fully opaque)
-      ;; Adjustable via slider in header - persists across tabs
-      (defvar panel_opacity 100)
+      ;; Feature 125: Panel transparency is automatic based on dock mode
+      ;; Docked = solid (1.0), Overlay = moderate transparency (0.85)
 
       ;; Feature 092: Event filter state (all enabled by default)
       ;; Individual event type filters (true = show, false = hide)
@@ -3559,7 +3633,6 @@
       (defvar create_app_ulid_result "")             ;; Generated ULID after successful PWA creation
 
       ;; Feature 094 US5: Worktree form state (T057-T061)
-      (defvar hover_worktree_name "")           ;; Worktree currently being hovered (for action bar visibility)
       (defvar worktree_creating false)            ;; True when create worktree form is visible
       (defvar worktree_form_description "")       ;; Feature 102: Primary input - feature description
       (defvar worktree_form_branch_name "")       ;; Branch name (auto-generated from description, editable)
@@ -3570,14 +3643,9 @@
       (defvar worktree_form_agent "claude")       ;; Feature 126: AI agent to use (claude or gemini)
       (defvar worktree_delete_branch "")          ;; Branch name for deletion confirmation
       (defvar worktree_delete_is_dirty false)     ;; Whether worktree has uncommitted changes
-<<<<<<< HEAD
-      (defvar worktree_delete_dialog_visible false) ;; Worktree delete confirmation dialog visibility
-      (defvar worktree_delete_confirm "")         ;; Project name awaiting delete confirmation
-=======
       (defvar worktree_delete_confirm "")         ;; Project name to confirm deletion (click-to-confirm)
       (defvar worktree_delete_dialog_visible false)  ;; Whether delete dialog is visible
       (defvar worktree_delete_name "")            ;; Worktree qualified name to delete
->>>>>>> 36866031
 
       ;; Feature 099 T008: Expanded projects state (list of expanded project names as JSON array)
       (defvar expanded_projects "all")            ;; "all" = all expanded, or JSON array of expanded names
@@ -3916,22 +3984,17 @@
                         :orientation "h"
                         :space-evenly false
                         :spacing 4
-                        ;; Animated SVG icon - Claude/Codex logo with rotation animation
-                        ;; Working: rotating with glow, Attention: static with warm glow, Idle: dimmed
+                        ;; State indicator icon
+                        ;; Working: pulsating spinner, Attention: bell, Idle: moon
+                        (label
+                          :class {"ai-session-indicator" + (session.state == "working" ? " badge-opacity-" + (spinner_opacity == "0.4" ? "04" : (spinner_opacity == "0.6" ? "06" : (spinner_opacity == "0.8" ? "08" : "10"))) : "")}
+                          :text {session.state == "working" ? spinner_frame : (session.needs_attention ? "󰂞" : "󰤄")})
+                        ;; Source icon (SVG images for claude and codex)
                         (image
-                          :class {"ai-badge-icon" +
-                            (session.state == "working"
-                              ? " working" + (pulse_phase == "1" ? " rotate-phase" : "")
-                              : (session.needs_attention ? " attention" : " idle"))}
-                          :path {session.source == "claude-code"
-                            ? "/etc/nixos/assets/icons/claude.svg"
-                            : (session.source == "codex"
-                              ? "/etc/nixos/assets/icons/chatgpt.svg"
-                              : (session.source == "gemini"
-                                ? "/etc/nixos/assets/icons/gemini.svg"
-                                : "/etc/nixos/assets/icons/anthropic.svg"))}
-                          :image-width 18
-                          :image-height 18)))))
+                          :class "ai-session-source-icon"
+                          :path {session.source == "claude-code" ? "/etc/nixos/assets/icons/claude.svg" : (session.source == "codex" ? "/etc/nixos/assets/icons/chatgpt.svg" : "/etc/nixos/assets/icons/anthropic.svg")}
+                          :image-width 14
+                          :image-height 14)))))
                 ;; Projects list
                 (for project in {monitoring_data.projects ?: []}
                   (project-widget :project project)))))))
@@ -4096,28 +4159,26 @@
                     :class "badge badge-pwa"
                     :text "PWA"
                     :visible {window.is_pwa ?: false})
-                  ;; Feature 123: AI Session badge with animated SVG icons
-                  ;; Uses Claude/Codex/Gemini SVG icons with rotation animation for working state
-                  ;; Optimization: Uses pre-merged badge.otel_state from backend (no jq lookups!)
-                  ;; Animation: CSS transition rotates icon, defpoll toggles rotation phase
-                  (image
-                    :class {"ai-badge-icon" +
-                      ((window.badge.otel_state ?: "none") == "working"
-                        ? " working" + (pulse_phase == "1" ? " rotate-phase" : "")
-                        : " attention")}
-                    :path {(window.badge.otel_tool ?: "unknown") == "claude-code"
-                      ? "/etc/nixos/assets/icons/claude.svg"
-                      : ((window.badge.otel_tool ?: "unknown") == "codex"
-                        ? "/etc/nixos/assets/icons/chatgpt.svg"
-                        : ((window.badge.otel_tool ?: "unknown") == "gemini"
-                          ? "/etc/nixos/assets/icons/gemini.svg"
-                          : "/etc/nixos/assets/icons/anthropic.svg"))}
-                    :image-width 16
-                    :image-height 16
-                    :tooltip {(window.badge.otel_tool ?: "unknown") == "claude-code"
-                      ? "Claude Code - " + (window.badge.otel_state ?: "unknown")
-                      : (window.badge.otel_tool ?: "unknown") + " - " + (window.badge.otel_state ?: "unknown")}
-                    :visible {(window.badge.otel_state ?: "none") == "working" || (window.badge.otel_state ?: "none") == "completed"}))))
+                  ;; Feature 123: AI Session badge with OTEL-based state detection
+                  ;; Uses jq to find session matching this window's ID from monitoring_data.otel_sessions
+                  ;; States: "working" = pulsating circle, "completed" = attention bell, "idle" = hidden
+                  ;; Feature 110: Opacity class for pulsating fade effect
+                  (label
+                    :class {"badge badge-notification" +
+                      (jq(monitoring_data.otel_sessions.sessions ?: [], "[.[] | select(.window_id == " + window.id + ")][0].state // \"none\"", "r") == "working"
+                        ? " badge-working badge-opacity-" + (spinner_opacity == "0.4" ? "04" : (spinner_opacity == "0.6" ? "06" : (spinner_opacity == "0.8" ? "08" : "10")))
+                        : (jq(monitoring_data.otel_sessions.sessions ?: [], "[.[] | select(.window_id == " + window.id + ")][0].state // \"none\"", "r") == "completed"
+                            ? " badge-attention"
+                            : " badge-stopped"))}
+                    :text {jq(monitoring_data.otel_sessions.sessions ?: [], "[.[] | select(.window_id == " + window.id + ")][0].state // \"none\"", "r") == "working"
+                      ? "⬤"
+                      : (jq(monitoring_data.otel_sessions.sessions ?: [], "[.[] | select(.window_id == " + window.id + ")][0].state // \"none\"", "r") == "completed"
+                          ? "󰂞"
+                          : "")}
+                    :tooltip {jq(monitoring_data.otel_sessions.sessions ?: [], "[.[] | select(.window_id == " + window.id + ")][0].tool // \"unknown\"", "r") == "claude-code"
+                      ? "Claude Code - " + jq(monitoring_data.otel_sessions.sessions ?: [], "[.[] | select(.window_id == " + window.id + ")][0].state // \"unknown\"", "r")
+                      : jq(monitoring_data.otel_sessions.sessions ?: [], "[.[] | select(.window_id == " + window.id + ")][0].tool // \"unknown\"", "r") + " - " + jq(monitoring_data.otel_sessions.sessions ?: [], "[.[] | select(.window_id == " + window.id + ")][0].state // \"unknown\"", "r")}
+                    :visible {jq(monitoring_data.otel_sessions.sessions ?: [], "[.[] | select(.window_id == " + window.id + ") | select(.state == \"working\" or .state == \"completed\")] | length", "r") != "0"}))))
             ;; JSON/Env debug triggers - REMOVED to reduce widget tree complexity
             ;; Feature 119: Hover-visible close button for quick window close
             (eventbox
@@ -7309,8 +7370,7 @@
         /* GTK CSS doesn't support text-shadow */
       }
 
-      /* Feature 110: Working state with CSS transition-based pulsating effect */
-      /* GTK3 supports CSS transitions - defpoll toggles phase, transition animates */
+      /* Feature 110: Working state - compact pulsating teal indicator */
       .badge-working {
         color: ${mocha.teal};
         background: rgba(148, 226, 213, 0.15);
@@ -7320,63 +7380,13 @@
         font-weight: bold;
         padding: 2px 6px;
         border-radius: 8px;
-        /* CSS transition for smooth opacity animation */
-        transition: opacity 500ms ease-in-out;
-        opacity: 0.5;
-      }
-
-      /* Bright phase of the pulse - toggled by defpoll */
-      .badge-working.pulse-bright {
-        opacity: 1;
-      }
-
-      /* Feature 123: Attention/completed state - bell icon with warm peach glow */
-      .badge-attention {
-        color: ${mocha.peach};
-        background: rgba(250, 179, 135, 0.15);
-        border: 1px solid rgba(250, 179, 135, 0.4);
-        box-shadow: 0 0 8px rgba(250, 179, 135, 0.4);
-        font-size: 14px;
-        padding: 2px 6px;
-        border-radius: 8px;
-      }
-
-      /* Feature 123: Animated AI Badge Icon - Claude/Codex SVG with opacity pulse */
-      /* Icons always stand out regardless of window/project focus state */
-      /* NOTE: GTK3 CSS does NOT support 'transform' - use opacity only */
-      .ai-badge-icon {
-        margin-left: 4px;
-        margin-right: 2px;
-        /* Smooth opacity transition */
-        transition: opacity 500ms ease-in-out;
-        /* Always maintain visibility - not affected by parent dimming */
-        min-width: 16px;
-        min-height: 16px;
-      }
-
-      /* Working state: subtle dim phase of pulse (stays visible) */
-      .ai-badge-icon.working {
-        opacity: 0.7;
-      }
-
-      /* Bright phase - icon pulses brighter */
-      .ai-badge-icon.working.rotate-phase {
-        opacity: 1.0;
-      }
-
-      /* Attention/completed state: full visibility, no animation */
-      .ai-badge-icon.attention {
-        opacity: 1.0;
-      }
-
-      /* Idle state: still visible but slightly dimmed */
-      .ai-badge-icon.idle {
-        opacity: 0.6;
-      }
-
-      /* Feature 110: Opacity classes REMOVED - replaced with CSS @keyframes animation */
-      /* Old defpoll-based approach caused ~20% CPU usage */
-      /* New CSS animation is GPU-accelerated with near-zero CPU overhead */
+      }
+
+      /* Feature 110: Opacity classes for pulsating fade effect */
+      .badge-opacity-04 { opacity: 0.4; }
+      .badge-opacity-06 { opacity: 0.6; }
+      .badge-opacity-08 { opacity: 0.8; }
+      .badge-opacity-10 { opacity: 1.0; }
 
       /* Feature 107: Dimmed badge when window is already focused */
       .badge-focused-window {
@@ -8960,22 +8970,13 @@
         color: #11111b;
       }
 
-<<<<<<< HEAD
-      /* Claude color (Blue) - GTK3 CSS doesn't support attribute selectors */
-      .agent-btn.active.claude {
-=======
       /* Claude color (Blue) */
       .agent-btn.claude.active {
->>>>>>> 36866031
         background-color: #89b4fa;
       }
 
       /* Gemini color (Purple) */
-<<<<<<< HEAD
-      .agent-btn.active.gemini {
-=======
       .agent-btn.gemini.active {
->>>>>>> 36866031
         background-color: #cba6f7;
       }
 
@@ -10339,8 +10340,9 @@
         min-width: 0;
       }
 
-      /* NOTE: .window:hover defined in Feature 093 section (line ~7322) */
-      /* Removed duplicate rule that was overriding the blue hover effect */
+      .window:hover {
+        background-color: rgba(49, 50, 68, 0.3);
+      }
 
       /* Feature 092: Event Logging - Logs View Styling (T027) */
       .events-view-container {
@@ -11634,8 +11636,7 @@
         # Feature 117: Depend on i3-project-daemon for IPC connectivity
         # Without this, deflisten/defpoll scripts fail on startup
         # Feature 121: Use sway-session.target for proper Sway lifecycle binding
-        # Wait for home-manager to update symlinks before loading config
-        After = [ "sway-session.target" "i3-project-daemon.service" "home-manager-vpittamp.service" ];
+        After = [ "sway-session.target" "i3-project-daemon.service" ];
         Wants = [ "i3-project-daemon.service" ];
         PartOf = [ "sway-session.target" ];
       };
