--- conflicted
+++ resolved
@@ -14,11 +14,7 @@
 import json
 import logging
 from .remote_config import RemoteConfig
-<<<<<<< HEAD
-from .discovery import SourceType, ProjectStatus, GitMetadata
-=======
 from .discovery import SourceType, ProjectStatus, GitMetadata, BranchMetadata
->>>>>>> 2bf628d2
 
 logger = logging.getLogger(__name__)
 
@@ -58,8 +54,6 @@
         description="When project was discovered"
     )
 
-<<<<<<< HEAD
-=======
     # Feature 098: Worktree environment integration fields
     parent_project: Optional[str] = Field(
         default=None,
@@ -70,7 +64,6 @@
         description="Parsed branch metadata (number, type, full_name)"
     )
 
->>>>>>> 2bf628d2
     @field_validator('directory', mode='before')
     @classmethod
     def validate_directory_format(cls, v: str) -> str:
