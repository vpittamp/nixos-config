# M1 MacBook Pro Configuration
# Apple Silicon variant with desktop environment
{ config, lib, pkgs, inputs, ... }:

{
  imports = [
    # Base configuration
    ./base.nix

    # Environment check
    ../modules/assertions/m1-check.nix

    # Hardware
    ../hardware/m1.nix

    # Apple Silicon support - CRITICAL for hardware functionality
    inputs.nixos-apple-silicon.nixosModules.default

    # Desktop environment
    ../modules/desktop/kde-plasma.nix
    ../modules/desktop/remote-access.nix
<<<<<<< HEAD
    ../modules/desktop/wireless-display.nix
=======
    # ../modules/desktop/firefox-pwa.nix  # Removed - module doesn't exist
    # ../modules/desktop/pwa-shortcuts.nix  # Removed - module doesn't exist
>>>>>>> a78d4bd2

    # Services
    ../modules/services/development.nix
    ../modules/services/networking.nix
    ../modules/services/onepassword.nix
    # ../modules/services/speech-to-text.nix  # Disabled - caused issues on Hetzner
    ../modules/services/home-assistant.nix

    # Browser integrations with 1Password
    # ../modules/desktop/firefox-1password.nix  # Disabled - not tested yet
    # ../modules/desktop/chromium-1password.nix  # Disabled - not tested yet
  ];

  # Provide DisplayLink binaries automatically by fetching from Synaptics.
  # This honours the upstream hash while sparing an extra manual nix-prefetch
  # step; keep in mind that enabling this implies acceptance of Synaptics' EULA.
  nixpkgs.overlays = [
    (final: prev: {
      displaylink = prev.displaylink.overrideAttrs (old: {
        src = prev.fetchurl {
          name = "displaylink-610.zip";
          url = "https://www.synaptics.com/sites/default/files/exe_files/2024-10/DisplayLink%20USB%20Graphics%20Software%20for%20Ubuntu6.1-EXE.zip";
          sha256 = "sha256-RJgVrX+Y8Nvz106Xh+W9N9uRLC2VO00fBJeS8vs7fKw=";
        };
        meta = old.meta // { available = true; };
      });
    })
  ];

  # System identification
  networking.hostName = "nixos-m1";

<<<<<<< HEAD
  # Enable speech-to-text service
  services.speech-to-text.enable = true;
=======
  # Speech-to-text service - disabled due to issues
  # services.speech-to-text.enable = true;

  # Firefox PWA support - removed (modules don't exist)
  # services.firefox-pwa = {
  #   enable = true;
  #   autoInstallPWAs = true;  # Automatically install YouTube and Google AI PWAs
  # };

  # PWA desktop shortcuts - removed (module doesn't exist)
  # services.pwa-shortcuts.enable = true;
>>>>>>> a78d4bd2
  
  # Swap configuration - 8GB swap file for memory pressure relief
  swapDevices = [
    {
      device = "/var/lib/swapfile";
      size = 8192; # 8GB swap
    }
  ];
  
  # Memory management tweaks for better performance
  boot.kernel.sysctl = {
    "vm.swappiness" = 10; # Reduce swap usage unless necessary
    "vm.vfs_cache_pressure" = 50; # Balance between caching and reclaiming memory
    "vm.dirty_background_ratio" = 5; # Start writing dirty pages earlier
    "vm.dirty_ratio" = 10; # Force synchronous I/O earlier
  };

  # System activation script for VSCode Tailscale extension workaround
  system.activationScripts.vscodeSSHConfigWorkaround = ''
    # Ensure SSH config is accessible for VSCode Tailscale extension
    # The extension incorrectly looks for /~/.ssh/config instead of expanding ~

    # Create user's SSH directory if it doesn't exist
    mkdir -p /home/vpittamp/.ssh

    # Ensure the SSH config exists with correct permissions
    if [ ! -f /home/vpittamp/.ssh/config ]; then
      touch /home/vpittamp/.ssh/config
      chown vpittamp:users /home/vpittamp/.ssh/config
      chmod 600 /home/vpittamp/.ssh/config
    fi

    # Create a secondary location that some tools might check
    # This handles the case where the extension might be looking for $HOME/.ssh/config
    # but with incorrect path resolution
    if [ -f /home/vpittamp/.ssh/config ]; then
      # Ensure the config has the right permissions
      chmod 600 /home/vpittamp/.ssh/config
      chown vpittamp:users /home/vpittamp/.ssh/config
    fi
  '';
  
  # WiFi firmware workaround for BCM4378 stability issues
  # This disables power management features that can cause firmware crashes
  boot.kernelParams = [ "brcmfmac.feature_disable=0x82000" ];
  
  # WiFi recovery service - reload module if it fails on boot
  systemd.services.wifi-recovery = {
    description = "WiFi module recovery for BCM4378";
    after = [ "network-pre.target" ];
    before = [ "network.target" "NetworkManager.service" ];
    wantedBy = [ "multi-user.target" ];
    
    serviceConfig = {
      Type = "oneshot";
      RemainAfterExit = true;
      ExecStart = "${pkgs.kmod}/bin/modprobe brcmfmac";
      ExecStartPre = [
        "-${pkgs.kmod}/bin/modprobe -r brcmfmac"
        "${pkgs.coreutils}/bin/sleep 2"
      ];
    };
  };
  
  # Boot configuration for Apple Silicon
  boot.loader.systemd-boot.enable = true;
  boot.loader.systemd-boot.configurationLimit = 5;  # Keep only 5 generations to prevent EFI space issues
  boot.loader.efi.canTouchEfiVariables = false;  # Different on Apple Silicon
  
  # Apple Silicon specific settings
  boot.initrd.availableKernelModules = [
    "brcmfmac"
    "xhci_pci"      # USB 3.0
    "usbhid"        # USB HID devices
    "usb_storage"   # USB storage
    "nvme"          # NVMe SSD support
  ];
  
  # Fix keyboard layout for US keyboards on Apple Silicon
  boot.extraModprobeConfig = ''
    options hid_apple iso_layout=0
  '';
  # Use firmware from boot partition (requires --impure flag)
  # Made conditional to allow evaluation on non-M1 systems (e.g., for CI/testing)
  hardware.asahi.peripheralFirmwareDirectory =
    if builtins.pathExists /boot/asahi
    then /boot/asahi
    else builtins.trace "WARNING: /boot/asahi not found - using dummy for evaluation only (not deployable!)"
         (pkgs.runCommand "dummy-asahi-firmware" {} "mkdir -p $out");
  
  # Use NetworkManager with wpa_supplicant for WiFi (more stable on Apple Silicon)
  networking.networkmanager = {
    enable = true;
    wifi.backend = "wpa_supplicant";  # Use wpa_supplicant for better stability
  };
  
  # Disable IWD - conflicts with NetworkManager on Apple Silicon
  networking.wireless.iwd.enable = false;
  
  # Display configuration for Retina display
  # Wayland handles HiDPI much better than X11
  services.xserver = {
    dpi = 180;  # Still useful for XWayland applications

    # Keep X11 server config for XWayland apps
    serverFlagsSection = ''
      Option "DPI" "180 x 180"
    '';

    # Add DisplayLink (USB graphics) stack for external monitor docks
    videoDrivers = lib.mkForce [ "modesetting" "fbdev" "displaylink" ];
  };

  # Wayland and display scaling configuration
  environment.sessionVariables = {
    # Enable Wayland for compatible applications
    MOZ_ENABLE_WAYLAND = "1";  # Enable Wayland for Firefox
    NIXOS_OZONE_WL = "1";      # Enable Wayland for Electron apps (VSCode, 1Password)

    # Qt scaling - let KDE Plasma handle it under Wayland
    QT_AUTO_SCREEN_SCALE_FACTOR = "1";  # Enable Qt auto-scaling
    PLASMA_USE_QT_SCALING = "1";        # Let Plasma handle Qt scaling

    # IMPORTANT: Don't set GDK_SCALE globally - KDE already handles 2x scaling
    # Setting it causes double-scaling for Electron apps
    # Applications should detect scaling from Wayland/KDE directly

    # Cursor size for HiDPI (at 2x scaling)
    XCURSOR_SIZE = "48";

    # Java applications need explicit scaling
    _JAVA_OPTIONS = "-Dsun.java2d.uiScale=2";

    # Force Electron apps to detect scale from display, not GDK
    ELECTRON_FORCE_IS_PACKAGED = "true";
  };
  
  # Touchpad configuration with natural scrolling (Apple-style)
  services.libinput = {
    enable = true;
    touchpad = {
      naturalScrolling = true;  # Reverse scroll direction (Apple-style)
      tapping = true;           # Tap to click
      clickMethod = "clickfinger";  # Two-finger right-click
      disableWhileTyping = true;
      scrollMethod = "twofinger";
      # Additional Wayland-friendly settings
      accelProfile = "adaptive";  # Better acceleration curve
      accelSpeed = "0.0";         # Default acceleration
    };
  };

  # Override default session to use Wayland
  services.displayManager.defaultSession = lib.mkForce "plasma";  # Wayland session for KDE Plasma
  
  # Platform configuration
  nixpkgs.hostPlatform = lib.mkDefault "aarch64-linux";
  
  # CPU configuration for Apple M1
  powerManagement.cpuFreqGovernor = lib.mkDefault "ondemand";
  
  # Hardware acceleration support
  hardware.graphics.enable = true;

  # Asahi GPU driver configuration (optional - uncomment if needed)
  # hardware.asahi.useExperimentalGPUDriver = true;
  # hardware.asahi.experimentalGPUInstallMode = "replace";  # Use Asahi Mesa
  
  # Firmware updates
  hardware.enableRedistributableFirmware = true;
  
  
  
  # Automatic garbage collection to prevent space issues
  nix.gc = {
    automatic = true;
    dates = "weekly";
    options = "--delete-older-than 7d";
  };
  
  # Set initial password for user (change after first login!)
  users.users.vpittamp.initialPassword = "nixos";
  
  # Disable services that don't work well on Apple Silicon
  services.xrdp.enable = lib.mkForce false;  # RDP doesn't work well on M1

  # Enable touchegg only for X11 sessions (Wayland has native gestures)
  services.touchegg.enable = lib.mkForce false;
  
  # Additional packages for Apple Silicon
  environment.systemPackages = with pkgs; [
    # Tools that work well on ARM
    neovim
    alacritty

    # Firefox PWA support (same as Hetzner)
    firefoxpwa  # Native component for Progressive Web Apps

    # Image processing for PWA icons
    imagemagick  # For converting and manipulating images
    librsvg      # For SVG to PNG conversion
  ];

  # Firefox configuration with PWA support (same as Hetzner)
  programs.firefox = {
    enable = lib.mkDefault true;
    nativeMessagingHosts.packages = [ pkgs.firefoxpwa ];
  };

  # Note: PWA installation and management:
  # - The firefoxpwa package and Firefox native messaging are configured
  # - To install PWAs: firefoxpwa site install <url>
  # - To list PWAs: firefoxpwa profile list
  # - For declarative PWA management, use home-manager with firefox-pwas-managed.nix module
  # - Desktop entries will be created in ~/.local/share/applications/
  
  # System state version
  system.stateVersion = "25.11";
}<|MERGE_RESOLUTION|>--- conflicted
+++ resolved
@@ -19,12 +19,7 @@
     # Desktop environment
     ../modules/desktop/kde-plasma.nix
     ../modules/desktop/remote-access.nix
-<<<<<<< HEAD
     ../modules/desktop/wireless-display.nix
-=======
-    # ../modules/desktop/firefox-pwa.nix  # Removed - module doesn't exist
-    # ../modules/desktop/pwa-shortcuts.nix  # Removed - module doesn't exist
->>>>>>> a78d4bd2
 
     # Services
     ../modules/services/development.nix
@@ -57,22 +52,8 @@
   # System identification
   networking.hostName = "nixos-m1";
 
-<<<<<<< HEAD
   # Enable speech-to-text service
   services.speech-to-text.enable = true;
-=======
-  # Speech-to-text service - disabled due to issues
-  # services.speech-to-text.enable = true;
-
-  # Firefox PWA support - removed (modules don't exist)
-  # services.firefox-pwa = {
-  #   enable = true;
-  #   autoInstallPWAs = true;  # Automatically install YouTube and Google AI PWAs
-  # };
-
-  # PWA desktop shortcuts - removed (module doesn't exist)
-  # services.pwa-shortcuts.enable = true;
->>>>>>> a78d4bd2
   
   # Swap configuration - 8GB swap file for memory pressure relief
   swapDevices = [
