{ pkgs, lib, ... }:

let
  # Minimal packages for initial container setup
  minimalPackages = with pkgs; [
    # Absolute essentials only
    tmux git vim
    fzf ripgrep fd bat
    curl wget jq
    which file
  ];
  
  # Essential packages - core tools
  essentialPackages = with pkgs; [
    # Core (extends minimal)
    gnugrep eza zoxide
    yq tree htop
    ncurses direnv stow
    gum             # shell scripts UI
    gnutar          # Required for DevSpace helper injection
    gzip            # Required for DevSpace helper extraction
    gnused          # Required for VS Code Server
    glibc           # Required for VS Code Server
    stdenv.cc.cc.lib # Provides libstdc++
    gawk            # Provides getconf
    coreutils       # Additional utilities
    xclip           # X11 clipboard utility for WSLg
  ];
  
  # Language/runtime packages (large downloads)
  runtimePackages = {
    nodejs_20 = pkgs.nodejs_20;       # ~150MB
    deno = pkgs.deno;                 # ~120MB
    python3 = pkgs.python3;           # ~100MB
  };
  
  # Language servers for development
  languageServers = {
    typescript-language-server = pkgs.nodePackages.typescript-language-server;  # ~50MB
    nil = pkgs.nil;                   # ~10MB - Nix LSP
    pyright = pkgs.pyright;           # ~80MB - Python LSP
  };
  
  # Optional package groups
  kubernetesPackages = {
    kubectl = pkgs.kubectl;           # ~50MB
    helm = pkgs.kubernetes-helm;      # ~50MB
    k9s = pkgs.k9s;                  # ~80MB
    argocd = pkgs.argocd;            # ~100MB
    vcluster = pkgs.vcluster;        # ~40MB
    kind = pkgs.kind;                # ~10MB
  };
  
  developmentPackages = {
    gh = pkgs.gh;                    # ~30MB
    devspace = pkgs.devspace;        # ~70MB
    docker-compose = pkgs.docker-compose;  # ~100MB
<<<<<<< HEAD
    yarn = pkgs.yarn;                # ~10MB - JavaScript package manager
=======
    claude-code = pkgs.claude-code;  # ~50MB
    lazygit = pkgs.lazygit;          # ~20MB - terminal UI for git
    gitingest = pkgs.gitingest;      # ~15MB - git repository ingestion tool
>>>>>>> 8905c48e
  };
  
  toolPackages = {
    yazi = pkgs.yazi;                # ~50MB - terminal file manager
    btop = pkgs.btop;
    ncdu = pkgs.ncdu;
    glow = pkgs.glow;
  };
  
  # NIXOS_PACKAGES can be:
  # - "minimal" (bare minimum for container bootstrap)
  # - "essential" (default - common tools)
  # - "essential,kubectl,k9s,gh" (specific packages)
  # - "full" (everything)
  # For main system (non-container), always use "full"
  packageSelection = let
    envValue = builtins.getEnv "NIXOS_PACKAGES";
    isContainer = builtins.getEnv "NIXOS_CONTAINER" != "";
  in if envValue == "" then (if isContainer then "essential" else "full") else envValue;
  
  selectedPackages = lib.splitString "," packageSelection;
  
  # Check if a package should be included
  includePackage = name: 
    packageSelection == "full" || 
    builtins.elem name selectedPackages;
    
  # Apply includePackage filter to package set
  filterPackages = packages: 
    lib.attrValues (lib.filterAttrs (name: _: includePackage name) packages);
in
rec {
  # Custom packages
  claude-manager = pkgs.callPackage ../packages/claude-manager-fetchurl.nix { 
    inherit (pkgs.stdenv.hostPlatform) system;
  };
  
  idpbuilder = pkgs.stdenv.mkDerivation rec {
    pname = "idpbuilder";
    version = "0.9.1";
    src = pkgs.fetchurl {
      url = "https://github.com/cnoe-io/idpbuilder/releases/download/v${version}/idpbuilder-linux-amd64.tar.gz";
      sha256 = "sha256-pPFpQ+wgxq1BZk7XrimGKCNo2veCc1ZRb51mh7gwqgk=";
    };
    sourceRoot = ".";
    installPhase = ''
      mkdir -p $out/bin
      cp idpbuilder $out/bin/idpbuilder
      chmod +x $out/bin/idpbuilder
    '';
  };
  
  sesh = pkgs.stdenv.mkDerivation rec {
    pname = "sesh";
    version = "2.6.0";
    src = pkgs.fetchurl {
      url = "https://github.com/joshmedeski/sesh/releases/download/v${version}/sesh_Linux_x86_64.tar.gz";
      sha256 = "1i88yvy0r20ndkhimbcpxvkfndq8gfx8r83jb2axjankwcyriwis";
    };
    nativeBuildInputs = [ pkgs.makeWrapper ];
    unpackPhase = "tar -xzf $src";
    installPhase = ''
      mkdir -p $out/bin
      cp sesh $out/bin/sesh
      chmod +x $out/bin/sesh
      wrapProgram $out/bin/sesh \
        --prefix PATH : ${pkgs.lib.makeBinPath [ pkgs.tmux pkgs.zoxide pkgs.fzf ]} \
        --set-default SESH_DEFAULT_SESSION "main" \
        --set-default SESH_DEFAULT_COMMAND "tmux"
    '';
  };

  # Package sets based on selection
  minimal = minimalPackages ++ [ sesh ];
  
  essential = minimalPackages ++ essentialPackages ++ [
    claude-manager
    sesh
  ];
  
  # For container builds - filtered by NIXOS_PACKAGES env var
  extras = lib.flatten [
    (filterPackages runtimePackages)
    (filterPackages languageServers)
    (filterPackages kubernetesPackages)
    (filterPackages developmentPackages)
    (filterPackages toolPackages)
    (lib.optional (includePackage "idpbuilder") idpbuilder)
  ];
  
  # For main system - always include everything
  allExtras = lib.flatten [
    (lib.attrValues runtimePackages)
    (lib.attrValues languageServers)
    (lib.attrValues kubernetesPackages)
    (lib.attrValues developmentPackages)
    (lib.attrValues toolPackages)
    idpbuilder
  ];
  
  # Determine which package set to use
  allPackages = 
    if packageSelection == "minimal" then minimal
    else if packageSelection == "essential" then essential
    else if packageSelection == "full" then essential ++ allExtras
    else essential ++ extras;
}<|MERGE_RESOLUTION|>--- conflicted
+++ resolved
@@ -55,13 +55,10 @@
     gh = pkgs.gh;                    # ~30MB
     devspace = pkgs.devspace;        # ~70MB
     docker-compose = pkgs.docker-compose;  # ~100MB
-<<<<<<< HEAD
     yarn = pkgs.yarn;                # ~10MB - JavaScript package manager
-=======
     claude-code = pkgs.claude-code;  # ~50MB
     lazygit = pkgs.lazygit;          # ~20MB - terminal UI for git
     gitingest = pkgs.gitingest;      # ~15MB - git repository ingestion tool
->>>>>>> 8905c48e
   };
   
   toolPackages = {
