"""Session tracker for OpenTelemetry AI Assistant Monitor.

This module implements the session state machine that tracks AI assistant
sessions based on incoming telemetry events. It handles state transitions,
timeout management, and output emission.

State Machine:
    IDLE → WORKING (on user_prompt or conversation_starts)
    WORKING → COMPLETED (after quiet period with no events)
    COMPLETED → IDLE (after timeout or user acknowledgment)
    Any → EXPIRED → removed (after session timeout)
"""

import asyncio
import logging
import re
from datetime import datetime, timezone
from typing import TYPE_CHECKING, Optional

from .models import (
    AITool,
    EventNames,
    Provider,
    Session,
    SessionList,
    SessionListItem,
    SessionState,
    SessionUpdate,
    TelemetryEvent,
    TOOL_PROVIDER,
)
from .pricing import calculate_cost
from .sway_helper import get_all_window_ids, get_focused_window_info

if TYPE_CHECKING:
    from .output import OutputWriter

logger = logging.getLogger(__name__)

# Feature number extraction pattern: matches ":<number>" or "<number>-" at start of branch name
_FEATURE_NUMBER_PATTERN = re.compile(r":(\d+)")


def extract_feature_number(project: Optional[str]) -> Optional[str]:
    """Extract feature number from project name for deduplication.

    Examples:
        "vpittamp/nixos-config:123-otel-tracing" → "123"
        "owner/repo:456-feature" → "456"
        "Global" → None
        None → None
    """
    if not project or project == "Global":
        return None
    match = _FEATURE_NUMBER_PATTERN.search(project)
    return match.group(1) if match else None


def state_priority(state: SessionState) -> int:
    """Return priority for state comparison (higher = more important)."""
    return {
        SessionState.WORKING: 3,
        SessionState.COMPLETED: 2,
        SessionState.IDLE: 1,
        SessionState.EXPIRED: 0,
    }.get(state, 0)


class SessionTracker:
    """Tracks AI assistant sessions and manages state transitions.

    Thread-safe session management using asyncio locks.
    Emits SessionUpdate events on state changes and broadcasts
    SessionList periodically for UI recovery.
    """

    def __init__(
        self,
        output: "OutputWriter",
        quiet_period_sec: float = 3.0,
        session_timeout_sec: float = 300.0,
        completed_timeout_sec: float = 30.0,
        enable_notifications: bool = True,
        broadcast_interval_sec: float = 5.0,
    ) -> None:
        """Initialize the session tracker.

        Args:
            output: OutputWriter for emitting JSON events
            quiet_period_sec: Seconds of quiet before WORKING → COMPLETED
            session_timeout_sec: Seconds before expiring inactive sessions
            completed_timeout_sec: Seconds before COMPLETED → IDLE
            enable_notifications: Whether to send desktop notifications
            broadcast_interval_sec: Seconds between SessionList broadcasts
        """
        self.output = output
        self.quiet_period_sec = quiet_period_sec
        self.session_timeout_sec = session_timeout_sec
        self.completed_timeout_sec = completed_timeout_sec
        self.enable_notifications = enable_notifications
        self.broadcast_interval_sec = broadcast_interval_sec

        # Session storage: session_id -> Session
        self._sessions: dict[str, Session] = {}
        self._lock = asyncio.Lock()

        # Quiet period timers: session_id -> Task
        self._quiet_timers: dict[str, asyncio.Task] = {}

        # Completed timeout timers: session_id -> Task
        self._completed_timers: dict[str, asyncio.Task] = {}

        # Background tasks
        self._broadcast_task: Optional[asyncio.Task] = None
        self._expiry_task: Optional[asyncio.Task] = None
        self._running = False

    async def start(self) -> None:
        """Start background tasks for broadcasting and expiry."""
        self._running = True

        # Start periodic broadcast task
        self._broadcast_task = asyncio.create_task(self._broadcast_loop())

        # Start session expiry checker
        self._expiry_task = asyncio.create_task(self._expiry_loop())

        logger.info("Session tracker started")

    async def stop(self) -> None:
        """Stop background tasks and cleanup."""
        self._running = False

        # Cancel all timers
        for task in self._quiet_timers.values():
            task.cancel()
        for task in self._completed_timers.values():
            task.cancel()

        # Cancel background tasks
        if self._broadcast_task:
            self._broadcast_task.cancel()
        if self._expiry_task:
            self._expiry_task.cancel()

        logger.info("Session tracker stopped")

    async def process_event(self, event: TelemetryEvent) -> None:
        """Process a telemetry event and update session state.

        Args:
            event: Parsed telemetry event from OTLP receiver
        """
        # Generate session ID if not present
        session_id = event.session_id
        if not session_id:
            # Generate from tool + timestamp
            # Note: event.tool is already a string due to use_enum_values = True in TelemetryEvent
            tool_name = event.tool if event.tool else "unknown"
            session_id = f"{tool_name}-{int(event.timestamp.timestamp())}"

        async with self._lock:
            session = self._sessions.get(session_id)
            now = datetime.now(timezone.utc)

            if session is None:
                # Create new session
                # Capture focused window ID and project from window marks
                window_id, window_project = get_focused_window_info()

                # Check for existing session with same window_id (deduplicate)
                existing_for_window = None
                if window_id:
                    for existing_id, existing_session in self._sessions.items():
                        if existing_session.window_id == window_id:
                            existing_for_window = existing_session
                            break

                if existing_for_window:
                    # Reuse existing session for this window
                    session = existing_for_window
                    session.last_event_at = now
                    logger.debug(f"Reusing session {session.session_id} for window {window_id}")
                else:
                    # Prefer project from window marks, fall back to telemetry
                    project = window_project or self._extract_project(event)
                    tool = event.tool or AITool.CLAUDE_CODE
                    # Derive provider from tool
                    provider = TOOL_PROVIDER.get(tool, Provider.ANTHROPIC)
                    session = Session(
                        session_id=session_id,
                        tool=tool,
                        provider=provider,
                        state=SessionState.IDLE,
                        project=project,
                        window_id=window_id,
                        created_at=now,
                        last_event_at=now,
                        state_changed_at=now,
                    )
                    self._sessions[session_id] = session
                    logger.info(f"Created session {session_id} for {session.tool}/{provider.value} (window_id={window_id}, project={project})")

            # Update last event time
            session.last_event_at = now

            # Update project if available
            project = self._extract_project(event)
            if project:
                session.project = project

            # Update token metrics if available
            self._update_metrics(session, event)

            # Handle state transitions based on event
            old_state = session.state
            new_state = self._compute_new_state(session, event)

            if new_state != old_state:
                session.state = new_state
                session.state_changed_at = now
                logger.info(f"Session {session_id}: {old_state} → {new_state}")

                # Handle state-specific actions
                await self._handle_state_change(session, old_state, new_state)

            # Reset or start quiet timer for WORKING state
            if session.state == SessionState.WORKING:
                self._reset_quiet_timer(session_id)

    async def process_heartbeat(self, session_id: str) -> None:
        """Process a heartbeat signal (from metrics) for a session.

        Heartbeats extend the quiet period for WORKING sessions without
        changing state. This allows metrics to serve as a keep-alive signal
        while Claude Code is actively running.

        Args:
            session_id: Session ID from metrics resource attributes
        """
        async with self._lock:
            session = self._sessions.get(session_id)
            if session is None:
                # No session found - don't create one from metrics alone
                return

            # Only extend quiet period for WORKING sessions
            if session.state == SessionState.WORKING:
                now = datetime.now(timezone.utc)
                session.last_event_at = now
                self._reset_quiet_timer(session_id)
                logger.debug(f"Session {session_id}: heartbeat extended quiet period")

    async def process_heartbeat_for_tool(self, tool: AITool) -> None:
        """Process a heartbeat signal for all sessions of a given tool.

        Since Claude Code metrics don't include session_id, we extend the quiet
        period for ALL working sessions of that tool. This is safe because:
        1. Metrics are only sent when the tool is actively running
        2. Multiple sessions of the same tool are rare

        Args:
            tool: AI tool type (CLAUDE_CODE, CODEX_CLI, etc.)
        """
        async with self._lock:
            now = datetime.now(timezone.utc)
            for session_id, session in self._sessions.items():
                if session.tool == tool and session.state == SessionState.WORKING:
                    session.last_event_at = now
                    self._reset_quiet_timer(session_id)
                    logger.debug(f"Session {session_id}: heartbeat extended by metrics")

    def _compute_new_state(
        self, session: Session, event: TelemetryEvent
    ) -> SessionState:
        """Compute new state based on current state and event.

        Args:
            session: Current session
            event: Incoming event

        Returns:
            New session state (may be same as current)
        """
        current = session.state
        event_name = event.event_name

        # Events that trigger WORKING state
        if event_name in EventNames.WORKING_TRIGGERS:
            return SessionState.WORKING

        # Events that keep WORKING state (activity)
        if current == SessionState.WORKING and event_name in EventNames.ACTIVITY_EVENTS:
            return SessionState.WORKING

        # COMPLETED → WORKING on new prompt
        if current == SessionState.COMPLETED and event_name in EventNames.WORKING_TRIGGERS:
            return SessionState.WORKING

        # Default: keep current state
        return current

    def _extract_project(self, event: TelemetryEvent) -> Optional[str]:
        """Extract project context from event attributes.

        Args:
            event: Telemetry event

        Returns:
            Project name if found, None otherwise
        """
        # Look for common project attribute names
        for key in ("project", "project_name", "cwd", "working_directory"):
            if key in event.attributes:
                value = event.attributes[key]
                if isinstance(value, str):
                    # Extract just the directory name
                    if "/" in value:
                        return value.rstrip("/").split("/")[-1]
                    return value
        return None

    def _update_metrics(self, session: Session, event: TelemetryEvent) -> None:
        """Update session token metrics from event attributes.

        Args:
            session: Session to update
            event: Event with potential token metrics
        """
        attrs = event.attributes

        # Extract model name if available (for cost calculation)
        model = self._extract_model(attrs)
        if model and not session.model:
            session.model = model

        # Handle Codex token events
        if event.event_name == EventNames.CODEX_SSE_EVENT:
<<<<<<< HEAD
            input_tokens = int(attrs.get("input_tokens", 0))
            output_tokens = int(attrs.get("output_tokens", 0))
            if input_tokens > 0 or output_tokens > 0:
                session.input_tokens = input_tokens
                session.output_tokens = output_tokens
                if "cache_tokens" in attrs:
                    session.cache_tokens = int(attrs["cache_tokens"])
                # Calculate cost for Codex (not included in telemetry)
                cost, is_estimated = calculate_cost(
                    session.provider,
                    session.model,
                    input_tokens,
                    output_tokens,
                )
                session.cost_usd += cost
                session.cost_estimated = is_estimated

        # Handle Codex API request events with token data
        elif event.event_name == EventNames.CODEX_API_REQUEST:
            try:
                # Codex may send token counts in API request events
                input_tokens = int(attrs.get("gen_ai.usage.prompt_tokens") or attrs.get("input_tokens") or 0)
                output_tokens = int(attrs.get("gen_ai.usage.completion_tokens") or attrs.get("output_tokens") or 0)
                if input_tokens > 0 or output_tokens > 0:
                    session.input_tokens += input_tokens
                    session.output_tokens += output_tokens
                    # Calculate cost
                    cost, is_estimated = calculate_cost(
                        session.provider,
                        session.model,
                        input_tokens,
                        output_tokens,
                    )
                    session.cost_usd += cost
                    session.cost_estimated = is_estimated
                # Check for errors
                error_type = self._extract_error(attrs)
                if error_type:
                    session.error_count += 1
                    session.last_error_type = error_type
=======
            # Codex emits per-request token counts on `response.completed`.
            # Prefer the `*_token_count` fields (Codex), but accept generic fallbacks.
            try:
                kind = attrs.get("event.kind")
                if kind and str(kind) != "response.completed":
                    return

                input_tokens = (
                    attrs.get("input_token_count")
                    or attrs.get("gen_ai.usage.input_tokens")
                    or attrs.get("input_tokens")
                    or 0
                )
                output_tokens = (
                    attrs.get("output_token_count")
                    or attrs.get("gen_ai.usage.output_tokens")
                    or attrs.get("output_tokens")
                    or 0
                )
                cached_tokens = (
                    attrs.get("cached_token_count")
                    or attrs.get("cache_tokens")
                    or 0
                )

                session.input_tokens += int(input_tokens)
                session.output_tokens += int(output_tokens)
                session.cache_tokens += int(cached_tokens)
>>>>>>> 9f2f28d5
            except Exception:
                pass

        # Handle Gemini/GenAI standard token events
        elif event.event_name in (EventNames.GEMINI_TOKEN_USAGE, EventNames.GENAI_TOKEN_USAGE):
            # GenAI semantic conventions use gen_ai.usage.*
            # but CLI might use flattened attributes
            input_keys = ("gen_ai.usage.input_tokens", "gen_ai.client.token.usage.input", "input_tokens", "prompt_tokens")
            output_keys = ("gen_ai.usage.output_tokens", "gen_ai.client.token.usage.output", "output_tokens", "completion_tokens")

            input_tokens = 0
            output_tokens = 0

            for key in input_keys:
                if key in attrs:
                    input_tokens = int(attrs[key])
                    session.input_tokens += input_tokens
                    break

            for key in output_keys:
                if key in attrs:
                    output_tokens = int(attrs[key])
                    session.output_tokens += output_tokens
                    break

<<<<<<< HEAD
            # Calculate cost for Gemini (not included in telemetry)
            if input_tokens > 0 or output_tokens > 0:
                cost, is_estimated = calculate_cost(
                    session.provider,
                    session.model,
                    input_tokens,
                    output_tokens,
                )
                session.cost_usd += cost
                session.cost_estimated = is_estimated

        # Handle Gemini API request events
        elif event.event_name in (EventNames.GEMINI_API_REQUEST, EventNames.GENAI_OPERATION):
            try:
                input_tokens = int(attrs.get("gen_ai.usage.input_tokens") or attrs.get("input_tokens") or 0)
                output_tokens = int(attrs.get("gen_ai.usage.output_tokens") or attrs.get("output_tokens") or 0)
                if input_tokens > 0 or output_tokens > 0:
                    session.input_tokens += input_tokens
                    session.output_tokens += output_tokens
                    # Calculate cost
                    cost, is_estimated = calculate_cost(
                        session.provider,
                        session.model,
                        input_tokens,
                        output_tokens,
                    )
                    session.cost_usd += cost
                    session.cost_estimated = is_estimated
                # Check for errors
                error_type = self._extract_error(attrs)
                if error_type:
                    session.error_count += 1
                    session.last_error_type = error_type
=======
        # Gemini CLI per-request token usage (api_response/api_error)
        elif event.event_name in {
            EventNames.GEMINI_API_RESPONSE,
            EventNames.GEMINI_API_ERROR,
            EventNames.GEMINI_API_RESPONSE_DOT,
            EventNames.GEMINI_API_ERROR_DOT,
        }:
            try:
                input_tokens = (
                    attrs.get("input_token_count")
                    or attrs.get("gen_ai.usage.input_tokens")
                    or attrs.get("prompt_tokens")
                    or 0
                )
                output_tokens = (
                    attrs.get("output_token_count")
                    or attrs.get("gen_ai.usage.output_tokens")
                    or attrs.get("completion_tokens")
                    or 0
                )
                cached_tokens = (
                    attrs.get("cached_content_token_count")
                    or attrs.get("cache_tokens")
                    or 0
                )

                session.input_tokens += int(input_tokens)
                session.output_tokens += int(output_tokens)
                session.cache_tokens += int(cached_tokens)
>>>>>>> 9f2f28d5
            except Exception:
                pass

        # Handle Claude Code per-request token usage (sum across the session)
        elif event.event_name == EventNames.CLAUDE_API_REQUEST:
            try:
                input_tokens = int(attrs.get("input_tokens") or 0)
                output_tokens = int(attrs.get("output_tokens") or 0)
                session.input_tokens += input_tokens
                session.output_tokens += output_tokens
                cache_read = int(attrs.get("cache_read_tokens") or 0)
                cache_create = int(attrs.get("cache_creation_tokens") or 0)
                session.cache_tokens += cache_read + cache_create
                # Claude Code interceptor already calculates cost, but if not present, calculate
                if "cost_usd" not in attrs and (input_tokens > 0 or output_tokens > 0):
                    cost, is_estimated = calculate_cost(
                        session.provider,
                        session.model,
                        input_tokens,
                        output_tokens,
                    )
                    session.cost_usd += cost
                    session.cost_estimated = is_estimated
            except Exception:
                # Best-effort only; don't let parsing break session tracking
                pass

        # Handle Claude Code LLM spans (from interceptor) with cost and error metrics
        elif event.event_name == EventNames.CLAUDE_LLM_CALL:
            try:
                # These attributes come from the interceptor spans (gen_ai.usage.*)
                input_tokens = attrs.get("gen_ai.usage.input_tokens") or attrs.get("input_tokens")
                output_tokens = attrs.get("gen_ai.usage.output_tokens") or attrs.get("output_tokens")
                cost_usd = attrs.get("gen_ai.usage.cost_usd") or attrs.get("cost_usd")
                error_type = attrs.get("error.type")

                if input_tokens:
                    session.input_tokens += int(input_tokens)
                if output_tokens:
                    session.output_tokens += int(output_tokens)
                if cost_usd:
                    session.cost_usd += float(cost_usd)
                elif input_tokens or output_tokens:
                    # Calculate cost if not provided by interceptor
                    cost, is_estimated = calculate_cost(
                        session.provider,
                        session.model,
                        int(input_tokens or 0),
                        int(output_tokens or 0),
                    )
                    session.cost_usd += cost
                    session.cost_estimated = is_estimated
                if error_type:
                    session.error_count += 1
                    session.last_error_type = str(error_type)
            except Exception:
                # Best-effort only
                pass

    def _extract_model(self, attrs: dict) -> Optional[str]:
        """Extract model name from event attributes.

        Args:
            attrs: Event attributes dict

        Returns:
            Model name if found, None otherwise
        """
        # Try various model attribute names
        model_keys = (
            "gen_ai.request.model",
            "gen_ai.model",
            "model",
            "llm.model_name",
        )
        for key in model_keys:
            if key in attrs:
                return str(attrs[key])
        return None

    def _extract_error(self, attrs: dict) -> Optional[str]:
        """Extract and classify error type from event attributes.

        Normalizes error indicators from different providers to a standard set:
        - auth: Authentication/authorization errors (401, 403)
        - rate_limit: Rate limiting errors (429)
        - timeout: Request timeout errors
        - server: Server-side errors (5xx)
        - client: Client-side errors (4xx, other than above)

        Args:
            attrs: Event attributes dict

        Returns:
            Normalized error type, or None if no error
        """
        # Check for explicit error.type attribute
        error_type = attrs.get("error.type")
        if error_type:
            return self._classify_error(str(error_type))

        # Check for OTEL status code
        status_code = attrs.get("otel.status_code")
        if status_code == "ERROR":
            # Try to get more info from error.message
            error_msg = attrs.get("error.message", "")
            return self._classify_error(str(error_msg))

        # Check HTTP status code
        http_status = attrs.get("http.status_code") or attrs.get("http.response.status_code")
        if http_status:
            return self._classify_http_status(int(http_status))

        return None

    def _classify_error(self, error_str: str) -> str:
        """Classify error string to normalized type."""
        error_lower = error_str.lower()

        if any(x in error_lower for x in ["auth", "401", "403", "unauthorized", "forbidden"]):
            return "auth"
        if any(x in error_lower for x in ["rate", "limit", "429", "too many", "throttl"]):
            return "rate_limit"
        if any(x in error_lower for x in ["timeout", "timed out", "deadline"]):
            return "timeout"
        if any(x in error_lower for x in ["server", "500", "502", "503", "504", "internal"]):
            return "server"

        return "client"

    def _classify_http_status(self, status: int) -> Optional[str]:
        """Classify HTTP status code to error type."""
        if status < 400:
            return None
        if status == 401 or status == 403:
            return "auth"
        if status == 429:
            return "rate_limit"
        if status == 408 or status == 504:
            return "timeout"
        if status >= 500:
            return "server"
        return "client"

    def _reset_quiet_timer(self, session_id: str) -> None:
        """Reset the quiet period timer for a session.

        Cancels existing timer and starts a new one.
        When timer fires, transitions WORKING → COMPLETED.
        """
        # Cancel existing timer
        if session_id in self._quiet_timers:
            self._quiet_timers[session_id].cancel()

        # Start new timer
        async def quiet_timer():
            try:
                await asyncio.sleep(self.quiet_period_sec)
                await self._on_quiet_period_expired(session_id)
            except asyncio.CancelledError:
                pass

        self._quiet_timers[session_id] = asyncio.create_task(quiet_timer())

    async def _on_quiet_period_expired(self, session_id: str) -> None:
        """Handle quiet period expiration - transition to COMPLETED.

        Args:
            session_id: Session that has been quiet
        """
        async with self._lock:
            session = self._sessions.get(session_id)
            if not session:
                return

            if session.state != SessionState.WORKING:
                return

            # Transition to COMPLETED
            old_state = session.state
            session.state = SessionState.COMPLETED
            session.state_changed_at = datetime.now(timezone.utc)
            logger.info(f"Session {session_id}: quiet period expired → COMPLETED")

            await self._handle_state_change(session, old_state, SessionState.COMPLETED)

            # Start completed timeout timer
            self._start_completed_timer(session_id)

    def _start_completed_timer(self, session_id: str) -> None:
        """Start timer for auto-transitioning COMPLETED → IDLE.

        Args:
            session_id: Session in COMPLETED state
        """
        # Cancel existing timer
        if session_id in self._completed_timers:
            self._completed_timers[session_id].cancel()

        async def completed_timer():
            try:
                await asyncio.sleep(self.completed_timeout_sec)
                await self._on_completed_timeout(session_id)
            except asyncio.CancelledError:
                pass

        self._completed_timers[session_id] = asyncio.create_task(completed_timer())

    async def _on_completed_timeout(self, session_id: str) -> None:
        """Handle completed timeout - transition to IDLE.

        Args:
            session_id: Session that timed out in COMPLETED state
        """
        async with self._lock:
            session = self._sessions.get(session_id)
            if not session:
                return

            if session.state != SessionState.COMPLETED:
                return

            # Transition to IDLE
            old_state = session.state
            session.state = SessionState.IDLE
            session.state_changed_at = datetime.now(timezone.utc)
            logger.info(f"Session {session_id}: completed timeout → IDLE")

            await self._handle_state_change(session, old_state, SessionState.IDLE)

    async def _handle_state_change(
        self, session: Session, old_state: SessionState, new_state: SessionState
    ) -> None:
        """Handle actions triggered by state changes.

        Args:
            session: Session that changed state
            old_state: Previous state
            new_state: New state
        """
        # Emit full session list on every state change
        # EWW deflisten replaces the entire variable, so SessionUpdate would
        # overwrite SessionList and break the widget. Always send full state.
        # Note: Caller already holds the lock, use unlocked version.
        await self._broadcast_sessions_unlocked()

        # Send notification on completion
        if new_state == SessionState.COMPLETED and self.enable_notifications:
            await self._send_completion_notification(session)

    async def _send_completion_notification(self, session: Session) -> None:
        """Send desktop notification for completed session.

        Args:
            session: Completed session
        """
        # Import here to avoid circular dependency
        from .notifier import send_completion_notification

        await send_completion_notification(session)

    def _get_metrics_dict(self, session: Session) -> dict:
        """Get metrics as dictionary for JSON output.

        Args:
            session: Session with metrics

        Returns:
            Dictionary of token, cost, and error metrics
        """
        metrics = {
            "input_tokens": session.input_tokens,
            "output_tokens": session.output_tokens,
            "cache_tokens": session.cache_tokens,
            "cost_usd": round(session.cost_usd, 6),  # Round to micro-dollars
        }
        # Only include error metrics if there are errors
        if session.error_count > 0:
            metrics["error_count"] = session.error_count
            if session.last_error_type:
                metrics["last_error_type"] = session.last_error_type
        return metrics

    async def _broadcast_loop(self) -> None:
        """Periodically broadcast full session list."""
        while self._running:
            try:
                await asyncio.sleep(self.broadcast_interval_sec)
                await self._broadcast_sessions()
            except asyncio.CancelledError:
                break
            except Exception as e:
                logger.error(f"Broadcast error: {e}")

    async def _broadcast_sessions(self) -> None:
        """Broadcast current session list (acquires lock)."""
        async with self._lock:
            await self._broadcast_sessions_unlocked()

    async def _broadcast_sessions_unlocked(self) -> None:
        """Broadcast current session list (caller must hold lock).

        Deduplicates sessions by feature number - when multiple sessions have
        the same feature number, only the highest priority one is shown:
        - WORKING > COMPLETED > IDLE
        - Within same priority, prefer the most recent session
        """
        active_sessions = [
            s for s in self._sessions.values()
            if s.state != SessionState.EXPIRED
        ]

        # Deduplicate by feature number
        # Key: feature_number (or project if no feature number, or session_id for Global)
        # Value: best session for that key
        best_by_feature: dict[str, Session] = {}
        for session in active_sessions:
            feature = extract_feature_number(session.project)
            # Use feature number as key, fallback to full project, fallback to session_id
            key = feature or session.project or session.session_id

            if key not in best_by_feature:
                best_by_feature[key] = session
            else:
                existing = best_by_feature[key]
                # Compare by state priority, then by most recent state change
                if state_priority(session.state) > state_priority(existing.state):
                    best_by_feature[key] = session
                elif (state_priority(session.state) == state_priority(existing.state)
                      and session.state_changed_at > existing.state_changed_at):
                    best_by_feature[key] = session

        # Build deduplicated items list
        deduplicated_sessions = list(best_by_feature.values())
        items = [
            SessionListItem(
                session_id=s.session_id,
                tool=s.tool,
                state=s.state,
                project=s.project,
                window_id=s.window_id,
            )
            for s in deduplicated_sessions
        ]
        has_working = any(s.state == SessionState.WORKING for s in deduplicated_sessions)

        session_list = SessionList(
            sessions=items,
            timestamp=int(datetime.now(timezone.utc).timestamp()),
            has_working=has_working,
        )
        await self.output.write_session_list(session_list)

    async def _expiry_loop(self) -> None:
        """Periodically check for and remove expired/orphaned sessions."""
        check_count = 0
        while self._running:
            try:
                await asyncio.sleep(10)  # Check every 10 seconds
                check_count += 1

                # Window validation every 10 seconds (for faster cleanup of closed terminals)
                await self._cleanup_orphaned_windows()

                # Full timeout expiry every 30 seconds (every 3rd check)
                if check_count % 3 == 0:
                    await self._expire_sessions()
            except asyncio.CancelledError:
                break
            except Exception as e:
                logger.error(f"Expiry check error: {e}")

    async def _expire_sessions(self) -> None:
        """Check for and remove expired sessions."""
        now = datetime.now(timezone.utc)
        expired = []

        async with self._lock:
            for session_id, session in self._sessions.items():
                age = (now - session.last_event_at).total_seconds()
                if age > self.session_timeout_sec:
                    expired.append(session_id)

            for session_id in expired:
                session = self._sessions.pop(session_id)
                logger.info(f"Session {session_id} expired after {self.session_timeout_sec}s")

                # Cancel any timers
                if session_id in self._quiet_timers:
                    self._quiet_timers.pop(session_id).cancel()
                if session_id in self._completed_timers:
                    self._completed_timers.pop(session_id).cancel()

                # Emit expiry update
                update = SessionUpdate(
                    session_id=session_id,
                    tool=session.tool,
                    state=SessionState.EXPIRED,
                    project=session.project,
                    timestamp=int(now.timestamp()),
                )
                await self.output.write_update(update)

    async def _cleanup_orphaned_windows(self) -> None:
        """Remove sessions whose windows no longer exist.

        This handles the case where a terminal is closed but the session
        hasn't timed out yet. We validate that window_id still exists in Sway.
        """
        # Get current window IDs from Sway
        current_windows = get_all_window_ids()
        if not current_windows:
            # Can't get window list - skip cleanup to avoid false positives
            return

        orphaned = []

        async with self._lock:
            for session_id, session in self._sessions.items():
                # Skip sessions without window_id
                if not session.window_id:
                    continue

                # Check if window still exists
                if session.window_id not in current_windows:
                    orphaned.append(session_id)

            # Remove orphaned sessions
            for session_id in orphaned:
                session = self._sessions.pop(session_id)
                logger.info(f"Session {session_id} orphaned (window {session.window_id} closed)")

                # Cancel any timers
                if session_id in self._quiet_timers:
                    self._quiet_timers.pop(session_id).cancel()
                if session_id in self._completed_timers:
                    self._completed_timers.pop(session_id).cancel()

            # Broadcast updated list if any were removed
            if orphaned:
                await self._broadcast_sessions_unlocked()<|MERGE_RESOLUTION|>--- conflicted
+++ resolved
@@ -336,34 +336,37 @@
 
         # Handle Codex token events
         if event.event_name == EventNames.CODEX_SSE_EVENT:
-<<<<<<< HEAD
-            input_tokens = int(attrs.get("input_tokens", 0))
-            output_tokens = int(attrs.get("output_tokens", 0))
-            if input_tokens > 0 or output_tokens > 0:
-                session.input_tokens = input_tokens
-                session.output_tokens = output_tokens
-                if "cache_tokens" in attrs:
-                    session.cache_tokens = int(attrs["cache_tokens"])
+            # Codex emits per-request token counts on `response.completed`.
+            # Prefer the `*_token_count` fields (Codex), but accept generic fallbacks.
+            try:
+                kind = attrs.get("event.kind")
+                if kind and str(kind) != "response.completed":
+                    return
+
+                input_tokens = int(
+                    attrs.get("input_token_count")
+                    or attrs.get("gen_ai.usage.input_tokens")
+                    or attrs.get("input_tokens")
+                    or 0
+                )
+                output_tokens = int(
+                    attrs.get("output_token_count")
+                    or attrs.get("gen_ai.usage.output_tokens")
+                    or attrs.get("output_tokens")
+                    or 0
+                )
+                cached_tokens = int(
+                    attrs.get("cached_token_count")
+                    or attrs.get("cache_tokens")
+                    or 0
+                )
+
+                session.input_tokens += input_tokens
+                session.output_tokens += output_tokens
+                session.cache_tokens += cached_tokens
+
                 # Calculate cost for Codex (not included in telemetry)
-                cost, is_estimated = calculate_cost(
-                    session.provider,
-                    session.model,
-                    input_tokens,
-                    output_tokens,
-                )
-                session.cost_usd += cost
-                session.cost_estimated = is_estimated
-
-        # Handle Codex API request events with token data
-        elif event.event_name == EventNames.CODEX_API_REQUEST:
-            try:
-                # Codex may send token counts in API request events
-                input_tokens = int(attrs.get("gen_ai.usage.prompt_tokens") or attrs.get("input_tokens") or 0)
-                output_tokens = int(attrs.get("gen_ai.usage.completion_tokens") or attrs.get("output_tokens") or 0)
                 if input_tokens > 0 or output_tokens > 0:
-                    session.input_tokens += input_tokens
-                    session.output_tokens += output_tokens
-                    # Calculate cost
                     cost, is_estimated = calculate_cost(
                         session.provider,
                         session.model,
@@ -372,41 +375,6 @@
                     )
                     session.cost_usd += cost
                     session.cost_estimated = is_estimated
-                # Check for errors
-                error_type = self._extract_error(attrs)
-                if error_type:
-                    session.error_count += 1
-                    session.last_error_type = error_type
-=======
-            # Codex emits per-request token counts on `response.completed`.
-            # Prefer the `*_token_count` fields (Codex), but accept generic fallbacks.
-            try:
-                kind = attrs.get("event.kind")
-                if kind and str(kind) != "response.completed":
-                    return
-
-                input_tokens = (
-                    attrs.get("input_token_count")
-                    or attrs.get("gen_ai.usage.input_tokens")
-                    or attrs.get("input_tokens")
-                    or 0
-                )
-                output_tokens = (
-                    attrs.get("output_token_count")
-                    or attrs.get("gen_ai.usage.output_tokens")
-                    or attrs.get("output_tokens")
-                    or 0
-                )
-                cached_tokens = (
-                    attrs.get("cached_token_count")
-                    or attrs.get("cache_tokens")
-                    or 0
-                )
-
-                session.input_tokens += int(input_tokens)
-                session.output_tokens += int(output_tokens)
-                session.cache_tokens += int(cached_tokens)
->>>>>>> 9f2f28d5
             except Exception:
                 pass
 
@@ -432,7 +400,6 @@
                     session.output_tokens += output_tokens
                     break
 
-<<<<<<< HEAD
             # Calculate cost for Gemini (not included in telemetry)
             if input_tokens > 0 or output_tokens > 0:
                 cost, is_estimated = calculate_cost(
@@ -444,15 +411,38 @@
                 session.cost_usd += cost
                 session.cost_estimated = is_estimated
 
-        # Handle Gemini API request events
-        elif event.event_name in (EventNames.GEMINI_API_REQUEST, EventNames.GENAI_OPERATION):
+        # Gemini CLI per-request token usage (api_response/api_error)
+        elif event.event_name in {
+            EventNames.GEMINI_API_RESPONSE,
+            EventNames.GEMINI_API_ERROR,
+            EventNames.GEMINI_API_RESPONSE_DOT,
+            EventNames.GEMINI_API_ERROR_DOT,
+        }:
             try:
-                input_tokens = int(attrs.get("gen_ai.usage.input_tokens") or attrs.get("input_tokens") or 0)
-                output_tokens = int(attrs.get("gen_ai.usage.output_tokens") or attrs.get("output_tokens") or 0)
+                input_tokens = int(
+                    attrs.get("input_token_count")
+                    or attrs.get("gen_ai.usage.input_tokens")
+                    or attrs.get("prompt_tokens")
+                    or 0
+                )
+                output_tokens = int(
+                    attrs.get("output_token_count")
+                    or attrs.get("gen_ai.usage.output_tokens")
+                    or attrs.get("completion_tokens")
+                    or 0
+                )
+                cached_tokens = int(
+                    attrs.get("cached_content_token_count")
+                    or attrs.get("cache_tokens")
+                    or 0
+                )
+
+                session.input_tokens += input_tokens
+                session.output_tokens += output_tokens
+                session.cache_tokens += cached_tokens
+
+                # Calculate cost for Gemini API events
                 if input_tokens > 0 or output_tokens > 0:
-                    session.input_tokens += input_tokens
-                    session.output_tokens += output_tokens
-                    # Calculate cost
                     cost, is_estimated = calculate_cost(
                         session.provider,
                         session.model,
@@ -461,42 +451,12 @@
                     )
                     session.cost_usd += cost
                     session.cost_estimated = is_estimated
+
                 # Check for errors
                 error_type = self._extract_error(attrs)
                 if error_type:
                     session.error_count += 1
                     session.last_error_type = error_type
-=======
-        # Gemini CLI per-request token usage (api_response/api_error)
-        elif event.event_name in {
-            EventNames.GEMINI_API_RESPONSE,
-            EventNames.GEMINI_API_ERROR,
-            EventNames.GEMINI_API_RESPONSE_DOT,
-            EventNames.GEMINI_API_ERROR_DOT,
-        }:
-            try:
-                input_tokens = (
-                    attrs.get("input_token_count")
-                    or attrs.get("gen_ai.usage.input_tokens")
-                    or attrs.get("prompt_tokens")
-                    or 0
-                )
-                output_tokens = (
-                    attrs.get("output_token_count")
-                    or attrs.get("gen_ai.usage.output_tokens")
-                    or attrs.get("completion_tokens")
-                    or 0
-                )
-                cached_tokens = (
-                    attrs.get("cached_content_token_count")
-                    or attrs.get("cache_tokens")
-                    or 0
-                )
-
-                session.input_tokens += int(input_tokens)
-                session.output_tokens += int(output_tokens)
-                session.cache_tokens += int(cached_tokens)
->>>>>>> 9f2f28d5
             except Exception:
                 pass
 
