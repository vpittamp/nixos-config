--- conflicted
+++ resolved
@@ -162,17 +162,6 @@
     CODEX_TOOL_DECISION = "codex.tool_decision"
     CODEX_TOOL_RESULT = "codex.tool_result"
 
-<<<<<<< HEAD
-    # Gemini CLI events
-    GEMINI_USER_PROMPT = "gemini_cli.user_prompt"
-    GEMINI_API_REQUEST = "gemini_cli.api_request"
-    GEMINI_TOOL_CALL = "gemini_cli.tool_call"
-    GEMINI_TOKEN_USAGE = "gemini_cli.token.usage"
-    GEMINI_CONVERSATION_STARTS = "gemini_cli.conversation_starts"
-    GEMINI_API_RESPONSE = "gemini_cli.api_response"
-    GEMINI_AGENT_START = "gemini_cli.agent.start"
-    GEMINI_AGENT_FINISH = "gemini_cli.agent.finish"
-=======
     # Gemini CLI events (OpenTelemetry GenAI conventions)
     GEMINI_API_REQUEST = "gemini_cli.api.request"
     GEMINI_TOKEN_USAGE = "gemini_cli.token.usage"
@@ -181,7 +170,6 @@
     # GenAI semantic convention events (used by Gemini CLI)
     GENAI_TOKEN_USAGE = "gen_ai.client.token.usage"
     GENAI_OPERATION = "gen_ai.client.operation"
->>>>>>> 01d55187
 
     # Events that trigger WORKING state
     # Note: claude_code.api_request is included because Claude Code doesn't emit
@@ -193,11 +181,6 @@
         CODEX_CONVERSATION_STARTS,
         GEMINI_USER_PROMPT,
         GEMINI_API_REQUEST,
-<<<<<<< HEAD
-        GEMINI_CONVERSATION_STARTS,
-        GEMINI_AGENT_START,
-=======
->>>>>>> 01d55187
     }
 
     # Claude Code additional events
@@ -215,18 +198,10 @@
         CODEX_TOOL_DECISION,
         CODEX_TOOL_RESULT,
         GEMINI_API_REQUEST,
-<<<<<<< HEAD
-        GEMINI_API_RESPONSE,
-        GEMINI_AGENT_START,
-        GEMINI_AGENT_FINISH,
-        GEMINI_TOOL_CALL,
-        GEMINI_TOKEN_USAGE,
-=======
         GEMINI_TOKEN_USAGE,
         GEMINI_TOOL_CALL,
         GENAI_TOKEN_USAGE,
         GENAI_OPERATION,
->>>>>>> 01d55187
     }
 
     @staticmethod
