#!/usr/bin/env bash
# SwayNC Action Callback for Claude Code Notifications
# Feature 090: Enhanced Notification Callback
#
# This script is called directly by stop-notification.sh when the user clicks
# the "Return to Window" action button.
#
# Metadata is passed via environment variables (set by stop-notification.sh):
#   CALLBACK_WINDOW_ID - Sway window ID to focus
#   CALLBACK_PROJECT_NAME - i3pm project name to switch to
#   CALLBACK_TMUX_SESSION - tmux session name
#   CALLBACK_TMUX_WINDOW - tmux window index

set -euo pipefail

<<<<<<< HEAD
# Read metadata from environment variables
WINDOW_ID="${CALLBACK_WINDOW_ID:-}"
PROJECT_NAME="${CALLBACK_PROJECT_NAME:-}"
TMUX_SESSION="${CALLBACK_TMUX_SESSION:-}"
TMUX_WINDOW="${CALLBACK_TMUX_WINDOW:-}"

# Validate we have at least a window ID or project name
if [ -z "$WINDOW_ID" ] && [ -z "$PROJECT_NAME" ]; then
    notify-send -u low "Claude Code" "Window context lost - please return to terminal manually"
    exit 0
fi

# Step 1: Switch to i3pm project if specified
# This automatically restores all scoped windows including the Claude Code terminal
# The i3pm daemon will handle ALL window restoration and focusing
=======
# Fix PATH for systemd service execution (SwayNC may have limited PATH)
export PATH="/run/current-system/sw/bin:/etc/profiles/per-user/$USER/bin:$PATH"

# Feature 090: Support two notification callback methods
# Method 1: Environment variables (preferred - set by stop-notification.sh)
# Method 2: Metadata files (fallback - for manual testing)

if [ -n "${CALLBACK_WINDOW_ID:-}" ]; then
    # Method 1: stop-notification.sh passed metadata via environment variables
    WINDOW_ID="${CALLBACK_WINDOW_ID}"
    PROJECT_NAME="${CALLBACK_PROJECT_NAME:-}"
    TMUX_SESSION="${CALLBACK_TMUX_SESSION:-}"
    TMUX_WINDOW="${CALLBACK_TMUX_WINDOW:-}"
elif [ -n "${SWAYNC_ID:-}" ]; then
    # Method 2: Metadata file from manual testing or SwayNC script system
    STATE_FILE="/tmp/claude-code-notification-${SWAYNC_ID}.meta"

    if [ ! -f "$STATE_FILE" ]; then
        notify-send -u low "Claude Code" "Window context lost - please return to terminal manually"
        exit 0
    fi

    # Read metadata from file
    WINDOW_ID=$(grep "^WINDOW_ID=" "$STATE_FILE" | cut -d= -f2)
    PROJECT_NAME=$(grep "^PROJECT_NAME=" "$STATE_FILE" | cut -d= -f2)
    TMUX_SESSION=$(grep "^TMUX_SESSION=" "$STATE_FILE" | cut -d= -f2)
    TMUX_WINDOW=$(grep "^TMUX_WINDOW=" "$STATE_FILE" | cut -d= -f2)

    # Clean up state file
    rm -f "$STATE_FILE"
else
    # No metadata available
    notify-send -u critical "Claude Code" "No window context available - callback failed"
    exit 1
fi

# Check if window still exists
WINDOW_EXISTS=$(swaymsg -t get_tree | jq -r --arg id "$WINDOW_ID" '
    .. | objects | select(.type=="con") | select(.id == ($id | tonumber)) | .id
' | head -1)

if [ -z "$WINDOW_EXISTS" ]; then
    notify-send -u critical "Claude Code Terminal Unavailable" \
        "The terminal window running Claude Code has been closed."
    exit 0
fi

# Switch to i3pm project if specified
>>>>>>> 95e26e38
if [ -n "$PROJECT_NAME" ]; then
    # Check if i3pm daemon is available (command exists and daemon is responding)
    if command -v i3pm >/dev/null 2>&1 && i3pm project current >/dev/null 2>&1; then
        # Feature 091 US3 T033: Log project switch timing
        SWITCH_START=$(date +%s%N)

        i3pm project switch "$PROJECT_NAME" 2>/dev/null || true

        # Feature 091: Wait for project switch to complete
        # With Feature 091 optimizations, project switching completes in <200ms.
        # We wait 1 second to ensure the switch is fully complete before focusing.
        # Previous requirement: Would have been 6s for 5.3s baseline performance.
        # Current requirement: 1s is sufficient with <200ms optimized switching.
        sleep 1

        # Feature 091 US3 T033: Calculate total callback time
        SWITCH_END=$(date +%s%N)
        SWITCH_DURATION_MS=$(( (SWITCH_END - SWITCH_START) / 1000000 ))

        # Log to systemd journal (visible with: journalctl --user -t claude-callback)
        logger -t claude-callback "[Feature 091] Notification callback completed in ${SWITCH_DURATION_MS}ms (project: $PROJECT_NAME)"
    fi
fi

# Step 2: DO NOT manually focus the window
# If we do `swaymsg [con_id=$ID] focus` on a scratchpad/floating window,
# Sway will bring it to the CURRENT workspace instead of switching to its
# original workspace. This defeats the purpose of project switching.
# The i3pm daemon already handles window focusing as part of project restoration.

# Step 3: Select tmux window if specified
if [ -n "$TMUX_SESSION" ] && [ -n "$TMUX_WINDOW" ]; then
    if tmux has-session -t "$TMUX_SESSION" 2>/dev/null; then
        tmux select-window -t "${TMUX_SESSION}:${TMUX_WINDOW}" 2>/dev/null || true
    fi
fi

exit 0<|MERGE_RESOLUTION|>--- conflicted
+++ resolved
@@ -2,34 +2,18 @@
 # SwayNC Action Callback for Claude Code Notifications
 # Feature 090: Enhanced Notification Callback
 #
-# This script is called directly by stop-notification.sh when the user clicks
-# the "Return to Window" action button.
+# This script is triggered by SwayNC when the user clicks the "Return to Window"
+# action button or presses Enter on a Claude Code notification.
 #
-# Metadata is passed via environment variables (set by stop-notification.sh):
-#   CALLBACK_WINDOW_ID - Sway window ID to focus
-#   CALLBACK_PROJECT_NAME - i3pm project name to switch to
-#   CALLBACK_TMUX_SESSION - tmux session name
-#   CALLBACK_TMUX_WINDOW - tmux window index
+# SwayNC provides environment variables:
+#   SWAYNC_BODY - Notification body text
+#   SWAYNC_SUMMARY - Notification summary/title
+#   SWAYNC_ID - Notification ID
+#
+# We store the window context in a state file that the notification can reference.
 
 set -euo pipefail
 
-<<<<<<< HEAD
-# Read metadata from environment variables
-WINDOW_ID="${CALLBACK_WINDOW_ID:-}"
-PROJECT_NAME="${CALLBACK_PROJECT_NAME:-}"
-TMUX_SESSION="${CALLBACK_TMUX_SESSION:-}"
-TMUX_WINDOW="${CALLBACK_TMUX_WINDOW:-}"
-
-# Validate we have at least a window ID or project name
-if [ -z "$WINDOW_ID" ] && [ -z "$PROJECT_NAME" ]; then
-    notify-send -u low "Claude Code" "Window context lost - please return to terminal manually"
-    exit 0
-fi
-
-# Step 1: Switch to i3pm project if specified
-# This automatically restores all scoped windows including the Claude Code terminal
-# The i3pm daemon will handle ALL window restoration and focusing
-=======
 # Fix PATH for systemd service execution (SwayNC may have limited PATH)
 export PATH="/run/current-system/sw/bin:/etc/profiles/per-user/$USER/bin:$PATH"
 
@@ -78,7 +62,6 @@
 fi
 
 # Switch to i3pm project if specified
->>>>>>> 95e26e38
 if [ -n "$PROJECT_NAME" ]; then
     # Check if i3pm daemon is available (command exists and daemon is responding)
     if command -v i3pm >/dev/null 2>&1 && i3pm project current >/dev/null 2>&1; then
@@ -103,13 +86,10 @@
     fi
 fi
 
-# Step 2: DO NOT manually focus the window
-# If we do `swaymsg [con_id=$ID] focus` on a scratchpad/floating window,
-# Sway will bring it to the CURRENT workspace instead of switching to its
-# original workspace. This defeats the purpose of project switching.
-# The i3pm daemon already handles window focusing as part of project restoration.
+# Focus terminal window
+swaymsg "[con_id=$WINDOW_ID] focus" >/dev/null 2>&1 || true
 
-# Step 3: Select tmux window if specified
+# Select tmux window if specified
 if [ -n "$TMUX_SESSION" ] && [ -n "$TMUX_WINDOW" ]; then
     if tmux has-session -t "$TMUX_SESSION" 2>/dev/null; then
         tmux select-window -t "${TMUX_SESSION}:${TMUX_WINDOW}" 2>/dev/null || true
