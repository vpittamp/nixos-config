#!/usr/bin/env bash
# SwayNC Action Callback for Claude Code Notifications
# Feature 090: Enhanced Notification Callback
#
# This script is called directly by stop-notification.sh when the user clicks
# the "Return to Window" action button.
#
# Metadata is passed via environment variables (set by stop-notification.sh):
#   CALLBACK_WINDOW_ID - Sway window ID to focus
#   CALLBACK_PROJECT_NAME - i3pm project name to switch to
#   CALLBACK_TMUX_SESSION - tmux session name
#   CALLBACK_TMUX_WINDOW - tmux window index

set -euo pipefail

# Read metadata from environment variables
WINDOW_ID="${CALLBACK_WINDOW_ID:-}"
PROJECT_NAME="${CALLBACK_PROJECT_NAME:-}"
TMUX_SESSION="${CALLBACK_TMUX_SESSION:-}"
TMUX_WINDOW="${CALLBACK_TMUX_WINDOW:-}"

# Validate we have at least a window ID or project name
if [ -z "$WINDOW_ID" ] && [ -z "$PROJECT_NAME" ]; then
    notify-send -u low "Claude Code" "Window context lost - please return to terminal manually"
    exit 0
fi

# Step 1: Switch to i3pm project if specified
# This automatically restores all scoped windows including the Claude Code terminal
# The i3pm daemon will handle ALL window restoration and focusing
if [ -n "$PROJECT_NAME" ]; then
    if systemctl --user is-active i3-project-event-listener >/dev/null 2>&1; then
<<<<<<< HEAD
        # Switch project - i3pm daemon will handle window restoration asynchronously
        i3pm project switch "$PROJECT_NAME" 2>/dev/null || true

        # Wait for i3pm daemon to complete window restoration
        # The daemon performs these operations asynchronously:
        # 1. Hide windows from old project (move to scratchpad)
        # 2. Restore windows for new project (from scratchpad to their workspaces)
        # 3. Unfloat and reposition windows
        # 4. Focus the first restored window or primary workspace
        #
        # We DO NOT manually focus the window because that would bring it to
        # the CURRENT workspace instead of its original workspace.
        # The daemon will handle focusing automatically.
        #
        # NOTE: Current project switching takes ~5.3s (benchmarked 2025-11-22).
        # This is a known performance issue tracked in a separate optimization feature.
        # We wait 6s to ensure the switch completes reliably.
        sleep 6
=======
        # Feature 091 US3 T033: Log project switch timing
        SWITCH_START=$(date +%s%N)

        i3pm project switch "$PROJECT_NAME" 2>/dev/null || true

        # Feature 091: Wait for project switch to complete
        # With Feature 091 optimizations, project switching completes in <200ms.
        # We wait 1 second to ensure the switch is fully complete before focusing.
        # Previous requirement: Would have been 6s for 5.3s baseline performance.
        # Current requirement: 1s is sufficient with <200ms optimized switching.
        sleep 1

        # Feature 091 US3 T033: Calculate total callback time
        SWITCH_END=$(date +%s%N)
        SWITCH_DURATION_MS=$(( (SWITCH_END - SWITCH_START) / 1000000 ))

        # Log to systemd journal (visible with: journalctl --user -t claude-callback)
        logger -t claude-callback "[Feature 091] Notification callback completed in ${SWITCH_DURATION_MS}ms (project: $PROJECT_NAME)"
>>>>>>> 8d6890f2
    fi
fi

# Step 2: DO NOT manually focus the window
# If we do `swaymsg [con_id=$ID] focus` on a scratchpad/floating window,
# Sway will bring it to the CURRENT workspace instead of switching to its
# original workspace. This defeats the purpose of project switching.
# The i3pm daemon already handles window focusing as part of project restoration.

# Step 3: Select tmux window if specified
if [ -n "$TMUX_SESSION" ] && [ -n "$TMUX_WINDOW" ]; then
    if tmux has-session -t "$TMUX_SESSION" 2>/dev/null; then
        tmux select-window -t "${TMUX_SESSION}:${TMUX_WINDOW}" 2>/dev/null || true
    fi
fi

exit 0<|MERGE_RESOLUTION|>--- conflicted
+++ resolved
@@ -30,26 +30,6 @@
 # The i3pm daemon will handle ALL window restoration and focusing
 if [ -n "$PROJECT_NAME" ]; then
     if systemctl --user is-active i3-project-event-listener >/dev/null 2>&1; then
-<<<<<<< HEAD
-        # Switch project - i3pm daemon will handle window restoration asynchronously
-        i3pm project switch "$PROJECT_NAME" 2>/dev/null || true
-
-        # Wait for i3pm daemon to complete window restoration
-        # The daemon performs these operations asynchronously:
-        # 1. Hide windows from old project (move to scratchpad)
-        # 2. Restore windows for new project (from scratchpad to their workspaces)
-        # 3. Unfloat and reposition windows
-        # 4. Focus the first restored window or primary workspace
-        #
-        # We DO NOT manually focus the window because that would bring it to
-        # the CURRENT workspace instead of its original workspace.
-        # The daemon will handle focusing automatically.
-        #
-        # NOTE: Current project switching takes ~5.3s (benchmarked 2025-11-22).
-        # This is a known performance issue tracked in a separate optimization feature.
-        # We wait 6s to ensure the switch completes reliably.
-        sleep 6
-=======
         # Feature 091 US3 T033: Log project switch timing
         SWITCH_START=$(date +%s%N)
 
@@ -68,7 +48,6 @@
 
         # Log to systemd journal (visible with: journalctl --user -t claude-callback)
         logger -t claude-callback "[Feature 091] Notification callback completed in ${SWITCH_DURATION_MS}ms (project: $PROJECT_NAME)"
->>>>>>> 8d6890f2
     fi
 fi
 
