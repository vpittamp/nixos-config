# NixOS Configuration - LLM Navigation Guide

## 🚀 Quick Start

### Essential Commands

```bash
# Test configuration changes (ALWAYS RUN BEFORE APPLYING)
sudo nixos-rebuild dry-build --flake .#wsl    # For WSL
sudo nixos-rebuild dry-build --flake .#hetzner-sway # For Hetzner Cloud
sudo nixos-rebuild dry-build --flake .#m1 --impure  # For M1 Mac

# Apply configuration changes
sudo nixos-rebuild switch --flake .#<target>
```

### M1 MacBook Pro (Apple Silicon)

Single Retina display (eDP-1), RustDesk, local audio. Requires `--impure` flag for Asahi firmware.

**Quick**: `sudo nixos-rebuild switch --flake .#m1 --impure`

## 📁 Directory Structure

### Flake Organization (2025-11 Refactor)

- `flake.nix` - Main entry point (110 lines, uses flake-parts)
- `lib/` - Common helper functions
  - `helpers.nix` - Reusable functions for system/home configs
- `nixos/` - NixOS system configurations
  - `default.nix` - System definitions (hetzner-sway, m1)
- `home/` - Standalone Home Manager configs (macOS only)
  - `default.nix` - Darwin home configuration
- `packages/` - Container and VM image builds
- `checks/` - Flake test checks
- `devshells/` - Development shell environments

### System Configuration

- `configurations/` - Target configs (hetzner-sway, m1, container)
- `hardware/` - Hardware-specific settings
- `modules/` - Reusable system modules
- `home-modules/` - User environment (editors, shell, terminal, tools)
- `docs/` - Detailed documentation

**See `FLAKE_REFACTOR_GUIDE.md` for migration details**

## 🎯 Configuration Targets

**WSL**: Local development on Windows
**Hetzner**: Remote workstation with Sway, VNC, Tailscale
**M1**: Native NixOS on Apple Silicon
**Containers**: Minimal/dev/full profiles

## 📦 Package Management

Profiles: `minimal` (~100MB), `essential` (~275MB), `development` (~600MB), `full` (~1GB)

**Add packages**: Edit `modules/services/` (system), `user/packages.nix` (user), or `configurations/` (target-specific)

## 🚀 Walker/Elephant Launcher (Features 043, 050)

Universal keyboard-driven launcher for apps, files, web search, calculator, todos, windows, bookmarks.

**Launch**: `Meta+D` or `Alt+Space`

**Prefixes**: `/` file search | `@` web search | `!` todos | `=` calculator | `.` unicode | `:` clipboard | `>` shell | `;s` tmux | `;p` i3pm

**Service**: `systemctl --user {status|restart} elephant`

## 🔄 Sway Dynamic Configuration Management (Feature 047)

Hot-reloadable Sway configuration (<100ms latency).

**Dynamic** (runtime editable, Git-tracked):
- `~/.config/sway/window-rules.json`
- `~/.config/sway/appearance.json`
- `~/.config/sway/workspace-assignments.json`

**Static** (requires rebuild):
- **Keybindings**: `/etc/nixos/home-modules/desktop/sway-keybindings.nix`

**Commands**:
```bash
swaymsg reload           # Reload rules/appearance (or Mod+Shift+C)
swayconfig validate      # Validate without applying
swayconfig versions      # View version history
swayconfig rollback <hash>  # Rollback to previous version
```

**Docs**: `/etc/nixos/specs/047-create-a-new/quickstart.md`

## 🗺️ Sway Workspace Overview (sov)

Visual schematic layout of all workspaces with app names.

**Keys**: `Mod+Tab` (show) | `Mod+Shift+Tab` (hide)

## 📊 Live Window/Project Monitoring Panel (Features 085, 086)

**Status**: ✅ COMPLETE (2025-11-21)

Real-time hierarchical view of all windows, workspaces, and monitors with project associations.

**Keys**:
| Key | Action |
|-----|--------|
| `Mod+M` | Toggle panel visibility |
| `Mod+Shift+M` | Enter monitoring focus mode (📊 Monitor) |
| `Alt+1-4` | Switch panel tabs (Windows/Projects/Apps/Health) |

**Focus Mode Keys** (when in 📊 Monitor mode):
| Key | Action |
|-----|--------|
| `1-4` | Switch tabs |
| `j`/`↓` | Navigate down |
| `k`/`↑` | Navigate up |
| `Enter`/`l`/`→` | Select item |
| `h`/`←`/`Backspace` | Go back |
| `Escape`/`q`/`Mod+Shift+M` | Exit focus mode |

**Focus Behavior** (Feature 086):
- Panel displays as non-disruptive overlay (won't steal focus on show)
- Use `Mod+Shift+M` to enter focus mode with full keyboard navigation
- **Visual indicator**: Glowing purple border + "⌨ FOCUS" badge when active
- Press `Escape` or `Mod+Shift+M` again to exit and return focus

**Features**:
- **Hierarchical Display**: Monitors → Workspaces → Windows with project labels
- **Real-Time Updates**: <100ms latency via event-driven streaming (deflisten)
- **Project Tracking**: Shows which windows belong to which projects (scoped vs global)
- **Window States**: Visual indicators for floating, hidden, focused, and scratchpad windows
- **PWA Detection**: Badge for windows on workspaces 50+
- **Global Scope**: Panel remains visible when switching projects
- **Summary Metrics**: Monitor/workspace/window counts in header

**Visual Indicators**:
- **Scoped windows**: Teal border with (project-name) label
- **Global windows**: Gray border, no project label
- **Floating windows**: ⚓ icon, yellow border
- **Hidden windows**: 50% opacity, italic text
- **Focused window**: Blue border
- **Workspace number**: [WS N] for each window

**Commands**:
```bash
systemctl --user {status|restart} eww-monitoring-panel
journalctl --user -u eww-monitoring-panel -f  # Follow logs
```

**Technical Details**:
- **Backend**: Python 3.11+ with i3ipc.aio event subscriptions (window/workspace/output events)
- **Frontend**: Eww (GTK3) with deflisten for real-time streaming
- **Data Source**: i3pm daemon via DaemonClient
- **Update Mechanism**: Event-driven (not polling), automatic reconnection with exponential backoff
- **Performance**: 26-28ms toggle latency, <100ms update latency, ~51MB memory

**Architecture**:
```
Sway IPC Events → i3ipc.aio → monitoring_data.py --listen
                                        ↓
                              JSON stream (stdout)
                                        ↓
                    Eww deflisten → monitoring-panel window
```

**Troubleshooting**:
```bash
# Check if backend is streaming
ps aux | grep "monitoring_data.*--listen"

# Restart panel if not updating
systemctl --user restart eww-monitoring-panel

# Check for errors
journalctl --user -u eww-monitoring-panel --since "5 minutes ago"
```

**Docs**: `/etc/nixos/specs/085-sway-monitoring-widget/quickstart.md`

## 🎨 Unified Bar System (Feature 057)

Centralized theming with Catppuccin Mocha across top bar (Eww), bottom bar (Eww), and notification center (SwayNC).

**Theme**: `~/.config/sway/appearance.json` (hot-reloadable)

**Commands**:
```bash
swaymsg reload                             # Reload appearance
systemctl --user restart eww-top-bar       # Top bar (Feature 060)
systemctl --user restart sway-workspace-panel  # Bottom bar
systemctl --user restart swaync            # Notification center
```

**Docs**: `/etc/nixos/specs/057-unified-bar-system/quickstart.md`

### Eww Top Bar (Feature 060)

Eww-based top bar with system metrics (CPU, memory, disk, network, temperature, date/time).

**Enable**:
```nix
# File: /etc/nixos/home-vpittamp.nix
programs.eww-top-bar.enable = true;
```

**Commands**:
```bash
systemctl --user {status|restart|stop} eww-top-bar
journalctl --user -u eww-top-bar -f        # Follow logs
```

**Metrics**:
- CPU: Load average (2s update)
- Memory: Used/Total GB and percentage (2s update)
- Disk: Used/Total GB and percentage (2s update)
- Network: RX/TX Mbps (2s update)
- Temperature: Average thermal zone temp (2s update)
- Date/Time: Full date and time (1s update)

**Multi-Monitor**: Auto-detects outputs (eDP-1/HDMI-A-1 on M1, HEADLESS-1/2/3 on Hetzner)

**Hardware Auto-Detection**: Battery, bluetooth, thermal sensors (shows only if available)

**Docs**: `/etc/nixos/specs/060-eww-top-bar/quickstart.md`

## ⌨️ Event-Driven Workspace Mode Navigation (Feature 042)

Navigate to workspace 1-70 by typing digits (<20ms latency).

**Keys**: CapsLock (M1) / Ctrl+0 (Hetzner) | +Shift (move window) | Escape (cancel)

**Usage**: Enter mode → Type digits → Enter (e.g., CapsLock → 23 → Enter)

**Visual Feedback** (Feature 058): Workspace button lights up **YELLOW** when typed, **BLUE** when focused.

**CLI**: `i3pm workspace-mode {state|history|digit|execute|cancel}`

**Docs**: `/etc/nixos/specs/042-event-driven-workspace-mode/quickstart.md`

## 🌐 PWA Management

```bash
pwa-install-all      # Install all declared PWAs
pwa-update-panels    # Update taskbar icons
pwa-get-ids          # Get PWA IDs for pinning
pwa-list             # List configured PWAs
```

**Add PWA**: Edit `home-modules/tools/firefox-pwas-declarative.nix` → Rebuild → `pwa-install-all`

### Workspace Allocation

**Regular Applications** (1-50):
- Standard apps use workspaces 1-50
- Typical allocation: Core apps on 1-9, utilities on 10+
- Hard limit: 50 (enforced by validation)

**PWAs** (50+):
- PWAs use workspaces 50 and above
- No upper bound (can use 50, 51, 52, ..., 100+)
- Typical range: 50-70 for common PWAs
- Example: YouTube (50), Claude (52), GitHub (54), Gmail (56)

**Rationale**: This separation prevents conflicts between regular apps and PWAs, allowing unlimited PWA expansion while keeping core apps in the 1-50 range.

## 🎯 Project Management Workflow (i3pm)

Project-scoped workspace management. Switch contexts, auto show/hide apps.

### Quick Keys

| Key | Action |
|-----|--------|
| `Win+P` | Project switcher |
| `Win+Shift+P` | Clear (global mode) |
| `Win+Return` | **Scratchpad Terminal** (1200×600, project-scoped) |
| `Win+C` | VS Code |
| `Win+G` | Lazygit |
| `Win+Y` | Yazi |

**Scoped apps** (hidden on switch): Ghostty, VS Code, Yazi, Lazygit
**Global apps** (always visible): Firefox, PWAs, K9s

### Enhanced Project Selection (Feature 078)

**Status**: MVP IMPLEMENTED (User Story 1)

Fast project switching with fuzzy search and visual feedback.

**Usage**:
1. Enter workspace mode (`CapsLock` on M1, `Ctrl+0` on Hetzner)
2. Type `:` to enter project selection mode
3. Type filter characters (e.g., `nix`, `078`, `dapr`)
4. Press Enter to switch to highlighted project
5. Press Escape to cancel

**Features**:
- Priority-based fuzzy matching (exact > prefix > substring)
- Full scrollable project list with icons
- Real-time filtering (<50ms response)
- Visual selection highlighting
- "No matching projects" empty state

**Technical Details**:
- Python daemon: `home-modules/desktop/i3-project-event-daemon/workspace_mode.py`
- Fuzzy matching: `home-modules/desktop/i3-project-event-daemon/project_filter_service.py`
- Pydantic models: `home-modules/desktop/i3-project-event-daemon/models/project_filter.py`
- Eww widget: `home-modules/desktop/eww-workspace-bar.nix` (project_list widget)
- Workspace preview daemon: `home-modules/tools/sway-workspace-panel/workspace-preview-daemon`

**Tests**: `tests/078-eww-preview-improvement/` (48 tests covering fuzzy matching, rendering, workflow)

**Docs**: `/etc/nixos/specs/078-eww-preview-improvement/quickstart.md`

### Scratchpad Terminal (Feature 062)

Project-scoped floating terminal with state persistence.

```bash
i3pm scratchpad toggle [project]  # Launch/show/hide terminal
i3pm scratchpad status [--all]    # Get status
i3pm scratchpad cleanup           # Remove invalid terminals
```

**Docs**: `/etc/nixos/specs/062-project-scratchpad-terminal/quickstart.md`

### Essential Commands

```bash
# Project (aliases: pswitch, pclear, plist, pcurrent)
i3pm project {switch|create|list|current} [args]

# Daemon
i3pm daemon {status|events}
systemctl --user {status|restart} i3-project-event-listener

# Diagnostics (Feature 039)
i3pm diagnose {health|window <id>|validate|events}

# Monitors (Feature 001)
i3pm monitors {status|reassign|config}
```

### Remote Project Environment Support (Feature 087)

**Status**: ✅ IMPLEMENTED (2025-11-22)

SSH-based remote project support enabling terminal applications to run on remote hosts while maintaining local workflow integration.

**Quick Start**:
```bash
# Create a remote project
i3pm project create-remote hetzner-dev \
  --local-dir ~/projects/hetzner-dev \
  --remote-host hetzner-sway.tailnet \
  --remote-user vpittamp \
  --remote-dir /home/vpittamp/dev/my-app

# Switch to remote project (same as local)
i3pm project switch hetzner-dev

# Launch terminal apps - automatically run on remote host via SSH
# Win+T → Terminal on remote host in /home/vpittamp/dev/my-app
# Win+G → Lazygit on remote host
# Win+Y → Yazi file manager on remote host
```

**Features**:
- **Automatic SSH Wrapping**: Terminal apps automatically execute on remote host via SSH
- **Project Context Preservation**: Same keybindings, same workflow, remote execution
- **Tailscale Support**: Works seamlessly with Tailscale hostnames (e.g., `hetzner-sway.tailnet`)
- **Custom Ports**: Support for non-standard SSH ports
- **Terminal-Only**: Only terminal-based apps supported (terminal, lazygit, yazi, btop, htop, k9s, sesh)
- **GUI Rejection**: Clear error messages when attempting to launch GUI apps in remote projects

**CLI Commands**:
```bash
# Create new remote project
i3pm project create-remote <name> \
  --local-dir <path>         # Local project directory (required)
  --remote-host <host>       # SSH hostname or Tailscale FQDN (required)
  --remote-user <user>       # SSH username (required)
  --remote-dir <path>        # Remote working directory, must be absolute (required)
  --port <number>            # SSH port (default: 22)
  --display-name <name>      # Display name (default: project name)
  --icon <emoji>             # Project icon (default: 🌐)

# Convert existing local project to remote (NOT YET IMPLEMENTED)
# i3pm project set-remote <name> --host <host> --user <user> --working-dir <path> [--port <number>]

# Remove remote configuration (NOT YET IMPLEMENTED)
# i3pm project unset-remote <name>

# Test SSH connectivity (NOT YET IMPLEMENTED)
# i3pm project test-remote <name>
```

**How It Works**:
1. Remote projects store SSH connection parameters in `~/.config/i3/projects/<name>.json`
2. When you launch a terminal app in a remote project context, the launcher wrapper detects:
   - Remote project is active (`remote.enabled: true`)
   - Application is terminal-based (`terminal: true` in registry)
3. The launcher extracts the terminal command after `-e` flag
4. Wraps it with SSH: `ssh -t user@host 'cd /remote/path && <command>'`
5. Terminal window appears locally, but executes on remote host

**Example SSH-Wrapped Command**:
```bash
# Original local command:
ghostty -e sesh connect my-project

# Wrapped for remote execution:
ghostty -e bash -c "ssh -t vpittamp@hetzner-sway.tailnet 'cd /home/vpittamp/dev/my-app && sesh connect my-project'"
```

**Requirements**:
- SSH key-based authentication configured between local and remote hosts
- Identical terminal applications installed on remote host (ghostty, lazygit, yazi, etc.)
- Tailscale (optional, for Tailscale hostname support)
- `sesh` session manager on remote host (for terminal session persistence)

**Limitations**:
- **Terminal-Only**: Cannot launch GUI applications (VS Code, Firefox, PWAs) in remote projects
- **SSH Connection Time**: Terminal launches take 1-3s longer (SSH connection establishment)
- **Manual Setup**: User must configure SSH keys and install required apps on remote host
- **No Auto-Reconnect**: SSH connection drops require manual re-launch

**Workarounds for GUI Apps**:
- Use VS Code Remote-SSH extension for GUI editor access
- Run GUI apps locally in global mode (`i3pm project switch --clear`)
- Use VNC/RDP for full remote desktop access (see WayVNC setup)

**Troubleshooting**:
```bash
# Check project configuration
cat ~/.config/i3/projects/<name>.json | jq .remote

# Test SSH connection manually
ssh -t user@host 'cd /remote/path && pwd'

# View launcher logs for SSH command construction
tail -f ~/.local/state/app-launcher.log | grep "Feature 087"

# Verify terminal app registry has "terminal": true flag
jq '.applications[] | select(.name=="terminal")' ~/.config/i3/application-registry.json
```

**Technical Details**:
- **Data Models**: Python `RemoteConfig` Pydantic model, TypeScript Zod schema
- **SSH Wrapping**: Bash script in `scripts/app-launcher-wrapper.sh` (lines 434-503)
- **Validation**: Absolute path for remote working directory, port range 1-65535
- **Security**: Uses single-quote escaping to prevent shell injection

**Docs**: `/etc/nixos/specs/087-ssh-projects/quickstart.md`

### Worktree-Aware Project Environment Integration (Feature 098)

**Status**: ✅ IMPLEMENTED (2025-11-28)

Integrates worktree/project metadata into the Sway project management workflow, providing automatic environment context for worktree-based development.

**Key Features**:
- **Automatic Worktree Detection**: Worktree projects get `I3PM_IS_WORKTREE=true`
- **Branch Metadata**: Extract number and type from branch names (e.g., `098-feature-auth`)
- **Parent Project Linking**: Worktrees reference their parent repository project by name
- **Git Metadata Injection**: Branch, commit, clean status available as environment variables
- **Status Validation**: Prevents switching to projects with missing directories

**Environment Variables** (in launched applications):
```bash
# Worktree identity
echo $I3PM_IS_WORKTREE        # true (only for worktree projects)
echo $I3PM_PARENT_PROJECT     # nixos (parent project name)
echo $I3PM_BRANCH_NUMBER      # 098
echo $I3PM_BRANCH_TYPE        # feature
echo $I3PM_FULL_BRANCH_NAME   # 098-integrate-new-project

# Git metadata
echo $I3PM_GIT_BRANCH         # 098-integrate-new-project
echo $I3PM_GIT_COMMIT         # 330b569
echo $I3PM_GIT_IS_CLEAN       # true or false
echo $I3PM_GIT_AHEAD          # 0
echo $I3PM_GIT_BEHIND         # 0
```

**CLI Commands**:
```bash
# List worktrees for a parent project
i3pm worktree list nixos

# Refresh git/branch metadata for a project
i3pm project refresh nixos-098-integrate-new-project
```

**Branch Naming Conventions** (auto-parsed):
| Pattern | Example | number | type |
|---------|---------|--------|------|
| `<number>-<type>-<desc>` | `098-feature-auth` | 098 | feature |
| `<type>-<number>-<desc>` | `fix-123-broken` | 123 | fix |
| `<number>-<desc>` | `078-eww-preview` | 078 | feature |
| `<type>-<desc>` | `hotfix-critical` | - | hotfix |

**Technical Details**:
- **Branch Parser**: `home-modules/desktop/i3-project-event-daemon/models/discovery.py:parse_branch_metadata()`
- **Parent Resolution**: `home-modules/desktop/i3-project-event-daemon/services/project_service.py:_create_from_discovery()`
- **Environment Injection**: `scripts/app-launcher-wrapper.sh` (Feature 098 section)
- **IPC Methods**: `worktree.list`, `project.refresh`

**Docs**: `/etc/nixos/specs/098-integrate-new-project/quickstart.md`

### Declarative Workspace-to-Monitor Assignment (Feature 001)

Assign workspaces to monitor roles (primary/secondary/tertiary) declaratively.

**Monitor Roles**:
- Primary: WS 1-2
- Secondary: WS 3-5
- Tertiary: WS 6+

**Config Example** (`app-registry-data.nix`):
```nix
{
  name = "code";
  preferred_workspace = 2;
  preferred_monitor_role = "primary";  # Always on primary monitor
  floating = true;
  floating_size = "medium";  # scratchpad/small/medium/large
}
```

**CLI**:
```bash
i3pm monitors status    # Show current assignments
i3pm monitors reassign  # Force reassignment
i3pm monitors config    # Show configuration
```

**Single Source of Truth**: `i3-project-event-daemon` owns all workspace-to-monitor assignments. It respects `~/.config/sway/output-states.json` for headless output toggling. The `sway-config-manager` daemon handles only window rules and appearance.

**Docs**: `/etc/nixos/specs/001-declarative-workspace-monitor/quickstart.md`

### Window Filtering & State Preservation (Features 037, 038)

Scoped windows hide to scratchpad on project switch, restore with exact state.

**Troubleshooting**:
```bash
i3pm daemon status          # Daemon running?
pcurrent                    # Active project?
i3pm diagnose health        # System health?
i3pm diagnose window <id>   # Check window state
```

**Docs**: `/etc/nixos/specs/037-given-our-top/quickstart.md`, `038-create-a-new/quickstart.md`, `039-create-a-new/quickstart.md`

### Diagnostic Tooling (Feature 039)

```bash
i3pm diagnose health           # Daemon health (exit: 0=ok, 1=warn, 2=critical)
i3pm diagnose window <id>      # Window identity, env vars, registry match
i3pm diagnose events [--follow] # Event trace (500 buffer, colored timing)
i3pm diagnose validate         # State consistency check
```

## ⚡ Project Switching Performance (Feature 091)

**Status**: ✅ IMPLEMENTED (2025-11-22)

Optimized i3pm project switching from **5.3 seconds to under 200ms** (96% improvement) using parallel command execution.

### Performance Improvements

| Windows | Before | After | Improvement |
|---------|--------|-------|-------------|
| 5 windows | 5200ms | <150ms | 97% |
| 10 windows | 5300ms | <180ms | 97% |
| 20 windows | 5400ms | <200ms | 96% |
| 40 windows | 5600ms | <300ms | 95% |

### How It Works

**Sequential (Old)**:
```bash
# Commands executed one-at-a-time (5.3s total)
for window in windows:
    await conn.command(f'[con_id={id}] move scratchpad')
```

**Parallel (New - Feature 091)**:
```bash
# All commands executed concurrently (<200ms total)
commands = [WindowCommand(...) for w in windows]
await batch_service.execute_parallel(commands)
```

### Key Optimizations

1. **Parallelization** (50-65% improvement): `asyncio.gather()` for concurrent IPC commands
2. **Tree Caching** (10-15% improvement): 100ms TTL cache eliminates duplicate queries
3. **Command Batching** (5-10% improvement): Semicolon-chained commands per window

### Monitoring Performance

```bash
# View real-time performance metrics
journalctl --user -u i3-project-event-listener -f | grep "Feature 091"

# Performance will show in logs:
# [Feature 091] Window filtering complete: 10 visible, 5 hidden, 0 errors | Total: 185.2ms (✓ TARGET MET)

# Check performance by window count scenario
i3pm daemon status  # (if performance reporting added to IPC)
```

### Feature 090 Integration

The optimization enables Feature 090 notification callbacks to complete quickly:
- **Before**: Required 6s sleep for reliability
- **After**: Requires only 1s sleep (5x faster)

Callback logs visible with:
```bash
journalctl --user -t claude-callback | grep "Feature 091"
# [Feature 091] Notification callback completed in 1050ms (project: my-project)
```

**Docs**: `/etc/nixos/specs/091-optimize-i3pm-project/quickstart.md`

## 💾 Session Management (Feature 074)

**⚠️ BREAKING CHANGE**: Old layouts incompatible. Re-save all layouts after upgrade.

Save and restore workspace layouts with terminal working directories and focused states.

### Quick Commands

```bash
i3pm layout save my-layout        # Save current layout
i3pm layout restore my-layout     # Restore saved layout
i3pm layout list                  # List saved layouts
i3pm layout delete old-layout     # Delete layout
```

### Features

✅ **Workspace Focus Restoration**: Automatically returns to focused workspace per project
✅ **Terminal Working Directory**: Terminals reopen in original directories (not `$HOME`)
✅ **Sway Compatible**: Mark-based window correlation (replaces broken i3 swallow)
✅ **AppLauncher Integration**: Wrapper-based restoration with `I3PM_*` environment variables

### Migration Required

Old layout format (before Feature 074) is **incompatible**:

```bash
# 1. Switch to each project and re-save layouts
pswitch nixos && i3pm layout save main
pswitch dotfiles && i3pm layout save main

# 2. Verify new format (should have focused_workspace, cwd, etc.)
cat ~/.local/share/i3pm/layouts/*/main.json | jq .

# 3. Clean up old incompatible layouts
find ~/.local/share/i3pm/layouts -name "*.json" -mtime +7 -delete
```

**Error if old layout detected**:
```
Layout 'old-layout' is incompatible (missing required fields: focused_workspace, cwd).
Migration required: Re-save your layouts with: i3pm layout save <name>
```

**Docs**: `/etc/nixos/specs/074-session-management/quickstart.md`

## 🏷️ Mark-Based App Identification (Feature 076)

**Status**: ✅ IMPLEMENTED (2025-11-14)

Deterministic app identification using Sway marks for idempotent layout restoration.

### Key Features

✅ **Idempotent Restore**: Multiple restores won't create duplicate windows
✅ **Automatic Mark Injection**: Marks injected on window launch (via `window::new` handler)
✅ **Persistent Metadata**: Marks stored in layout files as structured JSON
✅ **Automatic Cleanup**: Marks removed on window close (zero pollution)
✅ **Backward Compatible**: Old layouts without marks still work

### Mark Format

```bash
# Marks injected automatically on app launch:
i3pm_app:terminal       # App registry name
i3pm_project:nixos      # Project scope
i3pm_ws:1               # Workspace number (1-70)
i3pm_scope:scoped       # Scope classification
i3pm_custom:key:value   # Extensible custom metadata
```

### How It Works

```bash
# 1. Launch app (marks injected automatically)
i3pm app launch terminal
# → Marks: i3pm_app:terminal, i3pm_project:nixos, i3pm_ws:1, i3pm_scope:scoped

# 2. Save layout (marks persisted automatically)
i3pm layout save my-layout
# → Layout file contains marks_metadata for all windows

# 3. Restore layout (idempotent - no duplicates)
i3pm layout restore nixos my-layout
# → Existing windows detected by marks, skipped
# → Only missing windows launched
```

### Querying Windows by Marks

```bash
# View all i3pm marks on current windows
swaymsg -t get_marks | grep i3pm_

# Check marks on specific window
swaymsg -t get_tree | jq '..|select(.focused?==true)|.marks'
```

### Debugging

```bash
# Enable mark-related logging
journalctl --user -u i3-project-event-listener -f | grep "Feature 076"

# Verify mark injection on window launch
# Verify mark cleanup on window close
# Verify idempotent restore (no duplicates)
```

**Docs**: `/etc/nixos/specs/076-mark-based-app-identification/quickstart.md`

## 🚀 IPC Launch Context (Feature 041)

Pre-notification system for multi-instance app tracking. Accuracy: 100% sequential, 95% rapid launches.

**Debug**: `i3pm diagnose window <id>` | `i3pm daemon events --type=launch`

## 📦 Registry-Centric Architecture (Feature 035)

Apps inherit `I3PM_*` env vars from registry (`app-registry.nix`). Daemon reads `/proc/<pid>/environ` for window ownership.

**Debug**: `window-env <pid>` or `cat /proc/<pid>/environ | tr '\0' '\n' | grep I3PM_`

## 🪟 Window State Visualization (Feature 025)

```bash
i3pm windows [--tree|--table|--live|--json]  # Default: tree
```

**Modes**: Tree (hierarchy), Table (sortable), Live TUI (Tab=switch, H=hidden, Q=quit), JSON (scripting)

## 🔍 Window Environment Query Tool

```bash
window-env <pid|class|title> [--pid|--filter PATTERN|--all|--json]
```

## 📊 Sway Tree Diff Monitor (Feature 064)

Real-time window state change monitoring with <10ms diff computation.

```bash
sway-tree-monitor live                          # Live event stream
sway-tree-monitor history --last 50             # Past events
sway-tree-monitor diff <EVENT_ID>               # Detailed diff
sway-tree-monitor stats [--since 1h]            # Performance stats
systemctl --user {status|restart} sway-tree-monitor
```

**Docs**: `/etc/nixos/specs/064-sway-tree-diff-monitor/quickstart.md`

## 🐍 Python Testing & Development

**Monitor**: `i3-project-monitor [--mode=events|history|tree|diagnose]`
**Test**: `i3-project-test {run|suite|verify-state} [--verbose|--ci]`

**Standards**: Python 3.11+, async/await, pytest-asyncio, Rich UI, i3ipc.aio, Pydantic

**Docs**: `docs/PYTHON_DEVELOPMENT.md`, `docs/I3_IPC_PATTERNS.md`

## 🧪 Sway Test Framework (Features 069, 070)

Declarative JSON-based testing with synchronization primitives (zero race conditions).

**Quick Start**:
```bash
sway-test run tests/test_example.json   # Run a test
deno task test:basic                     # Run category
sway-test list-apps --filter firefox    # List apps
sway-test cleanup --all                  # Cleanup orphaned processes
```

**Performance**: 5-6x faster tests, <1% flakiness rate, 100% migration to sync-based tests.

**Detailed Docs**: See `home-modules/tools/sway-test/CLAUDE.md`

## 📚 Additional Documentation

- `README.md` - Project overview
- `docs/ARCHITECTURE.md` - Detailed architecture
- `docs/PYTHON_DEVELOPMENT.md` - Python standards
- `docs/PWA_SYSTEM.md` - PWA management
- `docs/M1_SETUP.md` - Apple Silicon setup
- `docs/ONEPASSWORD.md` - 1Password integration
- `docs/HETZNER_NIXOS_INSTALL.md` - Hetzner installation

## 🔍 Quick Debugging

```bash
nixos-rebuild dry-build --flake .#<target> --show-trace  # Test config
nix flake show                                           # List configurations
nix flake metadata                                       # Check flake inputs
```

## 🖥️ Multi-Monitor VNC Access (Hetzner Cloud)

Three virtual displays via WayVNC over Tailscale.

**Connect**: `vnc://<tailscale-ip>:{5900|5901|5902}` (Displays 1-3)
**Find IP**: `tailscale status | grep hetzner`

**Docs**: `/etc/nixos/specs/048-multi-monitor-headless/quickstart.md`

## 📺 Multi-Monitor Window Management (Feature 083)

Event-driven monitor profile system with <100ms top bar updates.

### Quick Commands

```bash
# Switch profiles
set-monitor-profile single   # Single monitor (H1 only)
set-monitor-profile dual     # Dual monitors (H1 + H2)
set-monitor-profile triple   # All three monitors

# Check status
cat ~/.config/sway/monitor-profile.current
cat ~/.config/sway/output-states.json | jq .
```

### Top Bar Integration

The Eww top bar displays:
- **Profile Name**: Current profile (single/dual/triple) in teal pill
- **Output Indicators**: H1/H2/H3 toggle buttons

Updates occur within 100ms of profile switch (event-driven, not polled).

### Architecture

```
set-monitor-profile.sh → monitor-profile.current
                              ↓
                    MonitorProfileWatcher (daemon)
                              ↓
                    MonitorProfileService.handle_profile_change()
                              ↓
              ┌───────────────┼───────────────┐
              ↓               ↓               ↓
    output-states.json   ProfileEvents   EwwPublisher
                                              ↓
                                      eww update monitor_state
```

### Troubleshooting

```bash
# Check daemon logs for profile events
journalctl --user -u i3-project-event-listener -f | grep "Feature 083"

# Restart services if top bar not updating
systemctl --user restart i3-project-event-listener eww-top-bar
```

**Docs**: `/etc/nixos/specs/083-multi-monitor-window-management/quickstart.md`

## 📱 M1 Hybrid Multi-Monitor Management (Feature 084)

Extend M1 MacBook Pro with VNC-accessible virtual displays while keeping the physical Retina display active.

### Quick Commands

```bash
# Cycle profiles with keyboard
Mod+Shift+M              # Cycle: local-only → local+1vnc → local+2vnc

# Switch to specific profile
set-monitor-profile local-only   # Physical display only
set-monitor-profile local+1vnc   # Physical + 1 VNC display
set-monitor-profile local+2vnc   # Physical + 2 VNC displays

# Check status
cat ~/.config/sway/monitor-profile.current
```

### Profile Overview

| Profile | Displays | VNC Ports |
|---------|----------|-----------|
| local-only | L | - |
| local+1vnc | L, V1 | 5900 |
| local+2vnc | L, V1, V2 | 5900, 5901 |

### Connecting via VNC

```bash
# Find M1 Tailscale IP
tailscale status | grep nixos-m1

# Connect (Tailscale network only)
vnc://<tailscale-ip>:5900  # V1
vnc://<tailscale-ip>:5901  # V2
```

### Workspace Distribution

- **local-only**: WS 1-9 on L
- **local+1vnc**: WS 1-4 on L, WS 5-9 on V1, PWAs (50+) on V1
- **local+2vnc**: WS 1-3 on L, WS 4-6 on V1, WS 7-9 on V2

### Troubleshooting

```bash
# Check WayVNC service
systemctl --user status wayvnc@HEADLESS-1.service

# Check daemon logs
journalctl --user -u i3-project-event-listener -f | grep "Feature 084"

# Restart services
systemctl --user restart i3-project-event-listener eww-top-bar
```

**Docs**: `/etc/nixos/specs/084-monitor-management-solution/quickstart.md`

## 🤖 Claude Code Integration

### Command History

Bash history hook auto-registers all Claude Code commands to `~/.bash_history`.

**Access**: Ctrl+R (fzf search), Up/Down arrows

### Notification Callback (Feature 090)

**Status**: ✅ IMPLEMENTED (2025-11-22)

Smart notification system that allows returning to Claude Code terminal from any workspace or project.

**How It Works**:
When Claude Code completes a task and waits for input, it triggers a SwayNC notification with rich context about the completed work. Click "Return to Window" (or press Enter) to instantly return to the Claude Code terminal, even if you've switched to a different project or workspace.

**Keyboard Shortcuts** (hardcoded in SwayNC, cannot be customized):
| Key | Action |
|-----|--------|
| `Enter` / `Return` | Return to Claude Code terminal (focuses window, switches project, selects tmux pane) |
| `Escape` | Dismiss notification without changing focus |
| `Delete` / `Backspace` | Dismiss notification without changing focus |

**Notification Content**:
- **Message Preview**: First 80 characters of Claude's last message
- **Activity Summary**: Tool usage counts (e.g., "2 bash, 3 edits, 1 writes")
- **Modified Files**: Up to 3 recently modified files
- **Working Directory**: Current project directory name
- **Project Name**: i3pm project name (if in scoped project)
- **Tmux Context**: Session and window identifier (if running in tmux)

**Cross-Project Navigation**:
The notification captures the originating project context. When you click "Return to Window", the system:
1. Switches to the original i3pm project (if needed)
2. Focuses the terminal window via Sway IPC
3. Selects the correct tmux window (if applicable)

**Use Cases**:
- **Long-running tasks**: Start Claude Code working on a complex task, switch to another project to continue other work, get notified when ready
- **Multi-project workflow**: Run Claude Code in project A, switch to project B for testing, return to project A when Claude finishes
- **Deferred response**: Dismiss notification and manually return to Claude Code later when ready

**Example Notification**:
```
Claude Code Ready
──────────────────────────────────────────────────
I've completed updating your NixOS configuration
with the new module...

📊 Activity: 1 bash, 2 edits, 1 writes, 2 reads

📝 Modified:
  • /etc/nixos/configuration.nix
  • /etc/nixos/modules/services/daemon.nix
  • /etc/nixos/modules/tools/helper.nix

📁 nixos-090-notification-callback

🔖 Project: 090-notification-callback

Source: tmux-session:0
```

**Troubleshooting**:
```bash
# Check SwayNC is running
systemctl --user status swaync

# View notification logs
journalctl --user -u swaync -f

# Test notification manually
notify-send -A "test=Test Action" "Test" "Press Enter to test"

# Verify Claude Code hooks are installed
ls -la ~/.config/claude-code/hooks/

# Check hook scripts syntax
bash -n ~/.config/claude-code/hooks/stop-notification.sh
```

**Requirements**:
- SwayNC installed and running
- i3pm daemon active (for cross-project navigation)
- Claude Code hooks configured in `~/.config/claude-code/`

**Docs**: `/etc/nixos/specs/090-notification-callback/quickstart.md`

## 🔐 1Password

```bash
op signin                    # Sign in
op {vault|item} list         # List vaults/items
gh auth status               # Auto-uses 1Password token
```

**Docs**: `docs/ONEPASSWORD.md`, `docs/ONEPASSWORD_SSH.md`

---

## ⚠️ Recent Updates (2025-11)

**Key Features**:
- **Feature 098**: Worktree-aware project environment integration with automatic branch metadata parsing, parent project linking, and git metadata injection. See `/etc/nixos/specs/098-integrate-new-project/`
- **Feature 085**: Live window/project monitoring panel with real-time event streaming (deflisten). See `/etc/nixos/specs/085-sway-monitoring-widget/`
- **Feature 084**: M1 hybrid multi-monitor management (local + VNC virtual displays). See `/etc/nixos/specs/084-monitor-management-solution/`
- **Feature 083**: Multi-monitor window management with event-driven profile switching. See `/etc/nixos/specs/083-multi-monitor-window-management/`
- **Feature 079**: Preview pane UX enhancements - branch number display, worktree hierarchy, space-to-hyphen matching. See `/etc/nixos/specs/079-preview-pane-user-experience/`
- **Feature 078**: Enhanced project selection with fuzzy search and visual feedback. See `/etc/nixos/specs/078-eww-preview-improvement/`
- **Feature 073**: Eww interactive menu stabilization (M/F key actions, Delete key close, keyboard hints). See `/etc/nixos/specs/073-eww-menu-stabilization/`
- **Feature 072**: Unified workspace/window/project switcher with all-windows preview
- **Feature 062**: Project-scoped scratchpad terminal
- **Feature 053**: 100% PWA workspace assignment via event-driven daemon
- **Feature 049**: Auto workspace-to-monitor redistribution
- **Feature 047**: Hybrid config (keybindings static, window rules dynamic)
- **Feature 001**: Declarative workspace-to-monitor assignment

**Tech Stack**: Python 3.11+ (i3pm daemon), i3ipc.aio (async Sway IPC), Pydantic (data validation), TypeScript/Deno (CLI), Nix, firefoxpwa (PWAs)

**Storage**: In-memory daemon state, JSON config files (`~/.config/i3/`, `~/.config/sway/`, `~/.local/share/firefoxpwa/`)

## Active Technologies
- Python 3.11+ + i3ipc.aio (async Sway IPC), asyncio, psutil, pytest, Pydantic
- TypeScript/Deno 1.40+ + Zod 3.22+, @std/cli, Sway IPC mark/unmark
- Eww 0.4+ (ElKowar's Wacky Widgets), GTK3, SwayNC 0.10+
- In-memory daemon state, JSON configuration files
- Python 3.11+ (existing daemon standard per Constitution Principle X) (074-session-management)
- JSON layout files in `~/.local/share/i3pm/layouts/<project>/<name>.json` (076-mark-based-app-identification)
- Python 3.11+ (i3pm daemon, workspace-preview-daemon), Nix (Eww widget generation) + i3ipc.aio, Pydantic, Eww (GTK widgets), asyncio (078-eww-preview-improvement)
- JSON project files (`~/.config/i3/projects/*.json`), in-memory daemon state (078-eww-preview-improvement)
- Python 3.11+ (i3-project-event-daemon), TypeScript/Deno 1.40+ (i3pm CLI), Nix (Eww widget generation) + i3ipc.aio (Sway IPC), Pydantic (data models), Eww (GTK widgets), asyncio (event handling), SwayNC (notifications) (079-preview-pane-user-experience)
- JSON project files (`~/.config/i3/projects/`), in-memory daemon state (079-preview-pane-user-experience)
- Python 3.11+ (daemon), Bash (profile scripts), Yuck/GTK (Eww widgets) + i3ipc.aio (Sway IPC), asyncio (event handling), Eww (top bar), systemd (service management) (083-multi-monitor-window-management)
- JSON files (~/.config/sway/output-states.json, monitor-profile.current, monitor-profiles/*.json) (083-multi-monitor-window-management)
- Python 3.11+ (daemon extensions), Nix (system/home-manager config), Bash (profile scripts) + i3ipc.aio (Sway IPC), Pydantic (data models), WayVNC (VNC server), asyncio (event handling), Eww (top bar) (084-monitor-management-solution)
- JSON files (`~/.config/sway/monitor-profiles/*.json`, `output-states.json`, `monitor-profile.current`) (084-monitor-management-solution)
- Python 3.11+ (backend data script), Yuck/GTK (Eww widget UI), Nix (module configuration) (085-sway-monitoring-widget)
- Nix (home-manager modules), Bash (toggle scripts) + Eww 0.4+ (GTK3), Sway 1.8+, i3ipc (for swaymsg) (086-monitor-focus-enhancement)
- N/A (config files only) (086-monitor-focus-enhancement)
- Python 3.11+ (daemon/models), Bash 5.0+ (launcher), TypeScript/Deno 1.40+ (CLI) (087-ssh-projects)
- JSON files in `~/.config/i3/projects/*.json` (Project definitions with optional remote field) (087-ssh-projects)
- Bash 5.0+ (notification hooks), Python 3.11+ (optional i3pm daemon enhancements for project context tracking) + SwayNC 0.10+ (notification daemon with action buttons), Sway 1.8+ (window manager IPC), i3pm (project management system), tmux/sesh (session manager), jq (JSON parsing), Ghostty (terminal emulator) (090-notification-callback)
- JSON project files in `~/.config/i3/projects/*.json` (i3pm project definitions), notification handler passes project context via command-line arguments (ephemeral) (090-notification-callback)
- Python 3.11+ (existing daemon standard per Constitution Principle X) + i3ipc.aio (async Sway IPC client), asyncio (parallelization), Pydantic (data validation) (091-optimize-i3pm-project)
- In-memory daemon state (no persistence changes required) (091-optimize-i3pm-project)
- Bash 5.0+ (shell scripts), Yuck/GTK3 CSS (Eww widget definition), Nix 2.18+ (build system) (093-actions-window-widget)
- Eww runtime state (in-memory variables), no persistence required (093-actions-window-widget)
- Python 3.11+ (existing i3pm daemon standard per Constitution Principle X) (095-visual-notification-badges)
- In-memory daemon state (BadgeState dict), no persistent storage (Constitution Principle XII: Forward-Only Development - optimal solution without legacy compatibility) (095-visual-notification-badges)
- Python 3.11+ (daemon extensions), TypeScript/Deno 1.40+ (CLI commands) + i3ipc.aio (async Sway IPC), Pydantic 2.x (validation), Zod 3.22+ (TypeScript schemas), gh CLI (GitHub API) (097-convert-manual-projects)
- JSON files in `~/.config/i3/projects/`, discovery config in `~/.config/i3/discovery-config.json` (097-convert-manual-projects)
<<<<<<< HEAD
- Python 3.11+ (daemon, services), TypeScript/Deno 1.40+ (CLI) + i3ipc.aio (Sway IPC), Pydantic 2.x (validation), Zod 3.22+ (TypeScript schemas), Eww (GTK widgets) (097-convert-manual-projects)
- JSON files in `~/.config/i3/projects/*.json` (097-convert-manual-projects)
=======
- Python 3.11+ (existing daemon standard per Constitution Principle X), Bash 5.0+ (app-launcher-wrapper) + i3ipc.aio (async Sway IPC), Pydantic 2.x (data validation), asyncio (event handling) (098-integrate-new-project)
- JSON files in `~/.config/i3/projects/*.json` (Project definitions with extended worktree fields) (098-integrate-new-project)
>>>>>>> 2bf628d2

## Recent Changes
- 098-integrate-new-project: Worktree-aware project environment integration with BranchMetadata model, 5-pattern branch parser (number-type-desc, type-number-desc, number-desc, type-desc, standard), parent project linking by name, environment variable injection (I3PM_IS_WORKTREE, I3PM_PARENT_PROJECT, I3PM_BRANCH_NUMBER, I3PM_BRANCH_TYPE, I3PM_FULL_BRANCH_NAME, I3PM_GIT_*), status validation to prevent switching to missing projects, `i3pm worktree list` and `i3pm project refresh` CLI commands, worktree.list and project.refresh IPC methods
- 087-ssh-projects: SSH-based remote project support with automatic terminal app wrapping, Tailscale hostname support, Python RemoteConfig Pydantic model, TypeScript/Deno CLI (`i3pm project create-remote`), Bash SSH command construction in app-launcher-wrapper.sh, absolute path validation, custom port support, GUI app rejection (terminal-only)
- 085-sway-monitoring-widget: Real-time monitoring panel with hierarchical window/workspace/project view, event-driven streaming via deflisten (<100ms latency), automatic reconnection, i3ipc.aio subscriptions, Catppuccin Mocha styling
- 084-monitor-management-solution: M1 hybrid multi-monitor profiles (local-only/local+1vnc/local+2vnc), WayVNC integration, keyboard cycling (Mod+Shift+M)
- 083-multi-monitor-window-management: Event-driven monitor profile system with Eww top bar integration, profile watcher daemon, <100ms UI updates
- 079-preview-pane-user-experience: Enhanced project list with branch numbers ("079 - Display Name"), worktree hierarchy with indentation, space-to-hyphen filter matching, top bar peach accent styling, `i3pm worktree list` CLI command
- 078-eww-preview-improvement: Added enhanced project selection with fuzzy matching, Pydantic models, Eww project list widget (MVP complete)
- 074-session-management: Added Python 3.11+ (existing daemon standard per Constitution Principle X)<|MERGE_RESOLUTION|>--- conflicted
+++ resolved
@@ -1094,13 +1094,8 @@
 - In-memory daemon state (BadgeState dict), no persistent storage (Constitution Principle XII: Forward-Only Development - optimal solution without legacy compatibility) (095-visual-notification-badges)
 - Python 3.11+ (daemon extensions), TypeScript/Deno 1.40+ (CLI commands) + i3ipc.aio (async Sway IPC), Pydantic 2.x (validation), Zod 3.22+ (TypeScript schemas), gh CLI (GitHub API) (097-convert-manual-projects)
 - JSON files in `~/.config/i3/projects/`, discovery config in `~/.config/i3/discovery-config.json` (097-convert-manual-projects)
-<<<<<<< HEAD
-- Python 3.11+ (daemon, services), TypeScript/Deno 1.40+ (CLI) + i3ipc.aio (Sway IPC), Pydantic 2.x (validation), Zod 3.22+ (TypeScript schemas), Eww (GTK widgets) (097-convert-manual-projects)
-- JSON files in `~/.config/i3/projects/*.json` (097-convert-manual-projects)
-=======
 - Python 3.11+ (existing daemon standard per Constitution Principle X), Bash 5.0+ (app-launcher-wrapper) + i3ipc.aio (async Sway IPC), Pydantic 2.x (data validation), asyncio (event handling) (098-integrate-new-project)
 - JSON files in `~/.config/i3/projects/*.json` (Project definitions with extended worktree fields) (098-integrate-new-project)
->>>>>>> 2bf628d2
 
 ## Recent Changes
 - 098-integrate-new-project: Worktree-aware project environment integration with BranchMetadata model, 5-pattern branch parser (number-type-desc, type-number-desc, number-desc, type-desc, standard), parent project linking by name, environment variable injection (I3PM_IS_WORKTREE, I3PM_PARENT_PROJECT, I3PM_BRANCH_NUMBER, I3PM_BRANCH_TYPE, I3PM_FULL_BRANCH_NAME, I3PM_GIT_*), status validation to prevent switching to missing projects, `i3pm worktree list` and `i3pm project refresh` CLI commands, worktree.list and project.refresh IPC methods
