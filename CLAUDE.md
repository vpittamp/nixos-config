--- conflicted
+++ resolved
@@ -181,15 +181,12 @@
 - File-based badges at `$XDG_RUNTIME_DIR/i3pm-badges/<window_id>.json` (117-improve-notification-progress-indicators)
 - Nix (configuration), Bash (scripts), Yuck (eww widgets), CSS (styling) + eww 0.4+, swaymsg (Sway IPC), jq, bash (119-fix-window-close-actions)
 - N/A (eww state is in-memory, config in ~/.config/eww-monitoring-panel) (119-fix-window-close-actions)
-<<<<<<< HEAD
 - Python 3.11+ (userspace daemon with BCC), bpftrace scripts for eBPF probes + BCC (BPF Compiler Collection), libbpf, bpftrace, Pydantic (data models), i3ipc.aio (Sway IPC) (119-explore-ebpf-monitor)
 - File-based badges at `$XDG_RUNTIME_DIR/i3pm-badges/<window_id>.json` (existing format) (119-explore-ebpf-monitor)
-=======
 - Bash (cleanup script), Python 3.11 (daemon health endpoint), Nix (service configuration) + systemd, i3ipc.aio, bash coreutils (121-improve-socket-discovery)
 - N/A (runtime state only) (121-improve-socket-discovery)
 - Python 3.11+ (OTLP receiver), Nix (configuration), Yuck/SCSS (EWW widgets) + opentelemetry-proto (parsing), aiohttp/uvicorn (HTTP server), EWW deflisten (123-otel-tracing)
 - N/A (in-memory session state only, no persistence) (123-otel-tracing)
->>>>>>> a9e4c152
 
 ## Recent Changes
 - 117-improve-notification-progress-indicators: Added Bash (hooks), Python 3.11+ (daemon/backend), Nix (configuration) + i3ipc.aio, Pydantic, eww (GTK3 widgets), swaync, inotify-tools