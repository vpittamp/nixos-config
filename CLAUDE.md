# NixOS Configuration - LLM Navigation Guide

## 🚀 Quick Start

### Essential Commands

```bash
# Test configuration changes (ALWAYS RUN BEFORE APPLYING)
# Feature 106: Can build from ANY directory (worktrees, main repo, etc.)
sudo nixos-rebuild dry-build --flake .#wsl    # For WSL
sudo nixos-rebuild dry-build --flake .#hetzner-sway # For Hetzner Cloud
sudo nixos-rebuild dry-build --flake .#m1 --impure  # For M1 Mac

# Apply configuration changes
sudo nixos-rebuild switch --flake .#<target>

# Building from git worktrees (Feature 106)
cd ~/repos/nixos-config/my-feature-branch
sudo nixos-rebuild dry-build --flake .#hetzner-sway  # Works from any directory!
```

### M1 MacBook Pro (Apple Silicon)

Single Retina display (eDP-1), RustDesk, local audio. Requires `--impure` flag for Asahi firmware.

**Quick**: `sudo nixos-rebuild switch --flake .#m1 --impure`

## 📁 Directory Structure

### Flake Organization (2025-11 Refactor)

- `flake.nix` - Main entry point (110 lines, uses flake-parts)
- `lib/` - Common helper functions
  - `helpers.nix` - Reusable functions for system/home configs
- `nixos/` - NixOS system configurations
  - `default.nix` - System definitions (hetzner-sway, m1)
- `home/` - Standalone Home Manager configs (macOS only)
  - `default.nix` - Darwin home configuration
- `packages/` - Container and VM image builds
- `checks/` - Flake test checks
- `devshells/` - Development shell environments

### System Configuration

- `configurations/` - Target configs (hetzner-sway, m1, container)
- `hardware/` - Hardware-specific settings
- `modules/` - Reusable system modules
- `home-modules/` - User environment (editors, shell, terminal, tools)
- `docs/` - Detailed documentation

**See `FLAKE_REFACTOR_GUIDE.md` for migration details**

## 🎯 Configuration Targets

**WSL**: Local development on Windows
**Hetzner**: Remote workstation with Sway, VNC, Tailscale
**M1**: Native NixOS on Apple Silicon
**Containers**: Minimal/dev/full profiles

## 📦 Package Management

Profiles: `minimal` (~100MB), `essential` (~275MB), `development` (~600MB), `full` (~1GB)

**Add packages**: Edit `modules/services/` (system), `user/packages.nix` (user), or `configurations/` (target-specific)

## 🚀 Walker/Elephant Launcher (Features 043, 050)

Universal keyboard-driven launcher for apps, files, web search, calculator, todos, windows, bookmarks.

**Launch**: `Meta+D` or `Alt+Space`

**Prefixes**: `/` file search | `@` web search | `!` todos | `=` calculator | `.` unicode | `:` clipboard | `>` shell | `;s` tmux | `;p` i3pm

**Service**: `systemctl --user {status|restart} elephant`

## 🔄 Sway Dynamic Configuration Management (Feature 047)

Hot-reloadable Sway configuration (<100ms latency).

**Dynamic** (runtime editable, Git-tracked):
- `~/.config/sway/window-rules.json`
- `~/.config/sway/appearance.json`
- `~/.config/sway/workspace-assignments.json`

**Static** (requires rebuild):
- **Keybindings**: `/etc/nixos/home-modules/desktop/sway-keybindings.nix`

**Commands**:
```bash
swaymsg reload           # Reload rules/appearance (or Mod+Shift+C)
swayconfig validate      # Validate without applying
swayconfig versions      # View version history
swayconfig rollback <hash>  # Rollback to previous version
```

**Docs**: `/etc/nixos/specs/047-create-a-new/quickstart.md`

## 🗺️ Sway Workspace Overview (sov)

Visual schematic layout of all workspaces with app names.

**Keys**: `Mod+Tab` (show) | `Mod+Shift+Tab` (hide)

## 📊 Live Window/Project Monitoring Panel (Features 085, 086)

**Status**: ✅ COMPLETE (2025-11-21)

Real-time hierarchical view of all windows, workspaces, and monitors with project associations.

**Keys**:
| Key | Action |
|-----|--------|
| `Mod+M` | Toggle panel visibility |
| `Mod+Shift+M` | Enter monitoring focus mode (📊 Monitor) |
| `Alt+1-4` | Switch panel tabs (Windows/Projects/Apps/Health) |

**Focus Mode Keys** (when in 📊 Monitor mode):
| Key | Action |
|-----|--------|
| `1-4` | Switch tabs |
| `j`/`↓` | Navigate down |
| `k`/`↑` | Navigate up |
| `Enter`/`l`/`→` | Select item |
| `h`/`←`/`Backspace` | Go back |
| `Escape`/`q`/`Mod+Shift+M` | Exit focus mode |

**Focus Behavior** (Feature 086):
- Panel displays as non-disruptive overlay (won't steal focus on show)
- Use `Mod+Shift+M` to enter focus mode with full keyboard navigation
- **Visual indicator**: Glowing purple border + "⌨ FOCUS" badge when active
- Press `Escape` or `Mod+Shift+M` again to exit and return focus

**Features**:
- **Hierarchical Display**: Monitors → Workspaces → Windows with project labels
- **Real-Time Updates**: <100ms latency via event-driven streaming (deflisten)
- **Project Tracking**: Shows which windows belong to which projects (scoped vs global)
- **Window States**: Visual indicators for floating, hidden, focused, and scratchpad windows
- **PWA Detection**: Badge for windows on workspaces 50+
- **Global Scope**: Panel remains visible when switching projects
- **Summary Metrics**: Monitor/workspace/window counts in header

**Visual Indicators**:
- **Scoped windows**: Teal border with (project-name) label
- **Global windows**: Gray border, no project label
- **Floating windows**: ⚓ icon, yellow border
- **Hidden windows**: 50% opacity, italic text
- **Focused window**: Blue border
- **Workspace number**: [WS N] for each window

**Commands**:
```bash
systemctl --user {status|restart} eww-monitoring-panel
journalctl --user -u eww-monitoring-panel -f  # Follow logs
```

**Technical Details**:
- **Backend**: Python 3.11+ with i3ipc.aio event subscriptions (window/workspace/output events)
- **Frontend**: Eww (GTK3) with deflisten for real-time streaming
- **Data Source**: i3pm daemon via DaemonClient
- **Update Mechanism**: Event-driven (not polling), automatic reconnection with exponential backoff
- **Performance**: 26-28ms toggle latency, <100ms update latency, ~51MB memory

**Architecture**:
```
Sway IPC Events → i3ipc.aio → monitoring_data.py --listen
                                        ↓
                              JSON stream (stdout)
                                        ↓
                    Eww deflisten → monitoring-panel window
```

**Troubleshooting**:
```bash
# Check if backend is streaming
ps aux | grep "monitoring_data.*--listen"

# Restart panel if not updating
systemctl --user restart eww-monitoring-panel

# Check for errors
journalctl --user -u eww-monitoring-panel --since "5 minutes ago"
```

**Docs**: `/etc/nixos/specs/085-sway-monitoring-widget/quickstart.md`

### Projects Tab CRUD (Feature 099)

**Status**: ✅ COMPLETE (2025-11-28)

Full CRUD operations for git repositories and worktrees directly in the monitoring panel.

**Opening Projects Tab**:
- `Mod+M` → `Alt+2` (or `2` in focus mode)

**Features**:
- **Hierarchical Display**: Repositories with expandable worktree lists
- **Create Worktree**: Click `[+ New Worktree]` on repository → fill form → click `[Create]`
- **Delete Worktree**: Two-stage confirmation with dirty worktree warnings
- **Switch Project**: Click any project row to switch context
- **Refresh**: Click `[Refresh]` button to rescan all projects

**Status Indicators**:
| Indicator | Meaning |
|-----------|---------|
| ● (teal border) | Active project |
| ● (red) | Uncommitted changes |
| ↑3 / ↓2 | Ahead/behind remote |
| 📦 | Repository project |
| 🌿 | Worktree project |

**CLI Commands**:
```bash
# Worktree operations
i3pm worktree list nixos                # List worktrees for repo
i3pm worktree create 100-new-feature    # Create worktree
i3pm worktree remove 100-new-feature    # Delete worktree

# Project operations
i3pm project switch 099-revise-projects-tab  # Switch to project
i3pm project refresh nixos                   # Refresh git metadata
i3pm project clear                           # Return to global mode
```

**Troubleshooting**:
```bash
# Panel not updating
systemctl --user restart eww-monitoring-panel

# Worktree creation fails
i3pm worktree list nixos  # Check existing worktrees
git worktree list         # Verify git worktree state

# Check CRUD handler errors
journalctl --user -u eww-monitoring-panel --since "5 minutes ago"
```

**Docs**: `/etc/nixos/specs/099-revise-projects-tab/quickstart.md`

## 🎨 Unified Bar System (Feature 057)

Centralized theming with Catppuccin Mocha across top bar (Eww), bottom bar (Eww), and notification center (SwayNC).

**Theme**: `~/.config/sway/appearance.json` (hot-reloadable)

**Commands**:
```bash
swaymsg reload                             # Reload appearance
systemctl --user restart eww-top-bar       # Top bar (Feature 060)
systemctl --user restart sway-workspace-panel  # Bottom bar
systemctl --user restart swaync            # Notification center
```

**Docs**: `/etc/nixos/specs/057-unified-bar-system/quickstart.md`

### Eww Top Bar (Feature 060)

Eww-based top bar with system metrics (CPU, memory, disk, network, temperature, date/time).

**Enable**:
```nix
# File: /etc/nixos/home-vpittamp.nix
programs.eww-top-bar.enable = true;
```

**Commands**:
```bash
systemctl --user {status|restart|stop} eww-top-bar
journalctl --user -u eww-top-bar -f        # Follow logs
```

**Metrics**:
- CPU: Load average (2s update)
- Memory: Used/Total GB and percentage (2s update)
- Disk: Used/Total GB and percentage (2s update)
- Network: RX/TX Mbps (2s update)
- Temperature: Average thermal zone temp (2s update)
- Date/Time: Full date and time (1s update)

**Multi-Monitor**: Auto-detects outputs (eDP-1/HDMI-A-1 on M1, HEADLESS-1/2/3 on Hetzner)

**Hardware Auto-Detection**: Battery, bluetooth, thermal sensors (shows only if available)

**Docs**: `/etc/nixos/specs/060-eww-top-bar/quickstart.md`

## ⌨️ Event-Driven Workspace Mode Navigation (Feature 042)

Navigate to workspace 1-70 by typing digits (<20ms latency).

**Keys**: CapsLock (M1) / Ctrl+0 (Hetzner) | +Shift (move window) | Escape (cancel)

**Usage**: Enter mode → Type digits → Enter (e.g., CapsLock → 23 → Enter)

**Visual Feedback** (Feature 058): Workspace button lights up **YELLOW** when typed, **BLUE** when focused.

**CLI**: `i3pm workspace-mode {state|history|digit|execute|cancel}`

**Docs**: `/etc/nixos/specs/042-event-driven-workspace-mode/quickstart.md`

## 🌐 PWA Management

```bash
pwa-install-all      # Install all declared PWAs
pwa-update-panels    # Update taskbar icons
pwa-get-ids          # Get PWA IDs for pinning
pwa-list             # List configured PWAs
```

**Add PWA**: Edit `home-modules/tools/firefox-pwas-declarative.nix` → Rebuild → `pwa-install-all`

### Workspace Allocation

**Regular Applications** (1-50):
- Standard apps use workspaces 1-50
- Typical allocation: Core apps on 1-9, utilities on 10+
- Hard limit: 50 (enforced by validation)

**PWAs** (50+):
- PWAs use workspaces 50 and above
- No upper bound (can use 50, 51, 52, ..., 100+)
- Typical range: 50-70 for common PWAs
- Example: YouTube (50), Claude (52), GitHub (54), Gmail (56)

**Rationale**: This separation prevents conflicts between regular apps and PWAs, allowing unlimited PWA expansion while keeping core apps in the 1-50 range.

## 🎯 Project Management Workflow (i3pm)

Project-scoped workspace management. Switch contexts, auto show/hide apps.

### Quick Keys

| Key | Action |
|-----|--------|
| `Win+P` | Project switcher |
| `Win+Shift+P` | Clear (global mode) |
| `Win+Return` | **Scratchpad Terminal** (1200×600, project-scoped) |
| `Win+C` | VS Code |
| `Win+G` | Lazygit |
| `Win+Y` | Yazi |

**Scoped apps** (hidden on switch): Ghostty, VS Code, Yazi, Lazygit
**Global apps** (always visible): Firefox, PWAs, K9s

### Enhanced Project Selection (Feature 078)

**Status**: MVP IMPLEMENTED (User Story 1)

Fast project switching with fuzzy search and visual feedback.

**Usage**:
1. Enter workspace mode (`CapsLock` on M1, `Ctrl+0` on Hetzner)
2. Type `:` to enter project selection mode
3. Type filter characters (e.g., `nix`, `078`, `dapr`)
4. Press Enter to switch to highlighted project
5. Press Escape to cancel

**Features**:
- Priority-based fuzzy matching (exact > prefix > substring)
- Full scrollable project list with icons
- Real-time filtering (<50ms response)
- Visual selection highlighting
- "No matching projects" empty state

**Technical Details**:
- Python daemon: `home-modules/desktop/i3-project-event-daemon/workspace_mode.py`
- Fuzzy matching: `home-modules/desktop/i3-project-event-daemon/project_filter_service.py`
- Pydantic models: `home-modules/desktop/i3-project-event-daemon/models/project_filter.py`
- Eww widget: `home-modules/desktop/eww-workspace-bar.nix` (project_list widget)
- Workspace preview daemon: `home-modules/tools/sway-workspace-panel/workspace-preview-daemon`

**Tests**: `tests/078-eww-preview-improvement/` (48 tests covering fuzzy matching, rendering, workflow)

**Docs**: `/etc/nixos/specs/078-eww-preview-improvement/quickstart.md`

### Scratchpad Terminal (Feature 062)

Project-scoped floating terminal with state persistence.

```bash
i3pm scratchpad toggle [project]  # Launch/show/hide terminal
i3pm scratchpad status [--all]    # Get status
i3pm scratchpad cleanup           # Remove invalid terminals
```

**Docs**: `/etc/nixos/specs/062-project-scratchpad-terminal/quickstart.md`

### Essential Commands

```bash
# Project (aliases: pswitch, pclear, plist, pcurrent)
i3pm project {switch|create|list|current} [args]

# Daemon
i3pm daemon {status|events}
systemctl --user {status|restart} i3-project-event-listener

# Diagnostics (Feature 039)
i3pm diagnose {health|window <id>|validate|events}

# Monitors (Feature 001)
i3pm monitors {status|reassign|config}
```

### Remote Project Environment Support (Feature 087)

**Status**: ✅ IMPLEMENTED (2025-11-22)

SSH-based remote project support enabling terminal applications to run on remote hosts while maintaining local workflow integration.

**Quick Start**:
```bash
# Create a remote project
i3pm project create-remote hetzner-dev \
  --local-dir ~/projects/hetzner-dev \
  --remote-host hetzner-sway.tailnet \
  --remote-user vpittamp \
  --remote-dir /home/vpittamp/dev/my-app

# Switch to remote project (same as local)
i3pm project switch hetzner-dev

# Launch terminal apps - automatically run on remote host via SSH
# Win+T → Terminal on remote host in /home/vpittamp/dev/my-app
# Win+G → Lazygit on remote host
# Win+Y → Yazi file manager on remote host
```

**Features**:
- **Automatic SSH Wrapping**: Terminal apps automatically execute on remote host via SSH
- **Project Context Preservation**: Same keybindings, same workflow, remote execution
- **Tailscale Support**: Works seamlessly with Tailscale hostnames (e.g., `hetzner-sway.tailnet`)
- **Custom Ports**: Support for non-standard SSH ports
- **Terminal-Only**: Only terminal-based apps supported (terminal, lazygit, yazi, btop, htop, k9s, sesh)
- **GUI Rejection**: Clear error messages when attempting to launch GUI apps in remote projects

**CLI Commands**:
```bash
# Create new remote project
i3pm project create-remote <name> \
  --local-dir <path>         # Local project directory (required)
  --remote-host <host>       # SSH hostname or Tailscale FQDN (required)
  --remote-user <user>       # SSH username (required)
  --remote-dir <path>        # Remote working directory, must be absolute (required)
  --port <number>            # SSH port (default: 22)
  --display-name <name>      # Display name (default: project name)
  --icon <emoji>             # Project icon (default: 🌐)

# Convert existing local project to remote (NOT YET IMPLEMENTED)
# i3pm project set-remote <name> --host <host> --user <user> --working-dir <path> [--port <number>]

# Remove remote configuration (NOT YET IMPLEMENTED)
# i3pm project unset-remote <name>

# Test SSH connectivity (NOT YET IMPLEMENTED)
# i3pm project test-remote <name>
```

**How It Works**:
1. Remote projects store SSH connection parameters in `~/.config/i3/projects/<name>.json`
2. When you launch a terminal app in a remote project context, the launcher wrapper detects:
   - Remote project is active (`remote.enabled: true`)
   - Application is terminal-based (`terminal: true` in registry)
3. The launcher extracts the terminal command after `-e` flag
4. Wraps it with SSH: `ssh -t user@host 'cd /remote/path && <command>'`
5. Terminal window appears locally, but executes on remote host

**Example SSH-Wrapped Command**:
```bash
# Original local command:
ghostty -e sesh connect my-project

# Wrapped for remote execution:
ghostty -e bash -c "ssh -t vpittamp@hetzner-sway.tailnet 'cd /home/vpittamp/dev/my-app && sesh connect my-project'"
```

**Requirements**:
- SSH key-based authentication configured between local and remote hosts
- Identical terminal applications installed on remote host (ghostty, lazygit, yazi, etc.)
- Tailscale (optional, for Tailscale hostname support)
- `sesh` session manager on remote host (for terminal session persistence)

**Limitations**:
- **Terminal-Only**: Cannot launch GUI applications (VS Code, Firefox, PWAs) in remote projects
- **SSH Connection Time**: Terminal launches take 1-3s longer (SSH connection establishment)
- **Manual Setup**: User must configure SSH keys and install required apps on remote host
- **No Auto-Reconnect**: SSH connection drops require manual re-launch

**Workarounds for GUI Apps**:
- Use VS Code Remote-SSH extension for GUI editor access
- Run GUI apps locally in global mode (`i3pm project switch --clear`)
- Use VNC/RDP for full remote desktop access (see WayVNC setup)

**Troubleshooting**:
```bash
# Check project configuration
cat ~/.config/i3/projects/<name>.json | jq .remote

# Test SSH connection manually
ssh -t user@host 'cd /remote/path && pwd'

# View launcher logs for SSH command construction
tail -f ~/.local/state/app-launcher.log | grep "Feature 087"

# Verify terminal app registry has "terminal": true flag
jq '.applications[] | select(.name=="terminal")' ~/.config/i3/application-registry.json
```

**Technical Details**:
- **Data Models**: Python `RemoteConfig` Pydantic model, TypeScript Zod schema
- **SSH Wrapping**: Bash script in `scripts/app-launcher-wrapper.sh` (lines 434-503)
- **Validation**: Absolute path for remote working directory, port range 1-65535
- **Security**: Uses single-quote escaping to prevent shell injection

**Docs**: `/etc/nixos/specs/087-ssh-projects/quickstart.md`

### Worktree-Aware Project Environment Integration (Feature 098)

**Status**: ✅ IMPLEMENTED (2025-11-28)

Integrates worktree/project metadata into the Sway project management workflow, providing automatic environment context for worktree-based development.

**Key Features**:
- **Automatic Worktree Detection**: Worktree projects get `I3PM_IS_WORKTREE=true`
- **Branch Metadata**: Extract number and type from branch names (e.g., `098-feature-auth`)
- **Parent Project Linking**: Worktrees reference their parent repository project by name
- **Git Metadata Injection**: Branch, commit, clean status available as environment variables
- **Status Validation**: Prevents switching to projects with missing directories

**Environment Variables** (in launched applications):
```bash
# Worktree identity
echo $I3PM_IS_WORKTREE        # true (only for worktree projects)
echo $I3PM_PARENT_PROJECT     # nixos (parent project name)
echo $I3PM_BRANCH_NUMBER      # 098
echo $I3PM_BRANCH_TYPE        # feature
echo $I3PM_FULL_BRANCH_NAME   # 098-integrate-new-project

# Git metadata
echo $I3PM_GIT_BRANCH         # 098-integrate-new-project
echo $I3PM_GIT_COMMIT         # 330b569
echo $I3PM_GIT_IS_CLEAN       # true or false
echo $I3PM_GIT_AHEAD          # 0
echo $I3PM_GIT_BEHIND         # 0
```

**CLI Commands**:
```bash
# List worktrees for a parent project
i3pm worktree list nixos

# Refresh git/branch metadata for a project
i3pm project refresh nixos-098-integrate-new-project
```

**Branch Naming Conventions** (auto-parsed):
| Pattern | Example | number | type |
|---------|---------|--------|------|
| `<number>-<type>-<desc>` | `098-feature-auth` | 098 | feature |
| `<type>-<number>-<desc>` | `fix-123-broken` | 123 | fix |
| `<number>-<desc>` | `078-eww-preview` | 078 | feature |
| `<type>-<desc>` | `hotfix-critical` | - | hotfix |

**Technical Details**:
- **Branch Parser**: `home-modules/desktop/i3-project-event-daemon/models/discovery.py:parse_branch_metadata()`
- **Parent Resolution**: `home-modules/desktop/i3-project-event-daemon/services/project_service.py:_create_from_discovery()`
- **Environment Injection**: `scripts/app-launcher-wrapper.sh` (Feature 098 section)
- **IPC Methods**: `worktree.list`, `project.refresh`

**Docs**: `/etc/nixos/specs/098-integrate-new-project/quickstart.md`

### Declarative Workspace-to-Monitor Assignment (Feature 001)

Assign workspaces to monitor roles (primary/secondary/tertiary) declaratively.

**Monitor Roles**:
- Primary: WS 1-2
- Secondary: WS 3-5
- Tertiary: WS 6+

**Config Example** (`app-registry-data.nix`):
```nix
{
  name = "code";
  preferred_workspace = 2;
  preferred_monitor_role = "primary";  # Always on primary monitor
  floating = true;
  floating_size = "medium";  # scratchpad/small/medium/large
}
```

**CLI**:
```bash
i3pm monitors status    # Show current assignments
i3pm monitors reassign  # Force reassignment
i3pm monitors config    # Show configuration
```

**Single Source of Truth**: `i3-project-event-daemon` owns all workspace-to-monitor assignments. It respects `~/.config/sway/output-states.json` for headless output toggling. The `sway-config-manager` daemon handles only window rules and appearance.

**Docs**: `/etc/nixos/specs/001-declarative-workspace-monitor/quickstart.md`

### Window Filtering & State Preservation (Features 037, 038)

Scoped windows hide to scratchpad on project switch, restore with exact state.

**Troubleshooting**:
```bash
i3pm daemon status          # Daemon running?
pcurrent                    # Active project?
i3pm diagnose health        # System health?
i3pm diagnose window <id>   # Check window state
```

**Docs**: `/etc/nixos/specs/037-given-our-top/quickstart.md`, `038-create-a-new/quickstart.md`, `039-create-a-new/quickstart.md`

### Diagnostic Tooling (Feature 039)

```bash
i3pm diagnose health           # Daemon health (exit: 0=ok, 1=warn, 2=critical)
i3pm diagnose window <id>      # Window identity, env vars, registry match
i3pm diagnose events [--follow] # Event trace (500 buffer, colored timing)
i3pm diagnose validate         # State consistency check
```

## ⚡ Project Switching Performance (Feature 091)

**Status**: ✅ IMPLEMENTED (2025-11-22)

Optimized i3pm project switching from **5.3 seconds to under 200ms** (96% improvement) using parallel command execution.

### Performance Improvements

| Windows | Before | After | Improvement |
|---------|--------|-------|-------------|
| 5 windows | 5200ms | <150ms | 97% |
| 10 windows | 5300ms | <180ms | 97% |
| 20 windows | 5400ms | <200ms | 96% |
| 40 windows | 5600ms | <300ms | 95% |

### How It Works

**Sequential (Old)**:
```bash
# Commands executed one-at-a-time (5.3s total)
for window in windows:
    await conn.command(f'[con_id={id}] move scratchpad')
```

**Parallel (New - Feature 091)**:
```bash
# All commands executed concurrently (<200ms total)
commands = [WindowCommand(...) for w in windows]
await batch_service.execute_parallel(commands)
```

### Key Optimizations

1. **Parallelization** (50-65% improvement): `asyncio.gather()` for concurrent IPC commands
2. **Tree Caching** (10-15% improvement): 100ms TTL cache eliminates duplicate queries
3. **Command Batching** (5-10% improvement): Semicolon-chained commands per window

### Monitoring Performance

```bash
# View real-time performance metrics
journalctl --user -u i3-project-event-listener -f | grep "Feature 091"

# Performance will show in logs:
# [Feature 091] Window filtering complete: 10 visible, 5 hidden, 0 errors | Total: 185.2ms (✓ TARGET MET)

# Check performance by window count scenario
i3pm daemon status  # (if performance reporting added to IPC)
```

### Feature 090 Integration

The optimization enables Feature 090 notification callbacks to complete quickly:
- **Before**: Required 6s sleep for reliability
- **After**: Requires only 1s sleep (5x faster)

Callback logs visible with:
```bash
journalctl --user -t claude-callback | grep "Feature 091"
# [Feature 091] Notification callback completed in 1050ms (project: my-project)
```

**Docs**: `/etc/nixos/specs/091-optimize-i3pm-project/quickstart.md`

## 💾 Session Management (Feature 074)

**⚠️ BREAKING CHANGE**: Old layouts incompatible. Re-save all layouts after upgrade.

Save and restore workspace layouts with terminal working directories and focused states.

### Quick Commands

```bash
i3pm layout save my-layout        # Save current layout
i3pm layout restore my-layout     # Restore saved layout
i3pm layout list                  # List saved layouts
i3pm layout delete old-layout     # Delete layout
```

### Features

✅ **Workspace Focus Restoration**: Automatically returns to focused workspace per project
✅ **Terminal Working Directory**: Terminals reopen in original directories (not `$HOME`)
✅ **Sway Compatible**: Mark-based window correlation (replaces broken i3 swallow)
✅ **AppLauncher Integration**: Wrapper-based restoration with `I3PM_*` environment variables

### Migration Required

Old layout format (before Feature 074) is **incompatible**:

```bash
# 1. Switch to each project and re-save layouts
pswitch nixos && i3pm layout save main
pswitch dotfiles && i3pm layout save main

# 2. Verify new format (should have focused_workspace, cwd, etc.)
cat ~/.local/share/i3pm/layouts/*/main.json | jq .

# 3. Clean up old incompatible layouts
find ~/.local/share/i3pm/layouts -name "*.json" -mtime +7 -delete
```

**Error if old layout detected**:
```
Layout 'old-layout' is incompatible (missing required fields: focused_workspace, cwd).
Migration required: Re-save your layouts with: i3pm layout save <name>
```

**Docs**: `/etc/nixos/specs/074-session-management/quickstart.md`

## 🏷️ Mark-Based App Identification (Feature 076)

**Status**: ✅ IMPLEMENTED (2025-11-14)

Deterministic app identification using Sway marks for idempotent layout restoration.

### Key Features

✅ **Idempotent Restore**: Multiple restores won't create duplicate windows
✅ **Automatic Mark Injection**: Marks injected on window launch (via `window::new` handler)
✅ **Persistent Metadata**: Marks stored in layout files as structured JSON
✅ **Automatic Cleanup**: Marks removed on window close (zero pollution)
✅ **Backward Compatible**: Old layouts without marks still work

### Mark Format

```bash
# Marks injected automatically on app launch:
i3pm_app:terminal       # App registry name
i3pm_project:nixos      # Project scope
i3pm_ws:1               # Workspace number (1-70)
i3pm_scope:scoped       # Scope classification
i3pm_custom:key:value   # Extensible custom metadata
```

### How It Works

```bash
# 1. Launch app (marks injected automatically)
i3pm app launch terminal
# → Marks: i3pm_app:terminal, i3pm_project:nixos, i3pm_ws:1, i3pm_scope:scoped

# 2. Save layout (marks persisted automatically)
i3pm layout save my-layout
# → Layout file contains marks_metadata for all windows

# 3. Restore layout (idempotent - no duplicates)
i3pm layout restore nixos my-layout
# → Existing windows detected by marks, skipped
# → Only missing windows launched
```

### Querying Windows by Marks

```bash
# View all i3pm marks on current windows
swaymsg -t get_marks | grep i3pm_

# Check marks on specific window
swaymsg -t get_tree | jq '..|select(.focused?==true)|.marks'
```

### Debugging

```bash
# Enable mark-related logging
journalctl --user -u i3-project-event-listener -f | grep "Feature 076"

# Verify mark injection on window launch
# Verify mark cleanup on window close
# Verify idempotent restore (no duplicates)
```

**Docs**: `/etc/nixos/specs/076-mark-based-app-identification/quickstart.md`

## 🚀 IPC Launch Context (Feature 041)

Pre-notification system for multi-instance app tracking. Accuracy: 100% sequential, 95% rapid launches.

**Debug**: `i3pm diagnose window <id>` | `i3pm daemon events --type=launch`

## 📦 Registry-Centric Architecture (Feature 035)

Apps inherit `I3PM_*` env vars from registry (`app-registry.nix`). Daemon reads `/proc/<pid>/environ` for window ownership.

**Debug**: `window-env <pid>` or `cat /proc/<pid>/environ | tr '\0' '\n' | grep I3PM_`

## 🪟 Window State Visualization (Feature 025)

```bash
i3pm windows [--tree|--table|--live|--json]  # Default: tree
```

**Modes**: Tree (hierarchy), Table (sortable), Live TUI (Tab=switch, H=hidden, Q=quit), JSON (scripting)

## 🔍 Window Environment Query Tool

```bash
window-env <pid|class|title> [--pid|--filter PATTERN|--all|--json]
```

## 📊 Sway Tree Diff Monitor (Feature 064)

Real-time window state change monitoring with <10ms diff computation.

```bash
sway-tree-monitor live                          # Live event stream
sway-tree-monitor history --last 50             # Past events
sway-tree-monitor diff <EVENT_ID>               # Detailed diff
sway-tree-monitor stats [--since 1h]            # Performance stats
systemctl --user {status|restart} sway-tree-monitor
```

**Docs**: `/etc/nixos/specs/064-sway-tree-diff-monitor/quickstart.md`

## 🐍 Python Testing & Development

**Monitor**: `i3-project-monitor [--mode=events|history|tree|diagnose]`
**Test**: `i3-project-test {run|suite|verify-state} [--verbose|--ci]`

**Standards**: Python 3.11+, async/await, pytest-asyncio, Rich UI, i3ipc.aio, Pydantic

**Docs**: `docs/PYTHON_DEVELOPMENT.md`, `docs/I3_IPC_PATTERNS.md`

## 🧪 Sway Test Framework (Features 069, 070)

Declarative JSON-based testing with synchronization primitives (zero race conditions).

**Quick Start**:
```bash
sway-test run tests/test_example.json   # Run a test
deno task test:basic                     # Run category
sway-test list-apps --filter firefox    # List apps
sway-test cleanup --all                  # Cleanup orphaned processes
```

**Performance**: 5-6x faster tests, <1% flakiness rate, 100% migration to sync-based tests.

**Detailed Docs**: See `home-modules/tools/sway-test/CLAUDE.md`

## 📚 Additional Documentation

- `README.md` - Project overview
- `docs/ARCHITECTURE.md` - Detailed architecture
- `docs/PYTHON_DEVELOPMENT.md` - Python standards
- `docs/PWA_SYSTEM.md` - PWA management
- `docs/M1_SETUP.md` - Apple Silicon setup
- `docs/ONEPASSWORD.md` - 1Password integration
- `docs/HETZNER_NIXOS_INSTALL.md` - Hetzner installation

## 🔍 Quick Debugging

```bash
nixos-rebuild dry-build --flake .#<target> --show-trace  # Test config
nix flake show                                           # List configurations
nix flake metadata                                       # Check flake inputs
```

## 🖥️ Multi-Monitor VNC Access (Hetzner Cloud)

Three virtual displays via WayVNC over Tailscale.

**Connect**: `vnc://<tailscale-ip>:{5900|5901|5902}` (Displays 1-3)
**Find IP**: `tailscale status | grep hetzner`

**Docs**: `/etc/nixos/specs/048-multi-monitor-headless/quickstart.md`

## 📺 Multi-Monitor Window Management (Feature 083)

Event-driven monitor profile system with <100ms top bar updates.

### Quick Commands

```bash
# Switch profiles
set-monitor-profile single   # Single monitor (H1 only)
set-monitor-profile dual     # Dual monitors (H1 + H2)
set-monitor-profile triple   # All three monitors

# Check status
cat ~/.config/sway/monitor-profile.current
cat ~/.config/sway/output-states.json | jq .
```

### Top Bar Integration

The Eww top bar displays:
- **Profile Name**: Current profile (single/dual/triple) in teal pill
- **Output Indicators**: H1/H2/H3 toggle buttons

Updates occur within 100ms of profile switch (event-driven, not polled).

### Architecture

```
set-monitor-profile.sh → monitor-profile.current
                              ↓
                    MonitorProfileWatcher (daemon)
                              ↓
                    MonitorProfileService.handle_profile_change()
                              ↓
              ┌───────────────┼───────────────┐
              ↓               ↓               ↓
    output-states.json   ProfileEvents   EwwPublisher
                                              ↓
                                      eww update monitor_state
```

### Troubleshooting

```bash
# Check daemon logs for profile events
journalctl --user -u i3-project-event-listener -f | grep "Feature 083"

# Restart services if top bar not updating
systemctl --user restart i3-project-event-listener eww-top-bar
```

**Docs**: `/etc/nixos/specs/083-multi-monitor-window-management/quickstart.md`

## 📱 M1 Hybrid Multi-Monitor Management (Feature 084)

Extend M1 MacBook Pro with VNC-accessible virtual displays while keeping the physical Retina display active.

### Quick Commands

```bash
# Cycle profiles with keyboard
Mod+Shift+M              # Cycle: local-only → local+1vnc → local+2vnc

# Switch to specific profile
set-monitor-profile local-only   # Physical display only
set-monitor-profile local+1vnc   # Physical + 1 VNC display
set-monitor-profile local+2vnc   # Physical + 2 VNC displays

# Check status
cat ~/.config/sway/monitor-profile.current
```

### Profile Overview

| Profile | Displays | VNC Ports |
|---------|----------|-----------|
| local-only | L | - |
| local+1vnc | L, V1 | 5900 |
| local+2vnc | L, V1, V2 | 5900, 5901 |

### Connecting via VNC

```bash
# Find M1 Tailscale IP
tailscale status | grep nixos-m1

# Connect (Tailscale network only)
vnc://<tailscale-ip>:5900  # V1
vnc://<tailscale-ip>:5901  # V2
```

### Workspace Distribution

- **local-only**: WS 1-9 on L
- **local+1vnc**: WS 1-4 on L, WS 5-9 on V1, PWAs (50+) on V1
- **local+2vnc**: WS 1-3 on L, WS 4-6 on V1, WS 7-9 on V2

### Troubleshooting

```bash
# Check WayVNC service
systemctl --user status wayvnc@HEADLESS-1.service

# Check daemon logs
journalctl --user -u i3-project-event-listener -f | grep "Feature 084"

# Restart services
systemctl --user restart i3-project-event-listener eww-top-bar
```

**Docs**: `/etc/nixos/specs/084-monitor-management-solution/quickstart.md`

## 🤖 Claude Code Integration

### Command History

Bash history hook auto-registers all Claude Code commands to `~/.bash_history`.

**Access**: Ctrl+R (fzf search), Up/Down arrows

### Notification Callback (Feature 090)

**Status**: ✅ IMPLEMENTED (2025-11-22)

Smart notification system that allows returning to Claude Code terminal from any workspace or project.

**How It Works**:
When Claude Code completes a task and waits for input, it triggers a SwayNC notification with rich context about the completed work. Click "Return to Window" (or press Enter) to instantly return to the Claude Code terminal, even if you've switched to a different project or workspace.

**Keyboard Shortcuts** (hardcoded in SwayNC, cannot be customized):
| Key | Action |
|-----|--------|
| `Enter` / `Return` | Return to Claude Code terminal (focuses window, switches project, selects tmux pane) |
| `Escape` | Dismiss notification without changing focus |
| `Delete` / `Backspace` | Dismiss notification without changing focus |

**Notification Content**:
- **Message Preview**: First 80 characters of Claude's last message
- **Activity Summary**: Tool usage counts (e.g., "2 bash, 3 edits, 1 writes")
- **Modified Files**: Up to 3 recently modified files
- **Working Directory**: Current project directory name
- **Project Name**: i3pm project name (if in scoped project)
- **Tmux Context**: Session and window identifier (if running in tmux)

**Cross-Project Navigation**:
The notification captures the originating project context. When you click "Return to Window", the system:
1. Switches to the original i3pm project (if needed)
2. Focuses the terminal window via Sway IPC
3. Selects the correct tmux window (if applicable)

**Use Cases**:
- **Long-running tasks**: Start Claude Code working on a complex task, switch to another project to continue other work, get notified when ready
- **Multi-project workflow**: Run Claude Code in project A, switch to project B for testing, return to project A when Claude finishes
- **Deferred response**: Dismiss notification and manually return to Claude Code later when ready

**Example Notification**:
```
Claude Code Ready
──────────────────────────────────────────────────
I've completed updating your NixOS configuration
with the new module...

📊 Activity: 1 bash, 2 edits, 1 writes, 2 reads

📝 Modified:
  • /etc/nixos/configuration.nix
  • /etc/nixos/modules/services/daemon.nix
  • /etc/nixos/modules/tools/helper.nix

📁 nixos-090-notification-callback

🔖 Project: 090-notification-callback

Source: tmux-session:0
```

**Troubleshooting**:
```bash
# Check SwayNC is running
systemctl --user status swaync

# View notification logs
journalctl --user -u swaync -f

# Test notification manually
notify-send -A "test=Test Action" "Test" "Press Enter to test"

# Verify Claude Code hooks are installed
ls -la ~/.config/claude-code/hooks/

# Check hook scripts syntax
bash -n ~/.config/claude-code/hooks/stop-notification.sh
```

**Requirements**:
- SwayNC installed and running
- i3pm daemon active (for cross-project navigation)
- Claude Code hooks configured in `~/.config/claude-code/`

**Docs**: `/etc/nixos/specs/090-notification-callback/quickstart.md`

## 🔐 1Password

```bash
op signin                    # Sign in
op {vault|item} list         # List vaults/items
gh auth status               # Auto-uses 1Password token
```

**Docs**: `docs/ONEPASSWORD.md`, `docs/ONEPASSWORD_SSH.md`

---

## ⚠️ Recent Updates (2025-11)

**Key Features**:
- **Feature 098**: Worktree-aware project environment integration with automatic branch metadata parsing, parent project linking, and git metadata injection. See `/etc/nixos/specs/098-integrate-new-project/`
- **Feature 085**: Live window/project monitoring panel with real-time event streaming (deflisten). See `/etc/nixos/specs/085-sway-monitoring-widget/`
- **Feature 084**: M1 hybrid multi-monitor management (local + VNC virtual displays). See `/etc/nixos/specs/084-monitor-management-solution/`
- **Feature 083**: Multi-monitor window management with event-driven profile switching. See `/etc/nixos/specs/083-multi-monitor-window-management/`
- **Feature 079**: Preview pane UX enhancements - branch number display, worktree hierarchy, space-to-hyphen matching. See `/etc/nixos/specs/079-preview-pane-user-experience/`
- **Feature 078**: Enhanced project selection with fuzzy search and visual feedback. See `/etc/nixos/specs/078-eww-preview-improvement/`
- **Feature 073**: Eww interactive menu stabilization (M/F key actions, Delete key close, keyboard hints). See `/etc/nixos/specs/073-eww-menu-stabilization/`
- **Feature 072**: Unified workspace/window/project switcher with all-windows preview
- **Feature 062**: Project-scoped scratchpad terminal
- **Feature 053**: 100% PWA workspace assignment via event-driven daemon
- **Feature 049**: Auto workspace-to-monitor redistribution
- **Feature 047**: Hybrid config (keybindings static, window rules dynamic)
- **Feature 001**: Declarative workspace-to-monitor assignment

**Tech Stack**: Python 3.11+ (i3pm daemon), i3ipc.aio (async Sway IPC), Pydantic (data validation), TypeScript/Deno (CLI), Nix, firefoxpwa (PWAs)

**Storage**: In-memory daemon state, JSON config files (`~/.config/i3/`, `~/.config/sway/`, `~/.local/share/firefoxpwa/`)

## Active Technologies
- Python 3.11+ + i3ipc.aio (async Sway IPC), asyncio, psutil, pytest, Pydantic
- TypeScript/Deno 1.40+ + Zod 3.22+, @std/cli, Sway IPC mark/unmark
- Eww 0.4+ (ElKowar's Wacky Widgets), GTK3, SwayNC 0.10+
- In-memory daemon state, JSON configuration files
- Python 3.11+ (existing daemon standard per Constitution Principle X) (074-session-management)
- JSON layout files in `~/.local/share/i3pm/layouts/<project>/<name>.json` (076-mark-based-app-identification)
- Python 3.11+ (i3pm daemon, workspace-preview-daemon), Nix (Eww widget generation) + i3ipc.aio, Pydantic, Eww (GTK widgets), asyncio (078-eww-preview-improvement)
- JSON project files (`~/.config/i3/projects/*.json`), in-memory daemon state (078-eww-preview-improvement)
- Python 3.11+ (i3-project-event-daemon), TypeScript/Deno 1.40+ (i3pm CLI), Nix (Eww widget generation) + i3ipc.aio (Sway IPC), Pydantic (data models), Eww (GTK widgets), asyncio (event handling), SwayNC (notifications) (079-preview-pane-user-experience)
- JSON project files (`~/.config/i3/projects/`), in-memory daemon state (079-preview-pane-user-experience)
- Python 3.11+ (daemon), Bash (profile scripts), Yuck/GTK (Eww widgets) + i3ipc.aio (Sway IPC), asyncio (event handling), Eww (top bar), systemd (service management) (083-multi-monitor-window-management)
- JSON files (~/.config/sway/output-states.json, monitor-profile.current, monitor-profiles/*.json) (083-multi-monitor-window-management)
- Python 3.11+ (daemon extensions), Nix (system/home-manager config), Bash (profile scripts) + i3ipc.aio (Sway IPC), Pydantic (data models), WayVNC (VNC server), asyncio (event handling), Eww (top bar) (084-monitor-management-solution)
- JSON files (`~/.config/sway/monitor-profiles/*.json`, `output-states.json`, `monitor-profile.current`) (084-monitor-management-solution)
- Python 3.11+ (backend data script), Yuck/GTK (Eww widget UI), Nix (module configuration) (085-sway-monitoring-widget)
- Nix (home-manager modules), Bash (toggle scripts) + Eww 0.4+ (GTK3), Sway 1.8+, i3ipc (for swaymsg) (086-monitor-focus-enhancement)
- N/A (config files only) (086-monitor-focus-enhancement)
- Python 3.11+ (daemon/models), Bash 5.0+ (launcher), TypeScript/Deno 1.40+ (CLI) (087-ssh-projects)
- JSON files in `~/.config/i3/projects/*.json` (Project definitions with optional remote field) (087-ssh-projects)
- Bash 5.0+ (notification hooks), Python 3.11+ (optional i3pm daemon enhancements for project context tracking) + SwayNC 0.10+ (notification daemon with action buttons), Sway 1.8+ (window manager IPC), i3pm (project management system), tmux/sesh (session manager), jq (JSON parsing), Ghostty (terminal emulator) (090-notification-callback)
- JSON project files in `~/.config/i3/projects/*.json` (i3pm project definitions), notification handler passes project context via command-line arguments (ephemeral) (090-notification-callback)
- Python 3.11+ (existing daemon standard per Constitution Principle X) + i3ipc.aio (async Sway IPC client), asyncio (parallelization), Pydantic (data validation) (091-optimize-i3pm-project)
- In-memory daemon state (no persistence changes required) (091-optimize-i3pm-project)
- Bash 5.0+ (shell scripts), Yuck/GTK3 CSS (Eww widget definition), Nix 2.18+ (build system) (093-actions-window-widget)
- Eww runtime state (in-memory variables), no persistence required (093-actions-window-widget)
- Python 3.11+ (existing i3pm daemon standard per Constitution Principle X) (095-visual-notification-badges)
- In-memory daemon state (BadgeState dict), no persistent storage (Constitution Principle XII: Forward-Only Development - optimal solution without legacy compatibility) (095-visual-notification-badges)
- Python 3.11+ (daemon extensions), TypeScript/Deno 1.40+ (CLI commands) + i3ipc.aio (async Sway IPC), Pydantic 2.x (validation), Zod 3.22+ (TypeScript schemas), gh CLI (GitHub API) (097-convert-manual-projects)
- JSON files in `~/.config/i3/projects/`, discovery config in `~/.config/i3/discovery-config.json` (097-convert-manual-projects)
- Python 3.11+ (existing daemon standard per Constitution Principle X), Bash 5.0+ (app-launcher-wrapper) + i3ipc.aio (async Sway IPC), Pydantic 2.x (data validation), asyncio (event handling) (098-integrate-new-project)
- JSON files in `~/.config/i3/projects/*.json` (Project definitions with extended worktree fields) (098-integrate-new-project)
- Python 3.11+ (daemon), TypeScript/Deno 1.40+ (CLI), Bash 5.0+ (scripts) + i3ipc.aio (Sway IPC), Pydantic 2.x (validation), Zod 3.22+ (TypeScript schemas) (100-automate-project-and)
- JSON files at `~/.config/i3/repos.json` and `~/.config/i3/accounts.json` (100-automate-project-and)
- Python 3.11+ (i3pm daemon, monitoring data backend), Yuck/GTK3 (Eww widgets), Nix (module configuration) + i3ipc.aio (async Sway IPC), Pydantic 2.x (data models), asyncio (event handling), contextvars (correlation propagation), Eww 0.4+ (GTK3 widgets) (102-unified-event-tracing)
- In-memory circular buffer (500 events), JSON files for trace persistence (~/.local/share/i3pm/event-history/) (102-unified-event-tracing)
<<<<<<< HEAD
- Python 3.11+ (monitoring_data.py backend), Yuck/GTK (Eww widgets), Nix (home-manager module) + i3ipc.aio (Sway IPC), Pydantic 2.x (data models), Eww 0.4+ (GTK3 widgets), asyncio (108-show-worktree-card-detail)
- In-memory daemon state, JSON project files (`~/.config/i3/projects/*.json`) (108-show-worktree-card-detail)
=======
- Nix (flakes), Bash 5.0+, Python 3.11+ (existing daemon standard per Constitution Principle X) + NixOS/nixpkgs, home-manager, flake-parts (106-make-nixos-config-portable)
- N/A (configuration management, not data storage) (106-make-nixos-config-portable)
>>>>>>> f9366896

## Recent Changes
- 108-show-worktree-card-detail: Enhanced worktree card status display with at-a-glance indicators (dirty ●, sync ↑↓, merged ✓, stale 💤, conflict ⚠), tooltips with file count breakdown and commit info, 30-day staleness threshold, hover-visible last commit message, git_utils.py format_relative_time() helper, is_merged/is_stale/has_conflicts detection, Catppuccin Mocha styling (teal merged, red conflict/dirty, gray stale)
- 099-revise-projects-tab: Projects Tab CRUD enhancement with hierarchical repository/worktree display, create worktree form with branch name input, two-stage delete confirmation with dirty worktree warnings, project switching via click handler, teal active indicator styling, refresh button, worktree-create and worktree-delete Bash wrapper scripts, JSON config format for CRUD handler, worktree_path validation (exists-check for create workflow)
- 098-integrate-new-project: Worktree-aware project environment integration with BranchMetadata model, 5-pattern branch parser (number-type-desc, type-number-desc, number-desc, type-desc, standard), parent project linking by name, environment variable injection (I3PM_IS_WORKTREE, I3PM_PARENT_PROJECT, I3PM_BRANCH_NUMBER, I3PM_BRANCH_TYPE, I3PM_FULL_BRANCH_NAME, I3PM_GIT_*), status validation to prevent switching to missing projects, `i3pm worktree list` and `i3pm project refresh` CLI commands, worktree.list and project.refresh IPC methods
- 087-ssh-projects: SSH-based remote project support with automatic terminal app wrapping, Tailscale hostname support, Python RemoteConfig Pydantic model, TypeScript/Deno CLI (`i3pm project create-remote`), Bash SSH command construction in app-launcher-wrapper.sh, absolute path validation, custom port support, GUI app rejection (terminal-only)
- 085-sway-monitoring-widget: Real-time monitoring panel with hierarchical window/workspace/project view, event-driven streaming via deflisten (<100ms latency), automatic reconnection, i3ipc.aio subscriptions, Catppuccin Mocha styling
- 084-monitor-management-solution: M1 hybrid multi-monitor profiles (local-only/local+1vnc/local+2vnc), WayVNC integration, keyboard cycling (Mod+Shift+M)
- 083-multi-monitor-window-management: Event-driven monitor profile system with Eww top bar integration, profile watcher daemon, <100ms UI updates
- 079-preview-pane-user-experience: Enhanced project list with branch numbers ("079 - Display Name"), worktree hierarchy with indentation, space-to-hyphen filter matching, top bar peach accent styling, `i3pm worktree list` CLI command
- 078-eww-preview-improvement: Added enhanced project selection with fuzzy matching, Pydantic models, Eww project list widget (MVP complete)
- 074-session-management: Added Python 3.11+ (existing daemon standard per Constitution Principle X)<|MERGE_RESOLUTION|>--- conflicted
+++ resolved
@@ -1158,13 +1158,10 @@
 - JSON files at `~/.config/i3/repos.json` and `~/.config/i3/accounts.json` (100-automate-project-and)
 - Python 3.11+ (i3pm daemon, monitoring data backend), Yuck/GTK3 (Eww widgets), Nix (module configuration) + i3ipc.aio (async Sway IPC), Pydantic 2.x (data models), asyncio (event handling), contextvars (correlation propagation), Eww 0.4+ (GTK3 widgets) (102-unified-event-tracing)
 - In-memory circular buffer (500 events), JSON files for trace persistence (~/.local/share/i3pm/event-history/) (102-unified-event-tracing)
-<<<<<<< HEAD
+- Nix (flakes), Bash 5.0+, Python 3.11+ (existing daemon standard per Constitution Principle X) + NixOS/nixpkgs, home-manager, flake-parts (106-make-nixos-config-portable)
+- N/A (configuration management, not data storage) (106-make-nixos-config-portable)
 - Python 3.11+ (monitoring_data.py backend), Yuck/GTK (Eww widgets), Nix (home-manager module) + i3ipc.aio (Sway IPC), Pydantic 2.x (data models), Eww 0.4+ (GTK3 widgets), asyncio (108-show-worktree-card-detail)
 - In-memory daemon state, JSON project files (`~/.config/i3/projects/*.json`) (108-show-worktree-card-detail)
-=======
-- Nix (flakes), Bash 5.0+, Python 3.11+ (existing daemon standard per Constitution Principle X) + NixOS/nixpkgs, home-manager, flake-parts (106-make-nixos-config-portable)
-- N/A (configuration management, not data storage) (106-make-nixos-config-portable)
->>>>>>> f9366896
 
 ## Recent Changes
 - 108-show-worktree-card-detail: Enhanced worktree card status display with at-a-glance indicators (dirty ●, sync ↑↓, merged ✓, stale 💤, conflict ⚠), tooltips with file count breakdown and commit info, 30-day staleness threshold, hover-visible last commit message, git_utils.py format_relative_time() helper, is_merged/is_stale/has_conflicts detection, Catppuccin Mocha styling (teal merged, red conflict/dirty, gray stale)
